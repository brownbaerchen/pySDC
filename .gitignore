.noseids
/doc/latex
/doc/html
*out.txt
*sdc.txt
*detail.txt
data/*
step_*.png
*.pkl
*.swp

# Created by https://www.gitignore.io

### Python ###
# Byte-compiled / optimized / DLL files
__pycache__/
*.py[cod]

# C extensions
*.so

# Distribution / packaging
.Python
env/
build/
develop-eggs/
dist/
downloads/
eggs/
lib/
lib64/
parts/
sdist/
var/
*.egg-info/
.installed.cfg
*.egg

# PyInstaller
#  Usually these files are written by a python script from a template
#  before PyInstaller builds the exe, so as to inject date/other infos into it.
*.manifest
*.spec

# Installer logs
pip-log.txt
pip-delete-this-directory.txt

# Unit test / coverage reports
htmlcov/
.tox/
.coverage
.cache
nosetests.xml
coverage.xml

# Translations
*.mo
*.pot

# Django stuff:
*.log

# Sphinx documentation
docs/_build/

# PyBuilder
target/


### PyCharm ###
# Covers JetBrains IDEs: IntelliJ, RubyMine, PhpStorm, AppCode, PyCharm

/*.iml

## Directory-based project format:
.idea/
# if you remove the above rule, at least ignore the following:

# User-specific stuff:
# .idea/workspace.xml
# .idea/tasks.xml
# .idea/dictionaries

# Sensitive or high-churn files:
# .idea/dataSources.ids
# .idea/dataSources.xml
# .idea/sqlDataSources.xml
# .idea/dynamic.xml
# .idea/uiDesigner.xml

# Gradle:
# .idea/gradle.xml
# .idea/libraries

# Mongo Explorer plugin:
# .idea/mongoSettings.xml

## File-based project format:
*.ipr
*.iws

## Plugin-specific files:

# IntelliJ
out/

# mpeltonen/sbt-idea plugin
.idea_modules/

# JIRA plugin
atlassian-ide-plugin.xml

# Crashlytics plugin (for Android Studio and IntelliJ)
com_crashlytics_export_strings.xml


### Linux ###
*~

# KDE directory preferences
.directory


### OSX ###
.DS_Store
.AppleDouble
.LSOverride

# Icon must end with two \r
Icon


# Thumbnails
._*

# Files that might appear on external disk
.Spotlight-V100
.Trashes

# Directories potentially created on remote AFP share
.AppleDB
.AppleDesktop
Network Trash Folder
Temporary Items
.apdisk

### Spyder ###
.spyproject
<<<<<<< HEAD
*.xml
=======

# jupyter
.ipynb_checkpoints
>>>>>>> 5eacd07f
<|MERGE_RESOLUTION|>--- conflicted
+++ resolved
@@ -147,10 +147,8 @@
 
 ### Spyder ###
 .spyproject
-<<<<<<< HEAD
+
 *.xml
-=======
 
 # jupyter
-.ipynb_checkpoints
->>>>>>> 5eacd07f
+.ipynb_checkpoints