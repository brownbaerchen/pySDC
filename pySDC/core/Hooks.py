import logging
from collections import namedtuple


# metadata with defaults
meta_data = {
<<<<<<< HEAD
    'process': 0,
    'process_sweeper': -1,
=======
    'process': None,
    'process_sweeper': None,
>>>>>>> 314223cd
    'time': None,
    'level': None,
    'iter': None,
    'sweep': None,
    'type': None,
<<<<<<< HEAD
    'num_restarts': 0,
=======
    'num_restarts': None,
>>>>>>> 314223cd
}
Entry = namedtuple('Entry', meta_data.keys())


# noinspection PyUnusedLocal,PyShadowingBuiltins,PyShadowingNames
class hooks(object):
    """
    Hook class to contain the functions called during the controller runs (e.g. for calling user-routines)

    When deriving a custom hook from this class make sure to always call the parent method using e.g.
    `super().post_step(step, level_number)`. Otherwise bugs may arise when using `filer_recomputed` from the stats
    helper for post processing.

    Attributes:
        logger: logger instance for output
        __num_restarts (int): number of restarts of the current step
        __stats (dict): dictionary for gathering the statistics of a run
        entry (namedtuple): statistics entry containing all information to identify the value
    """

    entry = Entry
    meta_data = meta_data

    def __init__(self):
        """
        Initialization routine
        """
        self.__num_restarts = 0

        self.logger = logging.getLogger('hooks')

        # create statistics and entry elements
        self.__stats = {}

    def add_to_stats(self, value, **kwargs):
        """
        Routine to add data to the statistics dict. Please supply the metadata as keyword arguments in accordance with
        the entry class.

        Args:
            value: the actual data
        """
        # create named tuple for the key and add to dict
        meta = {
            **self.meta_data,
            **kwargs,
            'num_restarts': self.__num_restarts,
        }
        self.__stats[self.entry(**meta)] = value

    def increment_stats(self, value, initialize=None, **kwargs):
        """
        Routine to increment data to the statistics dict. If the data is not yet created, it will be initialized to
        initialize if applicable and to value otherwise. Please supply metadata as keyword arguments in accordance with
        the entry class.

        Args:
            value: the actual data
            initialize: if supplied and data does not exist already, this will be used over value
        """
        meta = {
            **meta_data,
            **kwargs,
            'num_restarts': self.__num_restarts,
        }
        key = self.entry(**meta)
        if key in self.__stats.keys():
            self.__stats[key] += value
        elif initialize is not None:
            self.__stats[key] = initialize
        else:
            self.__stats[key] = value

    def return_stats(self):
        """
        Getter for the stats

        Returns:
            dict: stats
        """
        return self.__stats

    def reset_stats(self):
        """
        Function to reset the stats for multiple runs
        """
        self.__stats = {}

    def pre_setup(self, step, level_number):
        """
        Default routine called before setup starts

        Args:
            step (pySDC.Step.step): the current step
            level_number (int): the current level number
        """
        self.__num_restarts = step.status.get('restarts_in_a_row') if step is not None else 0

    def pre_run(self, step, level_number):
        """
        Default routine called before time-loop starts

        Args:
            step (pySDC.Step.step): the current step
            level_number (int): the current level number
        """
        self.__num_restarts = step.status.get('restarts_in_a_row') if step is not None else 0

    def pre_predict(self, step, level_number):
        """
        Default routine called before predictor starts

        Args:
            step (pySDC.Step.step): the current step
            level_number (int): the current level number
        """
        self.__num_restarts = step.status.get('restarts_in_a_row') if step is not None else 0

    def pre_step(self, step, level_number):
        """
        Hook called before each step

        Args:
            step (pySDC.Step.step): the current step
            level_number (int): the current level number
        """
        self.__num_restarts = step.status.get('restarts_in_a_row') if step is not None else 0

    def pre_iteration(self, step, level_number):
        """
        Default routine called before iteration starts

        Args:
            step (pySDC.Step.step): the current step
            level_number (int): the current level number
        """
        self.__num_restarts = step.status.get('restarts_in_a_row') if step is not None else 0

    def pre_sweep(self, step, level_number):
        """
        Default routine called before sweep starts

        Args:
            step (pySDC.Step.step): the current step
            level_number (int): the current level number
        """
        self.__num_restarts = step.status.get('restarts_in_a_row') if step is not None else 0

    def pre_comm(self, step, level_number):
        """
        Default routine called before communication starts

        Args:
            step (pySDC.Step.step): the current step
            level_number (int): the current level number
        """
        self.__num_restarts = step.status.get('restarts_in_a_row') if step is not None else 0

    def post_comm(self, step, level_number, add_to_stats=False):
        """
        Default routine called after each communication

        Args:
            step (pySDC.Step.step): the current step
            level_number (int): the current level number
            add_to_stats (bool): set if result should go to stats object
        """
        self.__num_restarts = step.status.get('restarts_in_a_row') if step is not None else 0

    def post_sweep(self, step, level_number):
        """
        Default routine called after each sweep

        Args:
            step (pySDC.Step.step): the current step
            level_number (int): the current level number
        """
        self.__num_restarts = step.status.get('restarts_in_a_row') if step is not None else 0

    def post_iteration(self, step, level_number):
        """
        Default routine called after each iteration

        Args:
            step (pySDC.Step.step): the current step
            level_number (int): the current level number
        """
        self.__num_restarts = step.status.get('restarts_in_a_row') if step is not None else 0

    def post_step(self, step, level_number):
        """
        Default routine called after each step or block

        Args:
            step (pySDC.Step.step): the current step
            level_number (int): the current level number
        """
        self.__num_restarts = step.status.get('restarts_in_a_row') if step is not None else 0

    def post_predict(self, step, level_number):
        """
        Default routine called after each predictor

        Args:
            step (pySDC.Step.step): the current step
            level_number (int): the current level number
        """
        self.__num_restarts = step.status.get('restarts_in_a_row') if step is not None else 0

    def post_run(self, step, level_number):
        """
        Default routine called after each run

        Args:
            step (pySDC.Step.step): the current step
            level_number (int): the current level number
        """
        self.__num_restarts = step.status.get('restarts_in_a_row') if step is not None else 0

    def post_setup(self, step, level_number):
        """
        Default routine called after setup

        Args:
            step (pySDC.Step.step): the current step
            level_number (int): the current level number
        """
        self.__num_restarts = step.status.get('restarts_in_a_row') if step is not None else 0<|MERGE_RESOLUTION|>--- conflicted
+++ resolved
@@ -4,23 +4,14 @@
 
 # metadata with defaults
 meta_data = {
-<<<<<<< HEAD
-    'process': 0,
-    'process_sweeper': -1,
-=======
     'process': None,
     'process_sweeper': None,
->>>>>>> 314223cd
     'time': None,
     'level': None,
     'iter': None,
     'sweep': None,
     'type': None,
-<<<<<<< HEAD
-    'num_restarts': 0,
-=======
     'num_restarts': None,
->>>>>>> 314223cd
 }
 Entry = namedtuple('Entry', meta_data.keys())
 
