--- conflicted
+++ resolved
@@ -5,34 +5,7 @@
 
 from pySDC.core.Nodes import NodesGenerator
 from pySDC.core.Errors import CollocationError
-<<<<<<< HEAD
-
-
-class StableBarycentricInterpolator(BarycentricInterpolator):
-
-    def __init__(self, xi, yi=None, axis=0):
-        super(BarycentricInterpolator, self).__init__(xi, yi, axis)
-        self.xi = np.asfarray(xi)
-        self.set_yi(yi)
-        self.fi = yi
-        self.n = len(self.xi)
-
-        self._inv_capacity = 4.0 / (np.max(self.xi) - np.min(self.xi))
-
-        self.wi = np.zeros(self.n)
-
-        diffs = self.xi[:, None] - self.xi[None, :]
-        diffs[np.diag_indices_from(diffs)] = 1
-        sign = np.sign(diffs).prod(axis=1)
-        wLog = -np.log(np.abs(diffs)).sum(axis=1)
-        wScale = wLog.max()
-        invProd = np.exp(wLog - wScale)
-        invProd *= sign
-
-        np.copyto(self.wi, invProd)
-=======
 from pySDC.core import LagrangeApproximation
->>>>>>> 478f9a7d
 
 
 class CollBase(object):
