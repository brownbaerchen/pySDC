import logging
from pySDC.helpers.pysdc_helper import FrozenClass


# short helper class to add params as attributes
class Pars(FrozenClass):
    def __init__(self, params):
        self.control_order = 0  # integer that determines the order in which the convergence controllers are called
        self.useMPI = None  # depends on the controller

        for k, v in params.items():
            setattr(self, k, v)

        self._freeze()


# short helper class to store status variables
class Status(FrozenClass):
    """
    Initialize status variables with None, since at the time of instantiation of the convergence controllers, not all
    relevant information about the controller are known.
    """

    def __init__(self, status_variabes):
        [setattr(self, key, None) for key in status_variabes]

        self._freeze()


class ConvergenceController(object):
    """
    Base abstract class for convergence controller, which is plugged into the controller to determine the iteration
    count and time step size.
    """

    def __init__(self, controller, params, description, **kwargs):
        """
        Initialization routine

        Args:
            controller (pySDC.Controller): The controller
            params (dict): The params passed for this specific convergence controller
            description (dict): The description object used to instantiate the controller
        """
        self.params = Pars(self.setup(controller, params, description))
        params_ok, msg = self.check_parameters(controller, params, description)
        assert params_ok, msg
        self.dependencies(controller, description)
        self.logger = logging.getLogger(f"{type(self).__name__}")

    def log(self, msg, S, level=15, **kwargs):
        """
        Shortcut that has a default level for the logger. 15 is above debug but below info.

        Args:
            msg (str): Message you want to log
            S (pySDC.step): The current step
            level (int): the level passed to the logger

        Returns:
            None
        """
        self.logger.log(level, f'Process {S.status.slot:2d} on time {S.time:.6f} - {msg}')
        return None

    def debug(self, msg, S, **kwargs):
        """
        Shortcut to pass messages at debug level to the logger.

        Args:
            msg (str): Message you want to log
            S (pySDC.step): The current step
<<<<<<< HEAD
            level (int): the level passed to the logger
=======
>>>>>>> 235e00fe

        Returns:
            None
        """
        self.log(msg=msg, S=S, level=10, **kwargs)
        return None

    def setup(self, controller, params, description, **kwargs):
        """
        Setup various variables that only need to be set once in the beginning.
        If the convergence controller is added automatically, you can give it params by adding it manually.
        It will be instantiated only once with the manually supplied parameters overriding automatically added
        parameters.

        This function scans the convergence controllers supplied to the description object for instances of itself.
        This corresponds to the convergence controller being added manually by the user. If something is found, this
        function will then return a composite dictionary from the `params` passed to this function as well as the
        `params` passed manually, with priority to manually added parameters. If you added the convergence controller
        manually, that is of course the same and nothing happens. If, on the other hand, the convergence controller was
        added automatically, the `params` passed here will come from whatever added it and you can now override
        parameters by adding the convergence controller manually.
        This relies on children classes to return a composite dictionary from their defaults and from the result of this
        function, so you should write
        ```
        return {**defaults, **super().setup(controller, params, description, **kwargs)}
        ```
        when overloading this method in a child class, with `defaults` a dictionary containing default parameters.

        Args:
            controller (pySDC.Controller): The controller
            params (dict): The params passed for this specific convergence controller
            description (dict): The description object used to instantiate the controller

        Returns:
            (dict): The updated params dictionary after setup
        """
        # allow to change parameters by adding the convergence controller manually
        return {**params, **description.get('convergence_controllers', {}).get(type(self), {})}

    def dependencies(self, controller, description, **kwargs):
        """
        Load dependencies on other convergence controllers here.

        Args:
            controller (pySDC.Controller): The controller
            description (dict): The description object used to instantiate the controller

        Returns:
            None
        """
        pass

    def check_parameters(self, controller, params, description, **kwargs):
        """
        Check whether parameters are compatible with whatever assumptions went into the step size functions etc.

        Args:
            controller (pySDC.Controller): The controller
            params (dict): The params passed for this specific convergence controller
            description (dict): The description object used to instantiate the controller

        Returns:
            bool: Whether the parameters are compatible
            str: The error message
        """
        return True, ""

    def check_iteration_status(self, controller, S, **kwargs):
        """
        Determine whether to keep iterating or not in this function.

        Args:
            controller (pySDC.Controller): The controller
            S (pySDC.Step): The current step

        Returns:
            None
        """
        pass

    def get_new_step_size(self, controller, S, **kwargs):
        """
        This function allows to set a step size with arbitrary criteria.
        Make sure to give an order to the convergence controller by setting the `control_order` variable in the params.
        This variable is an integer and you can see what the current order is by using
        `controller.print_convergence_controllers()`.

        Args:
            controller (pySDC.Controller): The controller
            S (pySDC.Step): The current step

        Returns:
            None
        """
        pass

    def determine_restart(self, controller, S, **kwargs):
        """
        Determine for each step separately if it wants to be restarted for whatever reason.

        Args:
            controller (pySDC.Controller): The controller
            S (pySDC.Step): The current step

        Returns:
            None
        """
        pass

    def reset_status_variables(self, controller, **kwargs):
        """
        Reset status variables.
        This is called in the `restart_block` function.
        Args:
            controller (pySDC.Controller): The controller

        Returns:
            None
        """
        return None

    def setup_status_variables(self, controller, **kwargs):
        """
        Setup status variables.
        This is not done at the time of instantiation, since the controller is not fully instantiated at that time and
        hence not all information are available. Instead, this function is called after the controller has been fully
        instantiated.

        Args:
            controller (pySDC.Controller): The controller

        Returns:
            None
        """
        return None

    def reset_buffers_nonMPI(self, controller, **kwargs):
        """
        Buffers refer to variables used across multiple steps that are stored in the convergence controller classes to
        imitate communication in non MPI versions. These have to be reset in order to replicate availability of
        variables in MPI versions.

        For instance, if step 0 sets self.buffers.x = 1 from self.buffers.x = 0, when the same MPI rank uses the
        variable with step 1, it will still carry the value of self.buffers.x = 1, equivalent to a send from the rank
        computing step 0 to the rank computing step 1.

        However, you can only receive what somebody sent and in order to make sure that is true for the non MPI
        versions, we reset after each iteration so you cannot use this function to communicate backwards from the last
        step to the first one for instance.

        This function is called both at the end of instantiating the controller, as well as after each iteration.

        Args:
            controller (pySDC.Controller): The controller

        Returns:
            None
        """
        pass

    def pre_iteration_processing(self, controller, S, **kwargs):
        """
        Do whatever you want to before each iteration here.

        Args:
            controller (pySDC.Controller): The controller
            S (pySDC.Step): The current step

        Returns:
            None
        """
        pass

    def post_iteration_processing(self, controller, S, **kwargs):
        """
        Do whatever you want to after each iteration here.

        Args:
            controller (pySDC.Controller): The controller
            S (pySDC.Step): The current step

        Returns:
            None
        """
        pass

    def post_step_processing(self, controller, S, **kwargs):
        """
        Do whatever you want to after each step here.

        Args:
            controller (pySDC.Controller): The controller
            S (pySDC.Step): The current step

        Returns:
            None
        """
        pass

    def prepare_next_block(self, controller, S, size, time, Tend, **kwargs):
        """
        Prepare stuff like spreading step sizes or whatever.

        Args:
            controller (pySDC.Controller): The controller
            S (pySDC.Step): The current step
            size (int): The number of ranks
            time (float): The current time will be list in nonMPI controller implementation
            Tend (float): The final time

        Returns:
            None
        """
        pass

    def convergence_control(self, controller, S, **kwargs):
        """
        Call all the functions related to convergence control.
        This is called in `it_check` in the controller after every iteration just after `post_iteration_processing`.
        Args:
            controller (pySDC.Controller): The controller
            S (pySDC.Step): The current step

        Returns:
            None
        """

        self.get_new_step_size(controller, S, **kwargs)
        self.determine_restart(controller, S, **kwargs)
        self.check_iteration_status(controller, S, **kwargs)

        return None

    def post_spread_processing(self, controller, S, **kwargs):
        """
        This function is called at the end of the `SPREAD` stage in the controller

        Args:
            controller (pySDC.Controller): The controller
            S (pySDC.Step): The current step
        """
        pass

    def send(self, comm, dest, data, blocking=False, **kwargs):
        """
        Send data to a different rank

        Args:
            comm (mpi4py.MPI.Intracomm): Communicator
            dest (int): The target rank
            data: Data to be sent
            blocking (bool): Whether the communication is blocking or not

        Returns:
            request handle of the communication
        """
        kwargs['tag'] = kwargs.get('tag', abs(self.params.control_order))

        # log what's happening for debug purposes
        self.logger.debug(f'Step {comm.rank} initiates send to step {dest} with tag {kwargs["tag"]}')

        if blocking:
            req = comm.send(data, dest=dest, **kwargs)
        else:
            req = comm.isend(data, dest=dest, **kwargs)

        # log what's happening for debug purposes
        self.logger.debug(f'Step {comm.rank} leaves send to step {dest} with tag {kwargs["tag"]}')

        return req

    def recv(self, comm, source, **kwargs):
        """
        Receive some data

        Args:
            comm (mpi4py.MPI.Intracomm): Communicator
            source (int): Where to look for receiving

        Returns:
            whatever has been received
        """
        kwargs['tag'] = kwargs.get('tag', abs(self.params.control_order))

        # log what's happening for debug purposes
        self.logger.debug(f'Step {comm.rank} initiates receive from step {source} with tag {kwargs["tag"]}')

        data = comm.recv(source=source, **kwargs)

        # log what's happening for debug purposes
        self.logger.debug(f'Step {comm.rank} leaves receive from step {source} with tag {kwargs["tag"]}')

        return data

    def Send(self, comm, dest, buffer, blocking=False, **kwargs):
        """
        Send data to a different rank

        Args:
            comm (mpi4py.MPI.Intracomm): Communicator
            dest (int): The target rank
            buffer: Buffer for the data
            blocking (bool): Whether the communication is blocking or not

        Returns:
            request handle of the communication
        """
        kwargs['tag'] = kwargs.get('tag', abs(self.params.control_order))

        # log what's happening for debug purposes
        self.logger.debug(f'Step {comm.rank} initiates Send to step {dest} with tag {kwargs["tag"]}')

        if blocking:
            req = comm.Send(buffer, dest=dest, **kwargs)
        else:
            req = comm.Isend(buffer, dest=dest, **kwargs)

        # log what's, buffer] happening for debug purposes
        self.logger.debug(f'Step {comm.rank} leaves Send to step {dest} with tag {kwargs["tag"]}')

        return req

    def Recv(self, comm, source, buffer, **kwargs):
        """
        Receive some data

        Args:
            comm (mpi4py.MPI.Intracomm): Communicator
            source (int): Where to look for receiving

        Returns:
            whatever has been received
        """
        kwargs['tag'] = kwargs.get('tag', abs(self.params.control_order))

        # log what's happening for debug purposes
        self.logger.debug(f'Step {comm.rank} initiates Receive from step {source} with tag {kwargs["tag"]}')

        data = comm.Recv(buffer, source=source, **kwargs)

        # log what's happening for debug purposes
        self.logger.debug(f'Step {comm.rank} leaves Receive from step {source} with tag {kwargs["tag"]}')

        return data

    def reset_variable(self, controller, name, MPI=False, place=None, where=None, init=None):
        """
        Utility function for resetting variables. This function will call the `add_variable` function with all the same
        arguments, but with `allow_overwrite = True`.

        Args:
            controller (pySDC.Controller): The controller
            name (str): The name of the variable
            MPI (bool): Whether to use MPI controller
            place (object): The object you want to reset the variable of
            where (list): List of strings containing a path to where you want to reset the variable
            init: Initial value of the variable

        Returns:
            None
        """
        self.add_variable(controller, name, MPI, place, where, init, allow_overwrite=True)

    def add_variable(self, controller, name, MPI=False, place=None, where=None, init=None, allow_overwrite=False):
        """
        Add a variable to a frozen class.

        This function goes through the path to the destination of the variable recursively and adds it to all instances
        that are possible in the path. For example, giving `where = ["MS", "levels", "status"]` will result in adding a
        variable to the status object of all levels of all steps of the controller.

        Part of the functionality of the frozen class is to separate initialization and setting of variables. By
        enforcing this, you can make sure not to overwrite already existing variables. Since this function is called
        outside of the `__init__` function of the status objects, this can otherwise lead to bugs that are hard to find.
        For this reason, you need to specifically set `allow_overwrite = True` if you want to forgo the check if the
        variable already exists. This can be useful when resetting variables between steps, but make sure to set it to
        `allow_overwrite = False` the first time you add a variable.

        Args:
            controller (pySDC.Controller): The controller
            name (str): The name of the variable
            MPI (bool): Whether to use MPI controller
            place (object): The object you want to add the variable to
            where (list): List of strings containing a path to where you want to add the variable
            init: Initial value of the variable
            allow_overwrite (bool): Allow overwriting the variables if they already exist or raise an exception

        Returns:
            None
        """
        where = ["S" if MPI else "MS", "levels", "status"] if where is None else where
        place = controller if place is None else place

        # check if we have arrived at the end of the path to the variable
        if len(where) == 0:
            variable_exitsts = name in place.__dict__.keys()
            # check if the variable already exists and raise an error in case we are about to introduce a bug
            if not allow_overwrite and variable_exitsts:
                raise ValueError(f"Key \"{name}\" already exists in {place}! Please rename the variable in {self}")
            # if we allow overwriting, but the variable does not exist already, we are violating the intended purpose
            # of this function, so we also raise an error if someone should be so mad as to attempt this
            elif allow_overwrite and not variable_exitsts:
                raise ValueError(f"Key \"{name}\" is supposed to be overwritten in {place}, but it does not exist!")

            # actually add or overwrite the variable
            place.__dict__[name] = init

        # follow the path to the final destination recursively
        else:
            # get all possible new places to continue the path
            new_places = place.__dict__[where[0]]

            # continue all possible paths
            if type(new_places) == list:
                # loop through all possibilities
                for new_place in new_places:
                    self.add_variable(
                        controller,
                        name,
                        MPI=MPI,
                        place=new_place,
                        where=where[1:],
                        init=init,
                        allow_overwrite=allow_overwrite,
                    )
            else:
                # go to the only possible possibility
                self.add_variable(
                    controller,
                    name,
                    MPI=MPI,
                    place=new_places,
                    where=where[1:],
                    init=init,
                    allow_overwrite=allow_overwrite,
                )<|MERGE_RESOLUTION|>--- conflicted
+++ resolved
@@ -70,10 +70,6 @@
         Args:
             msg (str): Message you want to log
             S (pySDC.step): The current step
-<<<<<<< HEAD
-            level (int): the level passed to the logger
-=======
->>>>>>> 235e00fe
 
         Returns:
             None
