from pySDC.core.convergence_controller import ConvergenceController
import pickle
import numpy as np


def get_config(args):
    name = args['config']
    if name[:2] == 'GS':
        from pySDC.projects.GPU.configs.GS_configs import get_config as _get_config
    elif name[:5] == 'RBC3D':
        from pySDC.projects.GPU.configs.RBC3D_configs import get_config as _get_config
    elif name[:3] == 'RBC':
        from pySDC.projects.GPU.configs.RBC_configs import get_config as _get_config
    else:
        raise NotImplementedError(f'There is no configuration called {name!r}!')

    return _get_config(args)


def get_comms(n_procs_list, comm_world=None, _comm=None, _tot_rank=0, _rank=None, useGPU=False):
    from mpi4py import MPI

    comm_world = MPI.COMM_WORLD if comm_world is None else comm_world
    _comm = comm_world if _comm is None else _comm
    _rank = comm_world.rank if _rank is None else _rank

    if len(n_procs_list) > 0:
        color = _tot_rank + _rank // n_procs_list[0]
        new_comm = comm_world.Split(color)

        assert new_comm.size == n_procs_list[0]

        if useGPU:
            import cupy_backends

            try:
                import cupy
                from pySDC.helpers.NCCL_communicator import NCCLComm

                new_comm = NCCLComm(new_comm)
            except (
                ImportError,
                cupy_backends.cuda.api.runtime.CUDARuntimeError,
                cupy_backends.cuda.libs.nccl.NcclError,
            ):
                print('Warning: Communicator is MPI instead of NCCL in spite of using GPUs!')

        return [new_comm] + get_comms(
            n_procs_list[1:],
            comm_world,
            _comm=new_comm,
            _tot_rank=_tot_rank + _comm.size * new_comm.rank,
            _rank=_comm.rank // new_comm.size,
            useGPU=useGPU,
        )
    else:
        return []


class Config(object):
    sweeper_type = None
    Tend = None
    base_path = './'
    logging_time_increment = 0.5

    def __init__(self, args, comm_world=None):
        from mpi4py import MPI

        self.args = args
        self.comm_world = MPI.COMM_WORLD if comm_world is None else comm_world
        self.n_procs_list = args["procs"]
        if args['mode'] == 'run':
            self.comms = get_comms(
                n_procs_list=self.n_procs_list[::-1], useGPU=args['useGPU'], comm_world=self.comm_world
            )[::-1]
        else:
            self.comms = [MPI.COMM_SELF, MPI.COMM_SELF, MPI.COMM_SELF]
        self.ranks = [me.rank for me in self.comms]
        self.comm_world.barrier()

    def get_file_name(self):
        res = self.args['res']
        return f'{self.base_path}/data/{type(self).__name__}-res{res}.pySDC'

    def get_LogToFile(self, *args, **kwargs):
        if self.comms[1].rank > 0:
            return None
        from pySDC.implementations.hooks.log_solution import LogToFile

        LogToFile.filename = self.get_file_name()
        LogToFile.time_increment = self.logging_time_increment
        LogToFile.allow_overwriting = True

        return LogToFile

    def get_description(self, *args, MPIsweeper=False, useGPU=False, **kwargs):
        description = {}
        description['problem_class'] = None
        description['problem_params'] = {'useGPU': useGPU, 'comm': self.comms[2]}
        description['sweeper_class'] = self.get_sweeper(useMPI=MPIsweeper)
        description['sweeper_params'] = {'initial_guess': 'copy'}
        description['level_params'] = {}
        description['step_params'] = {}
        description['convergence_controllers'] = {}

        if self.get_LogToFile():
            path = self.get_file_name()[:-6]
            description['convergence_controllers'][LogStats] = {'path': path}

        if MPIsweeper:
            description['sweeper_params']['comm'] = self.comms[1]
        return description

    def get_controller_params(self, *args, logger_level=15, **kwargs):
        from pySDC.implementations.hooks.log_work import LogWork
        from pySDC.implementations.hooks.log_step_size import LogStepSize
        from pySDC.implementations.hooks.log_restarts import LogRestarts

        controller_params = {}
        controller_params['logger_level'] = logger_level if self.comm_world.rank == 0 else 40
        controller_params['hook_class'] = [LogWork, LogStepSize, LogRestarts]
        logToFile = self.get_LogToFile()
        if logToFile:
            controller_params['hook_class'] += [logToFile]
        controller_params['mssdc_jac'] = False
        return controller_params

    def get_sweeper(self, useMPI):
        if useMPI and self.sweeper_type == 'IMEX':
            from pySDC.implementations.sweeper_classes.imex_1st_order_MPI import imex_1st_order_MPI as sweeper
        elif not useMPI and self.sweeper_type == 'IMEX':
            from pySDC.implementations.sweeper_classes.imex_1st_order import imex_1st_order as sweeper
        elif useMPI and self.sweeper_type == 'generic_implicit':
            from pySDC.implementations.sweeper_classes.generic_implicit_MPI import generic_implicit_MPI as sweeper
        elif not useMPI and self.sweeper_type == 'generic_implicit':
            from pySDC.implementations.sweeper_classes.generic_implicit import generic_implicit as sweeper
        else:
            raise NotImplementedError(f'Don\'t know the sweeper for {self.sweeper_type=}')

        return sweeper

    def prepare_caches(self, prob):
        pass

    def get_path(self, *args, ranks=None, **kwargs):
        ranks = self.ranks if ranks is None else ranks
        return f'{type(self).__name__}{self.args_to_str()}-{ranks[0]}-{ranks[2]}'

    def args_to_str(self, args=None):
        args = self.args if args is None else args
        name = ''

        name = f'{name}-res_{args["res"]}'
        name = f'{name}-useGPU_{args["useGPU"]}'
        name = f'{name}-procs_{args["procs"][0]}_{args["procs"][1]}_{args["procs"][2]}'
        return name

    def plot(self, P, idx, num_procs_list):
        raise NotImplementedError

    def get_initial_condition(self, P, *args, restart_idx=0, **kwargs):
        if restart_idx == 0:
            return P.u_exact(t=0), 0
        else:

            from pySDC.helpers.fieldsIO import FieldsIO

            P.setUpFieldsIO()
            outfile = FieldsIO.fromFile(self.get_file_name())

            t0, solution = outfile.readField(restart_idx)
            solution = solution[: P.spectral.ncomponents, ...]

            u0 = P.u_init

            if P.spectral_space:
                u0[...] = P.transform(solution)
            else:
                u0[...] = solution

            return u0, t0

            LogToFile = self.get_LogToFile()
            file = LogToFile.load(restart_idx)
            LogToFile.counter = restart_idx
            u0 = P.u_init
            if hasattr(P, 'spectral_space'):
                if P.spectral_space:
                    u0[...] = P.transform(file['u'])
                else:
                    u0[...] = file['u']
            else:
                u0[...] = file['u']
            return u0, file['t']


class LogStats(ConvergenceController):

    def get_stats_path(self, index=0):
        return f'{self.params.path}_{index:06d}-stats.pickle'

    def merge_all_stats(self, controller):
        hook = self.params.hook

        stats = {}
        for i in range(hook.counter - 1):
            with open(self.get_stats_path(index=i), 'rb') as file:
                _stats = pickle.load(file)
                stats = {**stats, **_stats}

        stats = {**stats, **controller.return_stats()}
        return stats

    def reset_stats(self, controller):
        for hook in controller.hooks:
            hook.reset_stats()
        self.logger.debug('Reset stats')

    def setup(self, controller, params, *args, **kwargs):
        params['control_order'] = 999
        if 'hook' not in params.keys():
<<<<<<< HEAD
            from pySDC.implementations.hooks.log_solution import LogToPickleFileAfterXS

            params['hook'] = LogToPickleFileAfterXS
=======
            from pySDC.implementations.hooks.log_solution import LogToFile

            params['hook'] = LogToFile
>>>>>>> 5099de8e

        self.counter = params['hook'].counter
        return super().setup(controller, params, *args, **kwargs)

    def post_step_processing(self, controller, S, **kwargs):
        hook = self.params.hook

        P = S.levels[0].prob

        while self.counter < hook.counter:
            path = self.get_stats_path(index=hook.counter - 2)
            stats = controller.return_stats()
            store = True
            if hasattr(S.levels[0].sweep, 'comm') and S.levels[0].sweep.comm.rank > 0:
                store = False
            elif P.comm.rank > 0:
                store = False
            if store:
                with open(path, 'wb') as file:
                    pickle.dump(stats, file)
                    self.log(f'Stored stats in {path!r}', S)
                # print(stats)
                self.reset_stats(controller)
            self.counter = hook.counter

    def post_run_processing(self, controller, S, **kwargs):
        self.post_step_processing(controller, S, **kwargs)

        stats = self.merge_all_stats(controller)

        def return_stats():
            return stats

        controller.return_stats = return_stats<|MERGE_RESOLUTION|>--- conflicted
+++ resolved
@@ -76,7 +76,6 @@
         else:
             self.comms = [MPI.COMM_SELF, MPI.COMM_SELF, MPI.COMM_SELF]
         self.ranks = [me.rank for me in self.comms]
-        self.comm_world.barrier()
 
     def get_file_name(self):
         res = self.args['res']
@@ -219,15 +218,9 @@
     def setup(self, controller, params, *args, **kwargs):
         params['control_order'] = 999
         if 'hook' not in params.keys():
-<<<<<<< HEAD
-            from pySDC.implementations.hooks.log_solution import LogToPickleFileAfterXS
-
-            params['hook'] = LogToPickleFileAfterXS
-=======
             from pySDC.implementations.hooks.log_solution import LogToFile
 
             params['hook'] = LogToFile
->>>>>>> 5099de8e
 
         self.counter = params['hook'].counter
         return super().setup(controller, params, *args, **kwargs)
