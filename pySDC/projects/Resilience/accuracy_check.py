import matplotlib as mpl
import matplotlib.pylab as plt
import numpy as np
from pathlib import Path

from pySDC.helpers.stats_helper import get_sorted
from pySDC.implementations.convergence_controller_classes.estimate_embedded_error import EstimateEmbeddedErrorNonMPI
from pySDC.implementations.convergence_controller_classes.estimate_extrapolation_error import (
    EstimateExtrapolationErrorNonMPI,
)
from pySDC.core.Hooks import hooks

import pySDC.helpers.plot_helper as plt_helper
from pySDC.projects.Resilience.piline import run_piline


class do_nothing(hooks):
    pass


class log_errors(hooks):
    def post_step(self, step, level_number):

        super(log_errors, self).post_step(step, level_number)

        # some abbreviations
        L = step.levels[level_number]

        L.sweep.compute_end_point()

        self.add_to_stats(
            process=step.status.slot,
            time=L.time + L.dt,
            level=L.level_index,
            iter=0,
            sweep=L.status.sweep,
            type='e_embedded',
            value=L.status.error_embedded_estimate,
        )
        self.add_to_stats(
            process=step.status.slot,
            time=L.time + L.dt,
            level=L.level_index,
            iter=0,
            sweep=L.status.sweep,
            type='e_extrapolated',
            value=L.status.error_extrapolation_estimate,
        )
        self.add_to_stats(
            process=step.status.slot,
            time=L.time,
            level=L.level_index,
            iter=0,
            sweep=L.status.sweep,
            type='e_loc',
            value=abs(L.prob.u_exact(t=L.time + L.dt, u_init=L.u[0], t_init=L.time) - L.u[-1]),
        )


def setup_mpl(font_size=8):
    plt_helper.setup_mpl(reset=True)
    # Set up plotting parameters
    style_options = {
        "axes.labelsize": 12,  # LaTeX default is 10pt font.
        "legend.fontsize": 13,  # Make the legend/label fonts a little smaller
        "axes.xmargin": 0.03,
        "axes.ymargin": 0.03,
    }
    mpl.rcParams.update(style_options)


def get_results_from_stats(stats, var, val, hook_class=log_errors):
    results = {
        'e_embedded': 0.,
        'e_extrapolated': 0.,
        'e': 0.,
        var: val,
    }

    if hook_class == log_errors:
        e_extrapolated = np.array(get_sorted(stats, type='e_extrapolated'))[:, 1]
        e_embedded = np.array(get_sorted(stats, type='e_embedded'))[:, 1]
        e_loc = np.array(get_sorted(stats, type='e_loc'))[:, 1]

        if len(e_extrapolated[e_extrapolated != [None]]) > 0:
            results['e_extrapolated'] = e_extrapolated[e_extrapolated != [None]][-1]

        if len(e_loc[e_loc != [None]]) > 0:
            results['e'] = max([e_loc[e_loc != [None]][-1], np.finfo(float).eps])

        if len(e_embedded[e_embedded != [None]]) > 0:
            results['e_embedded'] = e_embedded[e_embedded != [None]][-1]

    return results


def multiple_runs(k=5, serial=True, Tend_fixed=None, custom_description=None, prob=run_piline, dt_list=None,
                  hook_class=log_errors, custom_controller_params=None):
    """
    A simple test program to compute the order of accuracy in time
    """

    # assemble list of dt
<<<<<<< HEAD
    if Tend_fixed:
        dt_list = 0.1 * 10.0 ** -(np.arange(5) / 2)
=======
    if dt_list is not None:
        pass
    elif Tend_fixed:
        dt_list = 0.1 * 10.**-(np.arange(5) / 2)
>>>>>>> 553e4604
    else:
        dt_list = 0.01 * 10.0 ** -(np.arange(20) / 10.0)

    num_procs = 1 if serial else 5

    # perform rest of the tests
    for i in range(0, len(dt_list)):
        desc = {
            'level_params': {'dt': dt_list[i]},
            'step_params': {'maxiter': k},
            'convergence_controllers': {
                EstimateEmbeddedErrorNonMPI: {},
                EstimateExtrapolationErrorNonMPI: {'no_storage': not serial},
            },
        }
        if custom_description is not None:
            desc = {**desc, **custom_description}
        Tend = Tend_fixed if Tend_fixed else 30 * dt_list[i]
<<<<<<< HEAD
        stats, _, _ = run_piline(custom_description=desc, num_procs=num_procs, Tend=Tend, hook_class=log_errors)
=======
        stats, controller, _ = prob(custom_description=desc, num_procs=num_procs, Tend=Tend,
                                    hook_class=hook_class, custom_controller_params=custom_controller_params)

        level = controller.MS[-1].levels[-1]
        e_glob = abs(level.prob.u_exact(t=level.time + level.dt) - level.u[-1])
        e_loc = abs(level.prob.u_exact(t=level.time + level.dt, u_init=level.u[0], t_init=level.time) - level.u[-1])
>>>>>>> 553e4604

        res_ = get_results_from_stats(stats, 'dt', dt_list[i], hook_class)
        res_['e_glob'] = e_glob
        res_['e_loc'] = e_loc

        if i == 0:
            res = res_.copy()
            for key in res.keys():
                res[key] = [res[key]]
        else:
            for key in res_.keys():
                res[key].append(res_[key])
    return res


def plot_order(res, ax, k):
    color = plt.rcParams['axes.prop_cycle'].by_key()['color'][k - 2]

    key = 'e_loc'
    order = get_accuracy_order(res, key=key, thresh=1e-11)
    label = f'k={k}, p={np.mean(order):.2f}'
    ax.loglog(res['dt'], res[key], color=color, ls='-', label=label)
    ax.set_xlabel(r'$\Delta t$')
    ax.set_ylabel(r'$\epsilon$')
    ax.legend(frameon=False, loc='lower right')


def plot(res, ax, k):
    keys = ['e_embedded', 'e_extrapolated', 'e']
    ls = ['-', ':', '-.']
    color = plt.rcParams['axes.prop_cycle'].by_key()['color'][k - 2]

    for i in range(len(keys)):
        if all([me == 0. for me in res[keys[i]]]):
            continue
        order = get_accuracy_order(res, key=keys[i])
        if keys[i] == 'e_embedded':
            label = rf'$k={{{np.mean(order):.2f}}}$'
<<<<<<< HEAD
            assert np.isclose(
                np.mean(order), k, atol=3e-1
            ), f'Expected embedded error estimate to have order {k} but got {np.mean(order):.2f}'

        elif keys[i] == 'e_extrapolated':
            label = None
            assert np.isclose(
                np.mean(order), k + 1, rtol=3e-1
            ), f'Expected extrapolation error estimate to have order {k+1} but got {np.mean(order):.2f}'
=======
            assert np.isclose(np.mean(order), k, atol=4e-1), f'Expected embedded error estimate to have order {k} \
but got {np.mean(order):.2f}'

        elif keys[i] == 'e_extrapolated':
            label = None
            assert np.isclose(np.mean(order), k + 1, rtol=3e-1), f'Expected extrapolation error estimate to have order \
{k+1} but got {np.mean(order):.2f}'
        else:
            label = None
>>>>>>> 553e4604
        ax.loglog(res['dt'], res[keys[i]], color=color, ls=ls[i], label=label)

    ax.set_xlabel(r'$\Delta t$')
    ax.set_ylabel(r'$\epsilon$')
    ax.legend(frameon=False, loc='lower right')


def get_accuracy_order(results, key='e_embedded', thresh=1e-14):
    """
    Routine to compute the order of accuracy in time

    Args:
        results (dict): the dictionary containing the errors
        key (str): The key in the dictionary correspdoning to a specific error

    Returns:
        the list of orders
    """

    # retrieve the list of dt from results
    assert 'dt' in results, 'ERROR: expecting the list of dt in the results dictionary'
    dt_list = sorted(results['dt'], reverse=True)

    order = []
    # loop over two consecutive errors/dt pairs
    for i in range(1, len(dt_list)):
        # compute order as log(prev_error/this_error)/log(this_dt/old_dt) <-- depends on the sorting of the list!
        try:
            tmp = np.log(results[key][i] / results[key][i - 1]) / np.log(dt_list[i] / dt_list[i - 1])
            if results[key][i] > thresh and results[key][i - 1] > thresh:
                order.append(tmp)
        except TypeError:
            print('Type Warning', results[key])

    return order


def plot_orders(ax, ks, serial, Tend_fixed=None, custom_description=None, prob=run_piline, dt_list=None,
                custom_controller_params=None):
    for i in range(len(ks)):
        k = ks[i]
        res = multiple_runs(k=k, serial=serial, Tend_fixed=Tend_fixed, custom_description=custom_description,
                            prob=prob, dt_list=dt_list, hook_class=do_nothing,
                            custom_controller_params=custom_controller_params)
        plot_order(res, ax, k)


def plot_all_errors(ax, ks, serial, Tend_fixed=None, custom_description=None, prob=run_piline, dt_list=None,
                    custom_controller_params=None):
    for i in range(len(ks)):
        k = ks[i]
        res = multiple_runs(k=k, serial=serial, Tend_fixed=Tend_fixed, custom_description=custom_description,
                            prob=prob, dt_list=dt_list, custom_controller_params=custom_controller_params)

        # visualize results
        plot(res, ax, k)

    ax.plot([None, None], color='black', label=r'$\epsilon_\mathrm{embedded}$', ls='-')
    ax.plot([None, None], color='black', label=r'$\epsilon_\mathrm{extrapolated}$', ls=':')
    ax.plot([None, None], color='black', label=r'$e$', ls='-.')
    ax.legend(frameon=False, loc='lower right')


def main():
    setup_mpl()
    ks = [4, 3, 2]
    for serial in [True, False]:
        fig, ax = plt.subplots(1, 1, figsize=(3.5, 3))

        plot_all_errors(ax, ks, serial, Tend_fixed=1.0)

        if serial:
            fig.savefig('data/error_estimate_order.png', dpi=300, bbox_inches='tight')
        else:
            fig.savefig('data/error_estimate_order_parallel.png', dpi=300, bbox_inches='tight')
        plt.close(fig)


if __name__ == "__main__":
    main()<|MERGE_RESOLUTION|>--- conflicted
+++ resolved
@@ -101,15 +101,10 @@
     """
 
     # assemble list of dt
-<<<<<<< HEAD
-    if Tend_fixed:
-        dt_list = 0.1 * 10.0 ** -(np.arange(5) / 2)
-=======
     if dt_list is not None:
         pass
     elif Tend_fixed:
         dt_list = 0.1 * 10.**-(np.arange(5) / 2)
->>>>>>> 553e4604
     else:
         dt_list = 0.01 * 10.0 ** -(np.arange(20) / 10.0)
 
@@ -128,16 +123,12 @@
         if custom_description is not None:
             desc = {**desc, **custom_description}
         Tend = Tend_fixed if Tend_fixed else 30 * dt_list[i]
-<<<<<<< HEAD
-        stats, _, _ = run_piline(custom_description=desc, num_procs=num_procs, Tend=Tend, hook_class=log_errors)
-=======
         stats, controller, _ = prob(custom_description=desc, num_procs=num_procs, Tend=Tend,
                                     hook_class=hook_class, custom_controller_params=custom_controller_params)
 
         level = controller.MS[-1].levels[-1]
         e_glob = abs(level.prob.u_exact(t=level.time + level.dt) - level.u[-1])
         e_loc = abs(level.prob.u_exact(t=level.time + level.dt, u_init=level.u[0], t_init=level.time) - level.u[-1])
->>>>>>> 553e4604
 
         res_ = get_results_from_stats(stats, 'dt', dt_list[i], hook_class)
         res_['e_glob'] = e_glob
@@ -176,17 +167,6 @@
         order = get_accuracy_order(res, key=keys[i])
         if keys[i] == 'e_embedded':
             label = rf'$k={{{np.mean(order):.2f}}}$'
-<<<<<<< HEAD
-            assert np.isclose(
-                np.mean(order), k, atol=3e-1
-            ), f'Expected embedded error estimate to have order {k} but got {np.mean(order):.2f}'
-
-        elif keys[i] == 'e_extrapolated':
-            label = None
-            assert np.isclose(
-                np.mean(order), k + 1, rtol=3e-1
-            ), f'Expected extrapolation error estimate to have order {k+1} but got {np.mean(order):.2f}'
-=======
             assert np.isclose(np.mean(order), k, atol=4e-1), f'Expected embedded error estimate to have order {k} \
 but got {np.mean(order):.2f}'
 
@@ -196,7 +176,6 @@
 {k+1} but got {np.mean(order):.2f}'
         else:
             label = None
->>>>>>> 553e4604
         ax.loglog(res['dt'], res[keys[i]], color=color, ls=ls[i], label=label)
 
     ax.set_xlabel(r'$\Delta t$')
