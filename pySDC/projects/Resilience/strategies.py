import numpy as np
from matplotlib.colors import TABLEAU_COLORS

cmap = TABLEAU_COLORS


def merge_descriptions(descA, descB):
    """
    Merge two dictionaries that may contain dictionaries, which happens when merging descriptions, for instance.

    Keys that occur in both dictionaries will be overwritten by the ones from `descB` and `descA` will be modified, not
    copied!

    Args:
        descA (dict): Dictionary that you want to merge into
        descB (dict): Dictionary you want to merge from

    Returns:
        dict: decsA with updated parameters
    """
    for key in descB.keys():
        if type(descB[key]) == dict:
            descA[key] = merge_descriptions(descA.get(key, {}), descB[key])
        else:
            descA[key] = descB[key]
    return descA


class Strategy:
    '''
    Abstract class for resilience strategies
    '''

    def __init__(self, useMPI=False, skip_residual_computation='none', stop_at_nan=True, **kwargs):
        '''
        Initialization routine
        '''
        self.useMPI = useMPI
        self.max_steps = 1e5

        # set default values for plotting
        self.linestyle = '-'
        self.marker = '.'
        self.name = ''
        self.bar_plot_x_label = ''
        self.color = list(cmap.values())[0]

        # parameters for computational efficiency
        if skip_residual_computation == 'all':
            self.skip_residual_computation = ('IT_CHECK', 'IT_DOWN', 'IT_UP', 'IT_FINE', 'IT_COARSE')
        elif skip_residual_computation == 'most':
            self.skip_residual_computation = ('IT_DOWN', 'IT_UP', 'IT_FINE', 'IT_COARSE')
        elif skip_residual_computation == 'none':
            self.skip_residual_computation = ()
        else:
            raise NotImplementedError(
                f'Don\'t know when to skip residual computation with rule \"{skip_residual_computation}\"'
            )

        self.stop_at_nan = stop_at_nan

        # setup custom descriptions
        self.custom_description = {}
        self.custom_description['sweeper_params'] = {'skip_residual_computation': self.skip_residual_computation}
        self.custom_description['level_params'] = {}
        self.custom_description['problem_params'] = {}
        self.custom_description['step_params'] = {}
        self.custom_description['convergence_controllers'] = {}

        # prepare parameters for masks to identify faults that cannot be fixed by this strategy
        self.fixable = []
        self.fixable += [
            {
                'key': 'node',
                'op': 'gt',
                'val': 0,
            }
        ]
        self.fixable += [
            {
                'key': 'error',
                'op': 'isfinite',
            }
        ]

        # stuff for work-precision diagrams
        self.precision_parameter = None
        self.precision_parameter_loc = []

    def __str__(self):
        return self.name

    def get_controller_params(self, **kwargs):
        return {'all_to_done': False}

    def get_description_for_tolerance(self, problem, param, **kwargs):
        return {}

    def get_fixable_params(self, **kwargs):
        """
        Return a list containing dictionaries which can be passed to `FaultStats.get_mask` as keyword arguments to
        obtain a mask of faults that can be fixed

        Returns:
            list: Dictionary of parameters
        """
        return self.fixable

    def get_fault_args(self, problem, num_procs):
        '''
        Routine to get arguments for the faults that are exempt from randomization

        Args:
            problem: A function that runs a pySDC problem, see imports for available problems
            num_procs (int): Number of processes you intend to run with

        Returns:
            dict: Arguments for the faults that are exempt from randomization
        '''
        args = {}
        args['target'] = 0

        if problem.__name__ == "run_vdp":
            args['time'] = 5.25
        elif problem.__name__ == "run_Schroedinger":
            args['time'] = 0.3
        elif problem.__name__ == "run_quench":
            args['time'] = 41.0
        elif problem.__name__ == "run_Lorenz":
            args['time'] = 10
        elif problem.__name__ == "run_AC":
            args['time'] = 1e-2
        elif problem.__name__ == "run_RBC":
            args['time'] = 20.19

        return args

    def get_random_params(self, problem, num_procs):
        '''
        Routine to get parameters for the randomization of faults

        Args:
            problem: A function that runs a pySDC problem, see imports for available problems
            num_procs (int): Number of processes you intend to run with

        Returns:
            dict: Randomization parameters
        '''
        base_params = self.get_base_parameters(problem, num_procs)

        rnd_params = {}
        rnd_params['iteration'] = base_params['step_params']['maxiter']
        rnd_params['rank'] = num_procs

        if problem.__name__ in ['run_Schroedinger', 'run_quench', 'run_AC', 'run_RBC']:
            rnd_params['min_node'] = 1

        if problem.__name__ == "run_quench":
            rnd_params['iteration'] = 5
        elif problem.__name__ == 'run_Lorenz':
            rnd_params['iteration'] = 5
        elif problem.__name__ == 'run_RBC':
            rnd_params['problem_pos'] = [3, 16, 16]

        return rnd_params

    @property
    def style(self):
        """
        Get the plotting parameters for the strategy.
        Supply them to a plotting function using `**`

        Returns:
            (dict): The plotting parameters as a dictionary
        """
        return {
            'marker': self.marker,
            'label': self.label,
            'color': self.color,
            'ls': self.linestyle,
        }

    @property
    def label(self):
        """
        Get a label for plotting
        """
        return self.name

    @classmethod
    def get_Tend(cls, problem, num_procs=1):
        '''
        Get the final time of runs for fault stats based on the problem

        Args:
            problem (function): A problem to run
            num_procs (int): Number of processes

        Returns:
            float: Tend to put into the run
        '''
        if problem.__name__ == "run_vdp":
            return 20  # 11.5
        elif problem.__name__ == "run_piline":
            return 20.0
        elif problem.__name__ == "run_Lorenz":
            return 20
        elif problem.__name__ == "run_Schroedinger":
            return 1.0
        elif problem.__name__ == "run_quench":
            return 500.0
        elif problem.__name__ == "run_AC":
            return 0.025
        elif problem.__name__ == "run_RBC":
            return 21
<<<<<<< HEAD
        elif problem.__name__ == 'run_GS':
            return 100
=======
>>>>>>> 1d811975
        else:
            raise NotImplementedError('I don\'t have a final time for your problem!')

    def get_base_parameters(self, problem, num_procs=1):
        '''
        Get a base parameters for the problems independent of the strategy.

        Args:
            problem (function): A problem to run
            num_procs (int): Number of processes

        Returns:
            dict: Custom description
        '''
        from pySDC.implementations.convergence_controller_classes.step_size_limiter import StepSizeLimiter

        custom_description = {}
        custom_description['step_params'] = {}
        custom_description['level_params'] = {}
        custom_description['problem_params'] = {}

        if problem.__name__ == "run_vdp":
            custom_description['step_params'] = {'maxiter': 3}
            custom_description['problem_params'] = {
                'u0': np.array([1.1, 0], dtype=np.float64),
                'mu': 1000,
                'crash_at_maxiter': False,
                'newton_tol': 1e-11,
                'stop_at_nan': False,
            }
            custom_description['level_params'] = {'dt': 1e-4}

        elif problem.__name__ == "run_Lorenz":
            custom_description['step_params'] = {'maxiter': 5}
            custom_description['level_params'] = {'dt': 1e-3}
            custom_description['problem_params'] = {'stop_at_nan': False}
        elif problem.__name__ == "run_Schroedinger":
            custom_description['step_params'] = {'maxiter': 5}
            custom_description['level_params'] = {'dt': 1e-2, 'restol': -1}
            custom_description['problem_params']['nvars'] = (256, 256)
        elif problem.__name__ == "run_quench":
            custom_description['level_params'] = {'restol': -1, 'dt': 8.0}
            custom_description['step_params'] = {'maxiter': 5}
            custom_description['problem_params'] = {
                'newton_maxiter': 29,
                'newton_tol': 1e-7,
                'nvars': 2**6,
                'direct_solver': False,
                'lintol': 1e-8,
                'liniter': 29,
                'order': 6,
            }
        elif problem.__name__ == "run_AC":
            eps = 4e-2
            custom_description['step_params'] = {'maxiter': 5}
            custom_description['problem_params'] = {
                'nvars': (128,) * 2,
                'init_type': 'circle',
                'eps': eps,
                'radius': 0.25,
                'nu': 2,
            }
            custom_description['level_params'] = {'restol': -1, 'dt': 0.1 * eps**2}
        elif problem.__name__ == 'run_RBC':
            custom_description['level_params']['dt'] = 5e-2
            custom_description['step_params'] = {'maxiter': 5}
<<<<<<< HEAD
        elif problem.__name__ == 'run_GS':
            custom_description['level_params']['dt'] = 1.0
            custom_description['step_params'] = {'maxiter': 5}
=======
>>>>>>> 1d811975

        custom_description['convergence_controllers'] = {
            # StepSizeLimiter: {'dt_min': self.get_Tend(problem=problem, num_procs=num_procs) / self.max_steps}
        }

        if self.stop_at_nan:
            from pySDC.implementations.convergence_controller_classes.crash import StopAtNan

            custom_description['convergence_controllers'][StopAtNan] = {'thresh': 1e20}

        from pySDC.implementations.convergence_controller_classes.crash import StopAtMaxRuntime

        max_runtime = {
            'run_vdp': 1000,
            'run_Lorenz': 500,
            'run_Schroedinger': 150,
            'run_quench': 150,
            'run_AC': 150,
            'run_RBC': 1000,
        }

        custom_description['convergence_controllers'][StopAtMaxRuntime] = {
            'max_runtime': max_runtime.get(problem.__name__, 100)
        }
        return custom_description

    def get_custom_description(self, problem, num_procs=1):
        '''
        Get a custom description based on the problem

        Args:
            problem (function): A problem to run
            num_procs (int): Number of processes

        Returns:
            dict: Custom description
        '''
        custom_description = self.get_base_parameters(problem, num_procs)
        return merge_descriptions(custom_description, self.custom_description)

    def get_custom_description_for_faults(self, *args, **kwargs):
        '''
        Get a custom description based on the problem to run the fault stuff

        Returns:
            dict: Custom description
        '''
        return self.get_custom_description(*args, **kwargs)

    def get_reference_value(self, problem, key, op, num_procs=1):
        """
        Get a reference value for a given problem for testing in CI.

        Args:
            problem: A function that runs a pySDC problem, see imports for available problems
            key (str): The name of the variable you want to compare
            op (function): The operation you want to apply to the data
            num_procs (int): Number of processes

        Returns:
            The reference value
        """
        raise NotImplementedError(
            f'The reference value you are looking for is not implemented for {type(self).__name__} strategy!'
        )


class InexactBaseStrategy(Strategy):
    """
    Base class for inexact strategies.
    """

    def __init__(
        self, double_adaptivity=False, newton_inexactness=True, linear_inexactness=True, SDC_maxiter=16, **kwargs
    ):
        kwargs = {**kwargs, 'skip_residual_computation': 'most'}
        super().__init__(**kwargs)
        self.double_adaptivity = double_adaptivity
        self.newton_inexactness = newton_inexactness
        self.linear_inexactness = linear_inexactness
        self.SDC_maxiter = SDC_maxiter

    def get_controller_params(self, **kwargs):
        return {'all_to_done': True}

    def get_custom_description(self, problem, num_procs=1):
        from pySDC.implementations.convergence_controller_classes.inexactness import NewtonInexactness

        preconditioner = 'MIN-SR-NS' if problem.__name__ in ['run_Lorenz'] else 'MIN-SR-S'

        desc = {}
        desc['sweeper_params'] = {'QI': preconditioner}
        desc['step_params'] = {'maxiter': self.SDC_maxiter}
        desc['problem_params'] = {}
        desc['level_params'] = {'restol': 1e-8, 'residual_type': 'last_abs'}
        desc['convergence_controllers'] = {}

        inexactness_params = {
            'min_tol': 1e-12,
            'ratio': 1e-2,
            'max_tol': 1e-4,
            'use_e_tol': False,
            'maxiter': 15,
        }

<<<<<<< HEAD
        if self.newton_inexactness and problem.__name__ not in ['run_Schroedinger', 'run_AC', 'run_RBC', 'run_GS']:
=======
        if self.newton_inexactness and problem.__name__ not in ['run_Schroedinger', 'run_AC', 'run_RBC']:
>>>>>>> 1d811975
            if problem.__name__ == 'run_quench':
                inexactness_params['ratio'] = 1e-1
                inexactness_params['min_tol'] = 1e-11
                inexactness_params['maxiter'] = 5
            elif problem.__name__ == "run_vdp":
                inexactness_params['ratio'] = 1e-5
                inexactness_params['min_tol'] = 1e-15
                inexactness_params['maxiter'] = 9
            desc['convergence_controllers'][NewtonInexactness] = inexactness_params

        if problem.__name__ in ['run_vdp']:
            desc['problem_params']['stop_at_nan'] = False

        if self.linear_inexactness and problem.__name__ in ['run_quench']:
            desc['problem_params']['inexact_linear_ratio'] = 1e-1
            if problem.__name__ in ['run_quench']:
                desc['problem_params']['direct_solver'] = False
                desc['problem_params']['liniter'] = 9
                desc['problem_params']['min_lintol'] = 1e-11

        from pySDC.implementations.convergence_controller_classes.basic_restarting import BasicRestarting

        desc['convergence_controllers'][BasicRestarting.get_implementation(useMPI=self.useMPI)] = {
            'max_restarts': 29,
            'crash_after_max_restarts': True,
        }
        return merge_descriptions(super().get_custom_description(problem, num_procs), desc)


class BaseStrategy(Strategy):
    '''
    Do a fixed iteration count
    '''

    def __init__(self, skip_residual_computation='all', **kwargs):
        '''
        Initialization routine
        '''
        super().__init__(skip_residual_computation=skip_residual_computation, **kwargs)
        self.color = list(cmap.values())[0]
        self.marker = 'o'
        self.name = 'base'
        self.bar_plot_x_label = 'base'
        self.precision_parameter = 'dt'
        self.precision_parameter_loc = ['level_params', 'dt']

    @property
    def label(self):
        return r'fixed'

    def get_custom_description(self, problem, num_procs):
        desc = super().get_custom_description(problem, num_procs)
        if problem.__name__ == "run_AC":
            desc['level_params']['dt'] = 1e-2 * desc['problem_params']['eps'] ** 2
        return desc

    def get_custom_description_for_faults(self, problem, *args, **kwargs):
        desc = self.get_custom_description(problem, *args, **kwargs)
        if problem.__name__ == "run_quench":
            desc['level_params']['dt'] = 5.0
        elif problem.__name__ == "run_AC":
            desc['level_params']['dt'] = 8e-5
        return desc

    def get_reference_value(self, problem, key, op, num_procs=1):
        """
        Get a reference value for a given problem for testing in CI.

        Args:
            problem: A function that runs a pySDC problem, see imports for available problems
            key (str): The name of the variable you want to compare
            op (function): The operation you want to apply to the data
            num_procs (int): Number of processes

        Returns:
            The reference value
        """
        if problem.__name__ == "run_Lorenz":
            if key == 'work_newton' and op == sum:
                return 12350
            elif key == 'e_global_post_run' and op == max:
                return 1.3527453646133836e-07

        super().get_reference_value(problem, key, op, num_procs)


class AdaptivityStrategy(Strategy):
    '''
    Adaptivity as a resilience strategy
    '''

    def __init__(self, **kwargs):
        '''
        Initialization routine
        '''
        from pySDC.implementations.convergence_controller_classes.adaptivity import Adaptivity

        kwargs['skip_residual_computation'] = 'all'
        super().__init__(**kwargs)
        self.color = list(cmap.values())[1]
        self.marker = '*'
        self.name = 'adaptivity'
        self.bar_plot_x_label = 'adaptivity'
        self.precision_parameter = 'e_tol'
        self.precision_parameter_loc = ['convergence_controllers', Adaptivity, 'e_tol']

    @property
    def label(self):
        return r'$\Delta t$-adaptivity'

    def get_fixable_params(self, maxiter, **kwargs):
        """
        Here faults occurring in the last iteration cannot be fixed.

        Args:
            maxiter (int): Max. iterations until convergence is declared

        Returns:
            (list): Contains dictionaries of keyword arguments for `FaultStats.get_mask`
        """
        self.fixable += [
            {
                'key': 'iteration',
                'op': 'lt',
                'val': maxiter,
            }
        ]
        return self.fixable

    def get_custom_description(self, problem, num_procs):
        '''
        Routine to get a custom description that adds adaptivity

        Args:
            problem: A function that runs a pySDC problem, see imports for available problems
            num_procs (int): Number of processes you intend to run with

        Returns:
            The custom descriptions you can supply to the problem when running it
        '''
        from pySDC.implementations.convergence_controller_classes.adaptivity import Adaptivity
        from pySDC.implementations.convergence_controller_classes.step_size_limiter import StepSizeLimiter

        base_params = super().get_custom_description(problem, num_procs)
        custom_description = {}
        custom_description['convergence_controllers'] = {}

        dt_max = np.inf
        dt_slope_max = np.inf
        dt_slope_min = 0
<<<<<<< HEAD
=======
        beta = 0.9
>>>>>>> 1d811975

        if problem.__name__ == "run_piline":
            e_tol = 1e-7
        elif problem.__name__ == "run_vdp":
            e_tol = 2e-5
        elif problem.__name__ == "run_Lorenz":
            e_tol = 1e-7
        elif problem.__name__ == "run_Schroedinger":
            e_tol = 4e-7
        elif problem.__name__ == "run_quench":
            e_tol = 1e-8
            custom_description['problem_params'] = {
                'newton_tol': 1e-10,
                'lintol': 1e-11,
            }

            from pySDC.implementations.convergence_controller_classes.basic_restarting import BasicRestarting

            custom_description['convergence_controllers'][BasicRestarting.get_implementation(useMPI=self.useMPI)] = {
                'max_restarts': 99,
            }
        elif problem.__name__ == "run_AC":
            e_tol = 1e-7
            # dt_max = 0.1 * base_params['problem_params']['eps'] ** 2
        elif problem.__name__ == 'run_RBC':
            e_tol = 1e-4
            dt_slope_min = 1
<<<<<<< HEAD
        elif problem.__name__ == 'run_GS':
            e_tol = 1e-4
=======
            beta = 0.5
>>>>>>> 1d811975

        else:
            raise NotImplementedError(
                'I don\'t have a tolerance for adaptivity for your problem. Please add one to the\
 strategy'
            )

        custom_description['convergence_controllers'][Adaptivity] = {
            'e_tol': e_tol,
            'dt_slope_max': dt_slope_max,
            'dt_rel_min_slope': dt_slope_min,
<<<<<<< HEAD
=======
            'beta': beta,
>>>>>>> 1d811975
        }
        custom_description['convergence_controllers'][StepSizeLimiter] = {
            'dt_max': dt_max,
        }
        return merge_descriptions(base_params, custom_description)

    def get_reference_value(self, problem, key, op, num_procs=1):
        """
        Get a reference value for a given problem for testing in CI.

        Args:
            problem: A function that runs a pySDC problem, see imports for available problems
            key (str): The name of the variable you want to compare
            op (function): The operation you want to apply to the data
            num_procs (int): Number of processes

        Returns:
            The reference value
        """
        if problem.__name__ == 'run_Lorenz':
            if key == 'work_newton' and op == sum:
                return 2989
            elif key == 'e_global_post_run' and op == max:
                return 5.636767497207984e-08

        super().get_reference_value(problem, key, op, num_procs)

    def get_custom_description_for_faults(self, problem, num_procs, *args, **kwargs):
        from pySDC.implementations.convergence_controller_classes.step_size_limiter import StepSizeLimiter
        from pySDC.implementations.convergence_controller_classes.adaptivity import Adaptivity

        desc = self.get_custom_description(problem, num_procs, *args, **kwargs)
        if problem.__name__ == "run_quench":
            desc['level_params']['dt'] = 1.1e1
            desc['convergence_controllers'][Adaptivity]['e_tol'] = 1e-6
        elif problem.__name__ == "run_AC":
            desc['convergence_controllers'][Adaptivity]['e_tol'] = 1e-5
        return desc


class AdaptivityRestartFirstStep(AdaptivityStrategy):
    def __init__(self, **kwargs):
        super().__init__(**kwargs)
        self.color = 'teal'
        self.name = 'adaptivityRestartFirstStep'

    def get_custom_description(self, problem, num_procs):
        '''
        Add the other version of basic restarting.

        Args:
            problem: A function that runs a pySDC problem, see imports for available problems
            num_procs (int): Number of processes you intend to run with

        Returns:
            The custom descriptions you can supply to the problem when running it
        '''
        custom_description = super().get_custom_description(problem, num_procs)
        from pySDC.implementations.convergence_controller_classes.basic_restarting import BasicRestarting

        custom_description['convergence_controllers'][BasicRestarting.get_implementation(useMPI=self.useMPI)] = {
            'max_restarts': 15,
            'restart_from_first_step': True,
        }
        return custom_description

    @property
    def label(self):
        return f'{super().label} restart from first step'


class AdaptiveHotRodStrategy(Strategy):
    '''
    Adaptivity + Hot Rod as a resilience strategy
    '''

    def __init__(self, **kwargs):
        '''
        Initialization routine
        '''
        from pySDC.implementations.convergence_controller_classes.adaptivity import Adaptivity

        kwargs['skip_residual_computation'] = 'all'
        super().__init__(**kwargs)
        self.color = list(cmap.values())[4]
        self.marker = '.'
        self.name = 'adaptive Hot Rod'
        self.bar_plot_x_label = 'adaptive\nHot Rod'
        self.precision_parameter = 'e_tol'
        self.precision_parameter_loc = ['convergence_controllers', Adaptivity, 'e_tol']

    def get_custom_description(self, problem, num_procs):
        '''
        Routine to get a custom description that adds adaptivity and Hot Rod

        Args:
            problem: A function that runs a pySDC problem, see imports for available problems
            num_procs (int): Number of processes you intend to run with

        Returns:
            The custom description you can supply to the problem when running it
        '''
        from pySDC.implementations.convergence_controller_classes.hotrod import HotRod
        from pySDC.implementations.convergence_controller_classes.adaptivity import Adaptivity

        if problem.__name__ == "run_vdp":
            e_tol = 3e-7
            dt_min = 1e-3
            maxiter = 4
            HotRod_tol = 2e-6
        elif problem.__name__ == "run_Lorenz":
            e_tol = 3e-7
            dt_min = 1e-3
            maxiter = 4
            HotRod_tol = 2e-6
        else:
            raise NotImplementedError(
                'I don\'t have a tolerance for adaptive Hot Rod for your problem. Please add one \
to the strategy'
            )

        no_storage = num_procs > 1

        custom_description = {
            'convergence_controllers': {
                HotRod: {'HotRod_tol': HotRod_tol, 'no_storage': no_storage},
                Adaptivity: {'e_tol': e_tol, 'dt_min': dt_min, 'embedded_error_flavor': 'linearized'},
            },
            'step_params': {'maxiter': maxiter},
        }

        return merge_descriptions(super().get_custom_description(problem, num_procs), custom_description)

    def get_reference_value(self, problem, key, op, num_procs=1):
        """
        Get a reference value for a given problem for testing in CI.

        Args:
            problem: A function that runs a pySDC problem, see imports for available problems
            key (str): The name of the variable you want to compare
            op (function): The operation you want to apply to the data
            num_procs (int): Number of processes

        Returns:
            The reference value
        """
        if problem.__name__ == "run_Lorenz":
            if key == 'work_newton' and op == sum:
                return 5092
            elif key == 'e_global_post_run' and op == max:
                return 4.107116318152748e-06

        super().get_reference_value(problem, key, op, num_procs)


class IterateStrategy(Strategy):
    '''
    Iterate for as much as you want
    '''

    def __init__(self, **kwargs):
        '''
        Initialization routine
        '''
        kwargs['skip_residual_computation'] = 'most'
        super().__init__(**kwargs)
        self.color = list(cmap.values())[2]
        self.marker = 'v'
        self.name = 'iterate'
        self.bar_plot_x_label = 'iterate'
        self.precision_parameter = 'restol'
        self.precision_parameter_loc = ['level_params', 'restol']

    @property
    def label(self):
        return r'$k$-adaptivity'

    def get_custom_description(self, problem, num_procs):
        '''
        Routine to get a custom description that allows for adaptive iteration counts

        Args:
            problem: A function that runs a pySDC problem, see imports for available problems
            num_procs (int): Number of processes you intend to run with

        Returns:
            The custom description you can supply to the problem when running it
        '''
        restol = -1
        e_tol = -1

        if problem.__name__ == "run_piline":
            restol = 2.3e-8
        elif problem.__name__ == "run_vdp":
            restol = 9e-7
        elif problem.__name__ == "run_Lorenz":
            restol = 16e-7
        elif problem.__name__ == "run_Schroedinger":
            restol = 6.5e-7
        elif problem.__name__ == "run_quench":
            restol = 1e-7
        elif problem.__name__ == "run_AC":
            restol = 1e-11
        elif problem.__name__ == "run_RBC":
            restol = 1e-4
        else:
            raise NotImplementedError(
                'I don\'t have a residual tolerance for your problem. Please add one to the \
strategy'
            )

        custom_description = {
            'step_params': {'maxiter': 99},
            'level_params': {'restol': restol, 'e_tol': e_tol},
        }

        if problem.__name__ == "run_quench":
            custom_description['level_params']['dt'] = 1.0

        return merge_descriptions(super().get_custom_description(problem, num_procs), custom_description)

    def get_random_params(self, problem, num_procs):
        '''
        Routine to get parameters for the randomization of faults

        Args:
            problem: A function that runs a pySDC problem, see imports for available problems
            num_procs (int): Number of processes you intend to run with

        Returns:
            dict: Randomization parameters
        '''

        rnd_params = super().get_random_params(problem, num_procs)
        if problem.__name__ == "run_quench":
            rnd_params['iteration'] = 1
        return rnd_params

    def get_reference_value(self, problem, key, op, num_procs=1):
        """
        Get a reference value for a given problem for testing in CI.

        Args:
            problem: A function that runs a pySDC problem, see imports for available problems
            key (str): The name of the variable you want to compare
            op (function): The operation you want to apply to the data
            num_procs (int): Number of processes

        Returns:
            The reference value
        """
        if problem.__name__ == "run_Lorenz":
            if key == 'work_newton' and op == sum:
                return 9200
            elif key == 'e_global_post_run' and op == max:
                return 2.139863344829962e-05

        super().get_reference_value(problem, key, op, num_procs)


class kAdaptivityStrategy(IterateStrategy):
    def __init__(self, **kwargs):
        super().__init__(**kwargs)
        self.precision_parameter = 'dt'
        self.precision_parameter_loc = ['level_params', 'dt']

    def get_custom_description(self, problem, num_procs, *args, **kwargs):
        desc = super().get_custom_description(problem, num_procs, *args, **kwargs)
        desc['level_params']['restol'] = 1e-9
        if problem.__name__ == "run_quench":
            desc['problem_params']['newton_tol'] = 1e-9
            desc['problem_params']['lintol'] = 1e-9
            desc['level_params']['dt'] = 2.5
        elif problem.__name__ == "run_AC":
            desc['level_params']['restol'] = 1e-11
            desc['level_params']['dt'] = 0.4 * desc['problem_params']['eps'] ** 2 / 8.0
        elif problem.__name__ == "run_RBC":
            desc['level_params']['dt'] = 7e-2
<<<<<<< HEAD
            desc['level_params']['restol'] = 1e-9
=======
            desc['level_params']['restol'] = 1e-6
            desc['level_params']['e_tol'] = 1e-7
>>>>>>> 1d811975
        return desc

    def get_custom_description_for_faults(self, problem, *args, **kwargs):
        desc = self.get_custom_description(problem, *args, **kwargs)
        if problem.__name__ == 'run_quench':
            desc['level_params']['dt'] = 5.0
        elif problem.__name__ == 'run_AC':
<<<<<<< HEAD
            desc['level_params']['dt'] = 0.6 * desc['problem_params']['eps'] ** 2
=======
            desc['level_params']['dt'] = 5e-4
>>>>>>> 1d811975
        elif problem.__name__ == 'run_RBC':
            desc['level_params']['restol'] = 1e-6
        return desc

    def get_reference_value(self, problem, key, op, num_procs=1):
        """
        Get a reference value for a given problem for testing in CI.

        Args:
            problem: A function that runs a pySDC problem, see imports for available problems
            key (str): The name of the variable you want to compare
            op (function): The operation you want to apply to the data
            num_procs (int): Number of processes

        Returns:
            The reference value
        """
        if problem.__name__ == "run_Lorenz":
            if key == 'work_newton' and op == sum:
                return 12350
            elif key == 'e_global_post_run' and op == max:
                return 1.3527453646133836e-07

        super().get_reference_value(problem, key, op, num_procs)


class HotRodStrategy(Strategy):
    '''
    Hot Rod as a resilience strategy
    '''

    def __init__(self, **kwargs):
        '''
        Initialization routine
        '''
        kwargs['skip_residual_computation'] = 'all'
        super().__init__(**kwargs)
        self.color = list(cmap.values())[3]
        self.marker = '^'
        self.name = 'Hot Rod'
        self.bar_plot_x_label = 'Hot Rod'
        self.precision_parameter = 'dt'
        self.precision_parameter_loc = ['level_params', 'dt']

    def get_custom_description(self, problem, num_procs):
        '''
        Routine to get a custom description that adds Hot Rod

        Args:
            problem: A function that runs a pySDC problem, see imports for available problems
            num_procs (int): Number of processes you intend to run with

        Returns:
            The custom description you can supply to the problem when running it
        '''
        from pySDC.implementations.convergence_controller_classes.hotrod import HotRod
        from pySDC.implementations.convergence_controller_classes.basic_restarting import BasicRestartingNonMPI

        base_params = super().get_custom_description(problem, num_procs)
        if problem.__name__ == "run_vdp":
            if num_procs == 4:
                HotRod_tol = 1.800804e-04
            elif num_procs == 5:
                HotRod_tol = 9.329361e-05
            else:  # 1 process
                HotRod_tol = 1.347949e-06
            HotRod_tol = 7e-6 if num_procs > 1 else 5e-7
            maxiter = 4
        elif problem.__name__ == "run_Lorenz":
            if num_procs == 5:
                HotRod_tol = 9.539348e-06
            elif num_procs == 4:
                HotRod_tol = 3.201e-6
            else:
                HotRod_tol = 7.720589e-07
            maxiter = 6
        elif problem.__name__ == "run_Schroedinger":
            if num_procs == 5:
                HotRod_tol = 2.497697e-06
            elif num_procs == 4:
                HotRod_tol = 1.910405e-06
            else:
                HotRod_tol = 4.476790e-07
            maxiter = 6
        elif problem.__name__ == "run_quench":
            if num_procs == 5:
                HotRod_tol = 1.017534e-03
            elif num_procs == 4:
                HotRod_tol = 1.017534e-03
            else:
                HotRod_tol = 5.198620e-04
            maxiter = 6
        elif problem.__name__ == 'run_AC':
            HotRod_tol = 9.564437e-06
            maxiter = 6
        elif problem.__name__ == 'run_RBC':
            HotRod_tol = 6.34e-6
            maxiter = 6
        else:
            raise NotImplementedError(
                'I don\'t have a tolerance for Hot Rod for your problem. Please add one to the\
 strategy'
            )

        no_storage = False  # num_procs > 1

        custom_description = {
            'convergence_controllers': {
                HotRod: {'HotRod_tol': HotRod_tol, 'no_storage': no_storage},
                BasicRestartingNonMPI: {
                    'max_restarts': 2,
                    'crash_after_max_restarts': False,
                    'restart_from_first_step': True,
                },
            },
            'step_params': {'maxiter': maxiter},
            'level_params': {},
        }
        if problem.__name__ == "run_AC":
            custom_description['level_params']['dt'] = 8e-5
        return merge_descriptions(base_params, custom_description)

    def get_custom_description_for_faults(self, problem, *args, **kwargs):
        desc = self.get_custom_description(problem, *args, **kwargs)
        if problem.__name__ == "run_quench":
            desc['level_params']['dt'] = 5.0
        return desc

    def get_reference_value(self, problem, key, op, num_procs=1):
        """
        Get a reference value for a given problem for testing in CI.

        Args:
            problem: A function that runs a pySDC problem, see imports for available problems
            key (str): The name of the variable you want to compare
            op (function): The operation you want to apply to the data
            num_procs (int): Number of processes

        Returns:
            The reference value
        """
        if problem.__name__ == "run_Lorenz":
            if key == 'work_newton' and op == sum:
                return 12350
            elif key == 'e_global_post_run' and op == max:
                return 1.3527453646133836e-07

        super().get_reference_value(problem, key, op, num_procs)


class AdaptivityCollocationStrategy(InexactBaseStrategy):
    '''
    Adaptivity based on collocation as a resilience strategy
    '''

    def __init__(self, **kwargs):
        '''
        Initialization routine
        '''
        kwargs = {
            'skip_residual_computation': 'most',
            **kwargs,
        }

        from pySDC.implementations.convergence_controller_classes.adaptivity import AdaptivityCollocation

        self.restol = None
        super().__init__(**kwargs)
        self.color = list(cmap.values())[1]
        self.marker = '*'
        self.name = 'adaptivity_coll'
        self.bar_plot_x_label = 'adaptivity collocation'
        self.precision_parameter = 'e_tol'
        self.adaptive_coll_params = {}
        self.precision_parameter_loc = ['convergence_controllers', AdaptivityCollocation, 'e_tol']

    def get_custom_description(self, problem, num_procs):
        '''
        Routine to get a custom description that adds adaptivity

        Args:
            problem: A function that runs a pySDC problem, see imports for available problems
            num_procs (int): Number of processes you intend to run with

        Returns:
            The custom descriptions you can supply to the problem when running it
        '''
        from pySDC.implementations.convergence_controller_classes.adaptivity import AdaptivityCollocation

        custom_description = {}

        dt_max = np.inf
        dt_min = 1e-5

        if problem.__name__ == "run_piline":
            e_tol = 1e-7
            dt_min = 1e-2
        elif problem.__name__ == "run_vdp":
            e_tol = 2e-5
            dt_min = 1e-3
        elif problem.__name__ == "run_Lorenz":
            e_tol = 2e-5
            dt_min = 1e-3
        elif problem.__name__ == "run_Schroedinger":
            e_tol = 4e-6
            dt_min = 1e-3
        elif problem.__name__ == "run_quench":
            e_tol = 1e-5
            dt_min = 1e-3
            dt_max = 1e2
        elif problem.__name__ == "run_AC":
            e_tol = 1e-4
        else:
            raise NotImplementedError(
                'I don\'t have a tolerance for adaptivity for your problem. Please add one to the\
 strategy'
            )

        custom_description['convergence_controllers'] = {
            AdaptivityCollocation: {
                'e_tol': e_tol,
                'dt_min': dt_min,
                'dt_max': dt_max,
                'adaptive_coll_params': self.adaptive_coll_params,
                'restol_rel': 1e-2,
            }
        }
        return merge_descriptions(super().get_custom_description(problem, num_procs), custom_description)


class AdaptivityCollocationTypeStrategy(AdaptivityCollocationStrategy):
    def __init__(self, **kwargs):
        super().__init__(**kwargs)
        self.color = list(cmap.values())[4]
        self.marker = '.'
        self.adaptive_coll_params = {
            'quad_type': ['RADAU-RIGHT', 'GAUSS'],
            'do_coll_update': [False, True],
        }

    @property
    def label(self):
        return 'adaptivity type'

    def get_reference_value(self, problem, key, op, num_procs=1):
        """
        Get a reference value for a given problem for testing in CI.

        Args:
            problem: A function that runs a pySDC problem, see imports for available problems
            key (str): The name of the variable you want to compare
            op (function): The operation you want to apply to the data
            num_procs (int): Number of processes

        Returns:
            The reference value
        """
        if problem.__name__ == "run_Lorenz":
            if key == 'work_newton' and op == sum:
                return 1025
            elif key == 'e_global_post_run' and op == max:
                return 4.266975256683736e-06

        super().get_reference_value(problem, key, op, num_procs)


class AdaptivityCollocationRefinementStrategy(AdaptivityCollocationStrategy):
    def __init__(self, **kwargs):
        super().__init__(**kwargs)
        self.color = list(cmap.values())[5]
        self.marker = '^'
        self.adaptive_coll_params = {
            'num_nodes': [2, 3],
            'quad_type': ['GAUSS', 'RADAU-RIGHT'],
            'do_coll_update': [True, False],
        }

    @property
    def label(self):
        return 'adaptivity refinement'

    def get_reference_value(self, problem, key, op, num_procs=1):
        """
        Get a reference value for a given problem for testing in CI.

        Args:
            problem: A function that runs a pySDC problem, see imports for available problems
            key (str): The name of the variable you want to compare
            op (function): The operation you want to apply to the data
            num_procs (int): Number of processes

        Returns:
            The reference value
        """
        if problem.__name__ == "run_Lorenz":
            if key == 'work_newton' and op == sum:
                return 917
            elif key == 'e_global_post_run' and op == max:
                return 1.0874929465387595e-05

        super().get_reference_value(problem, key, op, num_procs)


class AdaptivityCollocationDerefinementStrategy(AdaptivityCollocationStrategy):
    def __init__(self, **kwargs):
        super().__init__(**kwargs)
        self.color = list(cmap.values())[6]
        self.marker = '^'
        self.adaptive_coll_params = {'num_nodes': [4, 3]}

    @property
    def label(self):
        return 'adaptivity de-refinement'

    def get_reference_value(self, problem, key, op, num_procs=1):
        """
        Get a reference value for a given problem for testing in CI.

        Args:
            problem: A function that runs a pySDC problem, see imports for available problems
            key (str): The name of the variable you want to compare
            op (function): The operation you want to apply to the data
            num_procs (int): Number of processes

        Returns:
            The reference value
        """
        if problem.__name__ == 'run_Lorenz':
            if key == 'work_newton' and op == sum:
                return 1338
            elif key == 'e_global_post_run' and op == max:
                return 0.0001013999955041811

        super().get_reference_value(problem, key, op, num_procs)


class DIRKStrategy(AdaptivityStrategy):
    '''
    DIRK4(3)
    '''

    def __init__(self, **kwargs):
        '''
        Initialization routine
        '''
        from pySDC.implementations.convergence_controller_classes.adaptivity import AdaptivityRK

        super().__init__(**kwargs)
        self.color = list(cmap.values())[7]
        self.marker = '^'
        self.name = 'DIRK'
        self.bar_plot_x_label = 'DIRK4(3)'
        self.precision_parameter = 'e_tol'
        self.precision_parameter_loc = ['convergence_controllers', AdaptivityRK, 'e_tol']
        self.max_steps = 1e5

    @property
    def label(self):
        return 'DIRK4(3)'

    def get_custom_description(self, problem, num_procs):
        '''
        Routine to get a custom description that adds adaptivity

        Args:
            problem: A function that runs a pySDC problem, see imports for available problems
            num_procs (int): Number of processes you intend to run with

        Returns:
            The custom descriptions you can supply to the problem when running it
        '''
        from pySDC.implementations.convergence_controller_classes.adaptivity import AdaptivityRK, Adaptivity
        from pySDC.implementations.convergence_controller_classes.basic_restarting import BasicRestarting
        from pySDC.implementations.sweeper_classes.Runge_Kutta import DIRK43

        adaptivity_description = super().get_custom_description(problem, num_procs)

        e_tol = adaptivity_description['convergence_controllers'][Adaptivity]['e_tol']
        adaptivity_description['convergence_controllers'].pop(Adaptivity, None)
        adaptivity_description.pop('sweeper_params', None)

        rk_params = {
            'step_params': {'maxiter': 1},
            'sweeper_class': DIRK43,
            'convergence_controllers': {
                AdaptivityRK: {'e_tol': e_tol},
                BasicRestarting.get_implementation(useMPI=self.useMPI): {
                    'max_restarts': 49,
                    'crash_after_max_restarts': False,
                },
            },
        }

        custom_description = merge_descriptions(adaptivity_description, rk_params)

        return custom_description

    def get_reference_value(self, problem, key, op, num_procs=1):
        """
        Get a reference value for a given problem for testing in CI.

        Args:
            problem: A function that runs a pySDC problem, see imports for available problems
            key (str): The name of the variable you want to compare
            op (function): The operation you want to apply to the data
            num_procs (int): Number of processes

        Returns:
            The reference value
        """
        if problem.__name__ == "run_Lorenz":
            if key == 'work_newton' and op == sum:
                return 5467
            elif key == 'e_global_post_run' and op == max:
                return 7.049480537091313e-07

        super().get_reference_value(problem, key, op, num_procs)

    def get_random_params(self, problem, num_procs):
        '''
        Routine to get parameters for the randomization of faults

        Args:
            problem: A function that runs a pySDC problem, see imports for available problems
            num_procs (int): Number of processes you intend to run with

        Returns:
            dict: Randomization parameters
        '''
        rnd_params = super().get_random_params(problem, num_procs)
        rnd_params['iteration'] = 1
        rnd_params['min_node'] = 5

        return rnd_params


class ARKStrategy(AdaptivityStrategy):
    '''
    ARK5(4)
    '''

    def __init__(self, **kwargs):
        '''
        Initialization routine
        '''
        from pySDC.implementations.convergence_controller_classes.adaptivity import AdaptivityRK

        super().__init__(**kwargs)
        self.color = list(cmap.values())[7]
        self.marker = 'P'
        self.name = 'ARK'
        self.bar_plot_x_label = 'ARK5(4)'
        self.precision_parameter = 'e_tol'
        self.precision_parameter_loc = ['convergence_controllers', AdaptivityRK, 'e_tol']
        self.max_steps = 1e5

    @property
    def label(self):
        return 'ARK5(4)'

    def get_custom_description(self, problem, num_procs):
        '''
        Routine to get a custom description that adds adaptivity

        Args:
            problem: A function that runs a pySDC problem, see imports for available problems
            num_procs (int): Number of processes you intend to run with

        Returns:
            The custom descriptions you can supply to the problem when running it
        '''
        from pySDC.implementations.convergence_controller_classes.adaptivity import AdaptivityRK, Adaptivity
        from pySDC.implementations.convergence_controller_classes.step_size_limiter import StepSizeSlopeLimiter
        from pySDC.implementations.convergence_controller_classes.basic_restarting import BasicRestarting
        from pySDC.implementations.sweeper_classes.Runge_Kutta import ARK548L2SA

        adaptivity_description = super().get_custom_description(problem, num_procs)

        e_tol = adaptivity_description['convergence_controllers'][Adaptivity]['e_tol'] / 20.0
        adaptivity_description['convergence_controllers'].pop(Adaptivity, None)
        adaptivity_description.pop('sweeper_params', None)

        rk_params = {
            'step_params': {'maxiter': 1},
            'sweeper_class': ARK548L2SA,
            'convergence_controllers': {
                AdaptivityRK: {'e_tol': e_tol},
                BasicRestarting.get_implementation(useMPI=self.useMPI): {
                    'max_restarts': 49,
                    'crash_after_max_restarts': False,
                },
            },
        }

        if problem.__name__ == "run_RBC":
            rk_params['convergence_controllers'][StepSizeSlopeLimiter] = {'dt_rel_min_slope': 0.25}

        custom_description = merge_descriptions(adaptivity_description, rk_params)

        return custom_description

    def get_reference_value(self, problem, key, op, num_procs=1):
        """
        Get a reference value for a given problem for testing in CI.

        Args:
            problem: A function that runs a pySDC problem, see imports for available problems
            key (str): The name of the variable you want to compare
            op (function): The operation you want to apply to the data
            num_procs (int): Number of processes

        Returns:
            The reference value
        """
        if problem.__name__ == "run_Schroedinger":
            if key == 'work_newton' and op == sum:
                return 0
            elif key == 'e_global_post_run' and op == max:
                return 3.1786601531890356e-08

        super().get_reference_value(problem, key, op, num_procs)


class ESDIRKStrategy(AdaptivityStrategy):
    '''
    ESDIRK5(3)
    '''

    def __init__(self, **kwargs):
        '''
        Initialization routine
        '''
        from pySDC.implementations.convergence_controller_classes.adaptivity import AdaptivityRK

        super().__init__(**kwargs)
        self.color = 'violet'
        self.marker = '^'
        self.name = 'ESDIRK'
        self.bar_plot_x_label = 'ESDIRK5(3)'
        self.precision_parameter = 'e_tol'
        self.precision_parameter_loc = ['convergence_controllers', AdaptivityRK, 'e_tol']
        self.max_steps = 1e5

    @property
    def label(self):
        return 'ESDIRK5(3)'

    def get_description_for_tolerance(self, problem, param, **kwargs):
        desc = {}
        if problem.__name__ == 'run_Schroedinger':
            desc['problem_params'] = {'lintol': param}
        return desc

    def get_custom_description(self, problem, num_procs):
        '''
        Routine to get a custom description that adds adaptivity

        Args:
            problem: A function that runs a pySDC problem, see imports for available problems
            num_procs (int): Number of processes you intend to run with

        Returns:
            The custom descriptions you can supply to the problem when running it
        '''
        from pySDC.implementations.convergence_controller_classes.adaptivity import AdaptivityRK, Adaptivity
        from pySDC.implementations.convergence_controller_classes.basic_restarting import BasicRestarting
        from pySDC.implementations.sweeper_classes.Runge_Kutta import ESDIRK53

        adaptivity_description = super().get_custom_description(problem, num_procs)

        e_tol = adaptivity_description['convergence_controllers'][Adaptivity]['e_tol']
        adaptivity_description['convergence_controllers'].pop(Adaptivity, None)
        adaptivity_description.pop('sweeper_params', None)

        mod = 1e1 if problem.__name__ == 'run_quench' else 1.0

        rk_params = {
            'step_params': {'maxiter': 1},
            'sweeper_class': ESDIRK53,
            'convergence_controllers': {
                AdaptivityRK: {'e_tol': e_tol * mod},
                BasicRestarting.get_implementation(useMPI=self.useMPI): {
                    'max_restarts': 49,
                    'crash_after_max_restarts': False,
                },
            },
        }

        custom_description = merge_descriptions(adaptivity_description, rk_params)

        return custom_description

    def get_reference_value(self, problem, key, op, num_procs=1):
        """
        Get a reference value for a given problem for testing in CI.

        Args:
            problem: A function that runs a pySDC problem, see imports for available problems
            key (str): The name of the variable you want to compare
            op (function): The operation you want to apply to the data
            num_procs (int): Number of processes

        Returns:
            The reference value
        """
        if problem.__name__ == "run_Lorenz":
            if key == 'work_newton' and op == sum:
                return 2963
            elif key == 'e_global_post_run' and op == max:
                return 4.126039954144289e-09

        super().get_reference_value(problem, key, op, num_procs)

    def get_random_params(self, problem, num_procs):
        '''
        Routine to get parameters for the randomization of faults

        Args:
            problem: A function that runs a pySDC problem, see imports for available problems
            num_procs (int): Number of processes you intend to run with

        Returns:
            dict: Randomization parameters
        '''
        rnd_params = super().get_random_params(problem, num_procs)
        rnd_params['iteration'] = 1
        rnd_params['min_node'] = 6

        return rnd_params


class ERKStrategy(DIRKStrategy):
    """
    Explicit embedded RK using Cash-Karp's method
    """

    def __init__(self, **kwargs):
        '''
        Initialization routine
        '''
        super().__init__(**kwargs)
        self.color = list(cmap.values())[8]
        self.marker = 'x'
        self.name = 'ERK'
        self.bar_plot_x_label = 'ERK5(4)'

    def get_description_for_tolerance(self, problem, param, **kwargs):
        desc = {}
        if problem.__name__ == 'run_Schroedinger':
            desc['problem_params'] = {'lintol': param}

        return desc

    @property
    def label(self):
        return 'CP5(4)'

    def get_random_params(self, problem, num_procs):
        '''
        Routine to get parameters for the randomization of faults

        Args:
            problem: A function that runs a pySDC problem, see imports for available problems
            num_procs (int): Number of processes you intend to run with

        Returns:
            dict: Randomization parameters
        '''
        rnd_params = super().get_random_params(problem, num_procs)
        rnd_params['min_node'] = 7

        return rnd_params

    def get_custom_description(self, problem, num_procs=1):
        from pySDC.implementations.sweeper_classes.Runge_Kutta import Cash_Karp

        desc = super().get_custom_description(problem, num_procs)
        desc['sweeper_class'] = Cash_Karp

        if problem.__name__ == "run_AC":
            desc['level_params']['dt'] = 2e-5
        return desc

    def get_reference_value(self, problem, key, op, num_procs=1):
        """
        Get a reference value for a given problem for testing in CI.

        Args:
            problem: A function that runs a pySDC problem, see imports for available problems
            key (str): The name of the variable you want to compare
            op (function): The operation you want to apply to the data
            num_procs (int): Number of processes

        Returns:
            The reference value
        """
        if problem.__name__ == "run_Lorenz":
            if key == 'work_newton' and op == sum:
                return 0
            elif key == 'e_global_post_run' and op == max:
                return 1.509206128957885e-07

        super().get_reference_value(problem, key, op, num_procs)


class DoubleAdaptivityStrategy(AdaptivityStrategy):
    '''
    Adaptivity based both on embedded estimate and on residual
    '''

    def __init__(self, **kwargs):
        '''
        Initialization routine
        '''
        from pySDC.implementations.convergence_controller_classes.adaptivity import Adaptivity

        kwargs['skip_residual_computation'] = 'all'
        super().__init__(**kwargs)
        self.color = list(cmap.values())[7]
        self.marker = '^'
        self.name = 'double_adaptivity'
        self.bar_plot_x_label = 'double adaptivity'
        self.precision_parameter = 'e_tol'
        self.precision_parameter_loc = ['convergence_controllers', Adaptivity, 'e_tol']
        self.residual_e_tol_ratio = 1.0
        self.residual_e_tol_abs = None

    @property
    def label(self):
        return 'double adaptivity'

    def get_custom_description(self, problem, num_procs):
        '''
        Routine to get a custom description that adds adaptivity

        Args:
            problem: A function that runs a pySDC problem, see imports for available problems
            num_procs (int): Number of processes you intend to run with

        Returns:
            The custom descriptions you can supply to the problem when running it
        '''
        from pySDC.implementations.convergence_controller_classes.adaptivity import AdaptivityResidual, Adaptivity
        from pySDC.implementations.convergence_controller_classes.basic_restarting import BasicRestarting

        custom_description = super().get_custom_description(problem, num_procs)

        if self.residual_e_tol_abs:
            e_tol = self.residual_e_tol_abs
        else:
            e_tol = custom_description['convergence_controllers'][Adaptivity]['e_tol'] * self.residual_e_tol_ratio
        custom_description['convergence_controllers'][AdaptivityResidual] = {
            'e_tol': e_tol,
            'allowed_modifications': ['decrease'],
        }

        custom_description['convergence_controllers'][BasicRestarting.get_implementation(useMPI=self.useMPI)] = {
            'max_restarts': 15
        }

        return custom_description

    def get_reference_value(self, problem, key, op, num_procs=1):
        """
        Get a reference value for a given problem for testing in CI.

        Args:
            problem: A function that runs a pySDC problem, see imports for available problems
            key (str): The name of the variable you want to compare
            op (function): The operation you want to apply to the data
            num_procs (int): Number of processes

        Returns:
            The reference value
        """
        if problem.__name__ == 'run_Lorenz':
            if key == 'work_newton' and op == sum:
                return 2989
            elif key == 'e_global_post_run' and op == max:
                return 5.636763944494305e-08

        super().get_reference_value(problem, key, op, num_procs)


class AdaptivityAvoidRestartsStrategy(AdaptivityStrategy):
    """
    Adaptivity with the avoid restarts option
    """

    @property
    def label(self):
        return 'adaptivity (avoid restarts)'

    def get_custom_description(self, problem, num_procs):
        '''
        Routine to get a custom description that adds adaptivity

        Args:
            problem: A function that runs a pySDC problem, see imports for available problems
            num_procs (int): Number of processes you intend to run with

        Returns:
            The custom descriptions you can supply to the problem when running it
        '''
        from pySDC.implementations.convergence_controller_classes.adaptivity import Adaptivity
        from pySDC.implementations.convergence_controller_classes.basic_restarting import BasicRestarting

        custom_description = super().get_custom_description(problem, num_procs)

        custom_description['convergence_controllers'][Adaptivity]['avoid_restarts'] = True

        custom_description['convergence_controllers'][BasicRestarting.get_implementation(useMPI=self.useMPI)] = {
            'max_restarts': 15
        }

        return custom_description

    def get_reference_value(self, problem, key, op, num_procs=1):
        """
        Get a reference value for a given problem for testing in CI.

        Args:
            problem: A function that runs a pySDC problem, see imports for available problems
            key (str): The name of the variable you want to compare
            op (function): The operation you want to apply to the data
            num_procs (int): Number of processes

        Returns:
            The reference value
        """
        if problem.__name__ == "run_Lorenz":
            if key == 'work_newton' and op == sum:
                return 2989
            elif key == 'e_global_post_run' and op == max:
                return 5.636763944494305e-08

        super().get_reference_value(problem, key, op, num_procs)


class AdaptivityInterpolationStrategy(AdaptivityStrategy):
    """
    Adaptivity with interpolation between restarts
    """

    @property
    def label(self):
        return 'adaptivity+interpolation'

    def get_custom_description(self, problem, num_procs):
        '''
        Routine to get a custom description that adds adaptivity

        Args:
            problem: A function that runs a pySDC problem, see imports for available problems
            num_procs (int): Number of processes you intend to run with

        Returns:
            The custom descriptions you can supply to the problem when running it
        '''
        from pySDC.implementations.convergence_controller_classes.adaptivity import Adaptivity
        from pySDC.implementations.convergence_controller_classes.interpolate_between_restarts import (
            InterpolateBetweenRestarts,
        )
        from pySDC.implementations.convergence_controller_classes.basic_restarting import BasicRestarting

        custom_description = super().get_custom_description(problem, num_procs)

        custom_description['convergence_controllers'][Adaptivity]['avoid_restarts'] = False
        custom_description['convergence_controllers'][InterpolateBetweenRestarts] = {}

        custom_description['convergence_controllers'][BasicRestarting.get_implementation(useMPI=self.useMPI)] = {
            'max_restarts': 15
        }

        return custom_description

    def get_reference_value(self, problem, key, op, num_procs=1):
        """
        Get a reference value for a given problem for testing in CI.

        Args:
            problem: A function that runs a pySDC problem, see imports for available problems
            key (str): The name of the variable you want to compare
            op (function): The operation you want to apply to the data
            num_procs (int): Number of processes

        Returns:
            The reference value
        """
        if problem.__name__ == "run_Lorenz":
            if key == 'work_newton' and op == sum:
                return 6659
            elif key == 'e_global_post_run' and op == max:
                return 2.9780002756552015e-06

        super().get_reference_value(problem, key, op, num_procs)


class AdaptivityExtrapolationWithinQStrategy(InexactBaseStrategy):
    '''
    Adaptivity based on extrapolation between collocation nodes as a resilience strategy
    '''

    def __init__(self, **kwargs):
        '''
        Initialization routine
        '''
        from pySDC.implementations.convergence_controller_classes.adaptivity import AdaptivityExtrapolationWithinQ

        self.restol = None
        super().__init__(**kwargs)
        self.color = list(cmap.values())[8]
        self.marker = '*'
        self.name = 'adaptivity_extraQ'
        self.bar_plot_x_label = 'adaptivity Q'
        self.precision_parameter = 'e_tol'
        self.adaptive_coll_params = {}
        self.precision_parameter_loc = ['convergence_controllers', AdaptivityExtrapolationWithinQ, 'e_tol']

    def get_custom_description(self, problem, num_procs):
        '''
        Routine to get a custom description that adds adaptivity

        Args:
            problem: A function that runs a pySDC problem, see imports for available problems
            num_procs (int): Number of processes you intend to run with

        Returns:
            The custom descriptions you can supply to the problem when running it
        '''
        from pySDC.implementations.convergence_controller_classes.adaptivity import AdaptivityExtrapolationWithinQ

        custom_description = {}

        dt_max = np.inf
        dt_min = 1e-5

        if problem.__name__ == "run_vdp":
            e_tol = 2e-5
            dt_min = 1e-3
        elif problem.__name__ == "run_piline":
            e_tol = 1e-7
            dt_min = 1e-2
        elif problem.__name__ == "run_Lorenz":
            e_tol = 2e-5
            dt_min = 1e-3
        elif problem.__name__ == "run_Schroedinger":
            e_tol = 4e-6
            dt_min = 1e-3
        elif problem.__name__ == "run_quench":
            e_tol = 1e-5
            dt_min = 1e-3
            dt_max = 1e2
        elif problem.__name__ == "run_AC":
            e_tol = 1e-4
        else:
            raise NotImplementedError(
                'I don\'t have a tolerance for adaptivity for your problem. Please add one to the\
 strategy'
            )

        custom_description['convergence_controllers'] = {
            AdaptivityExtrapolationWithinQ: {
                'e_tol': e_tol,
                'dt_min': dt_min,
                'dt_max': dt_max,
                'restol_rel': 1e-2,
                'restart_at_maxiter': True,
            }
        }
        return merge_descriptions(super().get_custom_description(problem, num_procs), custom_description)

    def get_reference_value(self, problem, key, op, num_procs=1):
        """
        Get a reference value for a given problem for testing in CI.

        Args:
            problem: A function that runs a pySDC problem, see imports for available problems
            key (str): The name of the variable you want to compare
            op (function): The operation you want to apply to the data
            num_procs (int): Number of processes

        Returns:
            The reference value
        """
        if problem.__name__ == "run_Lorenz":
            if key == 'work_newton' and op == sum:
                return 2198
            elif key == 'e_global_post_run' and op == max:
                return 5.412657451131508e-07

        super().get_reference_value(problem, key, op, num_procs)


class AdaptivityPolynomialError(InexactBaseStrategy):
    '''
    Adaptivity based on extrapolation between collocation nodes as a resilience strategy
    '''

    def __init__(self, interpolate_between_restarts=False, use_restol_rel=True, max_slope=4, **kwargs):
        '''
        Initialization routine
        '''
        from pySDC.implementations.convergence_controller_classes.adaptivity import AdaptivityPolynomialError

        self.restol = None
        super().__init__(**kwargs)
        self.color = list(cmap.values())[9]
        self.marker = '+'
        self.name = 'adaptivity-inter'
        self.bar_plot_x_label = 'adaptivity Q'
        self.precision_parameter = 'e_tol'
        self.adaptive_coll_params = {}
        self.precision_parameter_loc = ['convergence_controllers', AdaptivityPolynomialError, 'e_tol']
        self.interpolate_between_restarts = interpolate_between_restarts
        self.use_restol_rel = use_restol_rel
        self.max_slope = max_slope

    def get_custom_description(self, problem, num_procs):
        '''
        Routine to get a custom description that adds adaptivity

        Args:
            problem: A function that runs a pySDC problem, see imports for available problems
            num_procs (int): Number of processes you intend to run with

        Returns:
            The custom descriptions you can supply to the problem when running it
        '''
        from pySDC.implementations.convergence_controller_classes.adaptivity import AdaptivityPolynomialError
        from pySDC.implementations.convergence_controller_classes.step_size_limiter import StepSizeLimiter
        from pySDC.implementations.convergence_controller_classes.check_convergence import CheckConvergence

        base_params = super().get_custom_description(problem, num_procs)
        custom_description = {}

        dt_max = np.inf
        restol_rel = 1e-4
        restol_min = 1e-12
        restol_max = 1e-5
        dt_slope_min = 0
        dt_min = 0
        abort_at_growing_residual = True
        level_params = {}
        problem_params = {}
        beta = 0.9

        if problem.__name__ == "run_vdp":
            e_tol = 6e-4
            level_params['dt'] = 0.1
            restol_rel = 1e-5
            restol_min = 1e-12
            dt_min = 1e-7
            problem_params['newton_tol'] = 1e-14
        elif problem.__name__ == "run_piline":
            e_tol = 1e-7
        elif problem.__name__ == "run_Lorenz":
            e_tol = 2e-4
        elif problem.__name__ == "run_Schroedinger":
            e_tol = 3e-5
        elif problem.__name__ == "run_quench":
            e_tol = 1e-7
            level_params['dt'] = 50.0
            restol_min = 1e-11
            restol_rel = 1e-1
        elif problem.__name__ == "run_AC":
            e_tol = 1.0e-4
            restol_rel = 1e-3
            # dt_max = 0.1 * base_params['problem_params']['eps'] ** 2
        elif problem.__name__ == "run_RBC":
            e_tol = 5e-3
            dt_slope_min = 1.0
            abort_at_growing_residual = False
<<<<<<< HEAD
            restol_rel = 1e-3
            restol_max = 1e-1
            restol_min = 5e-7
            self.max_slope = 4
        elif problem.__name__ == 'run_GS':
            e_tol = 1e-3
=======
            restol_rel = 1e-4
            restol_max = 1e-1
            restol_min = 5e-8
            self.max_slope = 4
            beta = 0.5
            level_params['e_tol'] = 1e-5
>>>>>>> 1d811975
        else:
            raise NotImplementedError(
                'I don\'t have a tolerance for adaptivity for your problem. Please add one to the\
 strategy'
            )

        custom_description['convergence_controllers'] = {
            AdaptivityPolynomialError: {
                'e_tol': e_tol,
                'restol_rel': restol_rel if self.use_restol_rel else 1e-11,
                'restol_min': restol_min if self.use_restol_rel else 1e-12,
                'restol_max': restol_max if self.use_restol_rel else 1e-5,
                'restart_at_maxiter': True,
                'factor_if_not_converged': self.max_slope,
                'interpolate_between_restarts': self.interpolate_between_restarts,
                'abort_at_growing_residual': abort_at_growing_residual,
<<<<<<< HEAD
=======
                'beta': beta,
>>>>>>> 1d811975
            },
            StepSizeLimiter: {
                'dt_max': dt_max,
                'dt_slope_max': self.max_slope,
                'dt_min': dt_min,
                'dt_rel_min_slope': dt_slope_min,
            },
        }
        custom_description['level_params'] = level_params
        custom_description['problem_params'] = problem_params
        return merge_descriptions(base_params, custom_description)

    def get_custom_description_for_faults(self, problem, *args, **kwargs):
        desc = self.get_custom_description(problem, *args, **kwargs)
        if problem.__name__ == "run_quench":
            from pySDC.implementations.convergence_controller_classes.adaptivity import AdaptivityPolynomialError

            desc['convergence_controllers'][AdaptivityPolynomialError]['e_tol'] = 1e-7 * 11
            desc['level_params']['dt'] = 4.0
        elif problem.__name__ == "run_AC":
            from pySDC.implementations.convergence_controller_classes.adaptivity import AdaptivityPolynomialError

            desc['convergence_controllers'][AdaptivityPolynomialError]['e_tol'] = 1e-3
        return desc

    def get_random_params(self, problem, num_procs):
        '''
        Routine to get parameters for the randomization of faults

        Args:
            problem: A function that runs a pySDC problem, see imports for available problems
            num_procs (int): Number of processes you intend to run with

        Returns:
            dict: Randomization parameters
        '''

        rnd_params = super().get_random_params(problem, num_procs)
        if problem.__name__ == "run_quench":
            rnd_params['iteration'] = 1
        elif problem.__name__ == 'run_Lorenz':
            rnd_params['iteration'] = 4
        return rnd_params

    def get_reference_value(self, problem, key, op, num_procs=1):
        """
        Get a reference value for a given problem for testing in CI.

        Args:
            problem: A function that runs a pySDC problem, see imports for available problems
            key (str): The name of the variable you want to compare
            op (function): The operation you want to apply to the data
            num_procs (int): Number of processes

        Returns:
            The reference value
        """
        if problem.__name__ == "run_Lorenz":
            if key == 'work_newton' and op == sum:
                return 2123
            elif key == 'e_global_post_run' and op == max:
                return 7.931560830343187e-08

        super().get_reference_value(problem, key, op, num_procs)

    @property
    def label(self):
        return r'$\Delta t$-$k$-adaptivity'<|MERGE_RESOLUTION|>--- conflicted
+++ resolved
@@ -213,11 +213,6 @@
             return 0.025
         elif problem.__name__ == "run_RBC":
             return 21
-<<<<<<< HEAD
-        elif problem.__name__ == 'run_GS':
-            return 100
-=======
->>>>>>> 1d811975
         else:
             raise NotImplementedError('I don\'t have a final time for your problem!')
 
@@ -284,12 +279,6 @@
         elif problem.__name__ == 'run_RBC':
             custom_description['level_params']['dt'] = 5e-2
             custom_description['step_params'] = {'maxiter': 5}
-<<<<<<< HEAD
-        elif problem.__name__ == 'run_GS':
-            custom_description['level_params']['dt'] = 1.0
-            custom_description['step_params'] = {'maxiter': 5}
-=======
->>>>>>> 1d811975
 
         custom_description['convergence_controllers'] = {
             # StepSizeLimiter: {'dt_min': self.get_Tend(problem=problem, num_procs=num_procs) / self.max_steps}
@@ -395,11 +384,7 @@
             'maxiter': 15,
         }
 
-<<<<<<< HEAD
-        if self.newton_inexactness and problem.__name__ not in ['run_Schroedinger', 'run_AC', 'run_RBC', 'run_GS']:
-=======
         if self.newton_inexactness and problem.__name__ not in ['run_Schroedinger', 'run_AC', 'run_RBC']:
->>>>>>> 1d811975
             if problem.__name__ == 'run_quench':
                 inexactness_params['ratio'] = 1e-1
                 inexactness_params['min_tol'] = 1e-11
@@ -550,10 +535,7 @@
         dt_max = np.inf
         dt_slope_max = np.inf
         dt_slope_min = 0
-<<<<<<< HEAD
-=======
         beta = 0.9
->>>>>>> 1d811975
 
         if problem.__name__ == "run_piline":
             e_tol = 1e-7
@@ -581,12 +563,7 @@
         elif problem.__name__ == 'run_RBC':
             e_tol = 1e-4
             dt_slope_min = 1
-<<<<<<< HEAD
-        elif problem.__name__ == 'run_GS':
-            e_tol = 1e-4
-=======
             beta = 0.5
->>>>>>> 1d811975
 
         else:
             raise NotImplementedError(
@@ -598,10 +575,7 @@
             'e_tol': e_tol,
             'dt_slope_max': dt_slope_max,
             'dt_rel_min_slope': dt_slope_min,
-<<<<<<< HEAD
-=======
             'beta': beta,
->>>>>>> 1d811975
         }
         custom_description['convergence_controllers'][StepSizeLimiter] = {
             'dt_max': dt_max,
@@ -880,12 +854,8 @@
             desc['level_params']['dt'] = 0.4 * desc['problem_params']['eps'] ** 2 / 8.0
         elif problem.__name__ == "run_RBC":
             desc['level_params']['dt'] = 7e-2
-<<<<<<< HEAD
-            desc['level_params']['restol'] = 1e-9
-=======
             desc['level_params']['restol'] = 1e-6
             desc['level_params']['e_tol'] = 1e-7
->>>>>>> 1d811975
         return desc
 
     def get_custom_description_for_faults(self, problem, *args, **kwargs):
@@ -893,11 +863,7 @@
         if problem.__name__ == 'run_quench':
             desc['level_params']['dt'] = 5.0
         elif problem.__name__ == 'run_AC':
-<<<<<<< HEAD
-            desc['level_params']['dt'] = 0.6 * desc['problem_params']['eps'] ** 2
-=======
             desc['level_params']['dt'] = 5e-4
->>>>>>> 1d811975
         elif problem.__name__ == 'run_RBC':
             desc['level_params']['restol'] = 1e-6
         return desc
@@ -1971,21 +1937,12 @@
             e_tol = 5e-3
             dt_slope_min = 1.0
             abort_at_growing_residual = False
-<<<<<<< HEAD
-            restol_rel = 1e-3
-            restol_max = 1e-1
-            restol_min = 5e-7
-            self.max_slope = 4
-        elif problem.__name__ == 'run_GS':
-            e_tol = 1e-3
-=======
             restol_rel = 1e-4
             restol_max = 1e-1
             restol_min = 5e-8
             self.max_slope = 4
             beta = 0.5
             level_params['e_tol'] = 1e-5
->>>>>>> 1d811975
         else:
             raise NotImplementedError(
                 'I don\'t have a tolerance for adaptivity for your problem. Please add one to the\
@@ -2002,10 +1959,7 @@
                 'factor_if_not_converged': self.max_slope,
                 'interpolate_between_restarts': self.interpolate_between_restarts,
                 'abort_at_growing_residual': abort_at_growing_residual,
-<<<<<<< HEAD
-=======
                 'beta': beta,
->>>>>>> 1d811975
             },
             StepSizeLimiter: {
                 'dt_max': dt_max,
