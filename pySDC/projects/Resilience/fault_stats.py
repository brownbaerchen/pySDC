--- conflicted
+++ resolved
@@ -13,12 +13,8 @@
 from pySDC.projects.Resilience.fault_injection import get_fault_injector_hook
 from pySDC.implementations.convergence_controller_classes.hotrod import HotRod
 from pySDC.implementations.convergence_controller_classes.adaptivity import Adaptivity
-<<<<<<< HEAD
 from pySDC.implementations.convergence_controller_classes.basic_restarting import BasicRestartingNonMPI
 from pySDC.implementations.hooks.log_errors import LogLocalErrorPostStep
-=======
-from pySDC.implementations.hooks.log_errors import LogLocalError
->>>>>>> 74fc17c1
 
 # these problems are available for testing
 from pySDC.projects.Resilience.advection import run_advection
@@ -62,8 +58,7 @@
         self.fixable += [
             {
                 'key': 'error',
-                'op': 'uneq',
-                'val': np.inf,
+                'op': 'isfinite',
             }
         ]
 
@@ -128,9 +123,14 @@
         Returns:
             (dict): The plotting parameters as a dictionary
         """
-        return {'marker': self.marker, 'label': self.label, 'color': self.color, 'ls': self.linestyle,}
-
-    @ property
+        return {
+            'marker': self.marker,
+            'label': self.label,
+            'color': self.color,
+            'ls': self.linestyle,
+        }
+
+    @property
     def label(self):
         """
         Get a label for plotting
@@ -344,11 +344,7 @@
         if problem == run_vdp:
             HotRod_tol = 5e-7
             maxiter = 4
-<<<<<<< HEAD
         elif problem == run_Lorenz:
-=======
-        if problem == run_Lorenz:
->>>>>>> 74fc17c1
             HotRod_tol = 4e-7
             maxiter = 6
         else:
@@ -418,7 +414,7 @@
             return 2.3752559741400825
         elif self.prob == run_piline:
             return 20.0
-        if self.prob == run_Lorenz:
+        elif self.prob == run_Lorenz:
             return 1.5
         else:
             raise NotImplementedError('I don\'t have a final time for your problem!')
@@ -693,11 +689,11 @@
             run=run,
             faults=faults,
             force_params=force_params,
-            hook_class=hook_collection + [LogLocalError, LogData],
+            hook_class=hook_collection + [LogLocalErrorPostStep, LogData],
         )
 
         # plot the local error
-        e_loc = get_sorted(stats, type='e_local', recomputed=False)
+        e_loc = get_sorted(stats, type='e_local_post_step', recomputed=False)
         ax.plot([me[0] for me in e_loc], [me[1] for me in e_loc], color=strategy.color, ls=ls)
 
         # plot the iterations
@@ -1324,7 +1320,7 @@
                 vals = self.load(strategy, False)[key]
                 val = sum(vals) / len(vals)
 
-        if None in [key, val]:
+        if None in [key, val] and not op in ['isfinite']:
             mask = dat['bit'] == dat['bit']
         else:
             if op == 'uneq':
@@ -1339,6 +1335,8 @@
                 mask = dat[key] < val
             elif op == 'gt':
                 mask = dat[key] > val
+            elif op == 'isfinite':
+                mask = np.isfinite(dat[key])
             else:
                 raise NotImplementedError(f'Please implement op={op}!')
 
@@ -1629,7 +1627,6 @@
         'recovered', 'bit', False, op=stats_analyser.rec_rate, mask=mask, args={'ylabel': 'recovery rate'}
     )
 
-<<<<<<< HEAD
     # make a plot for only the faults that can be recovered
     fig, ax = plt.subplots(1, 1)
     for strategy in stats_analyser.strategies:
@@ -1647,8 +1644,6 @@
         )
     fig.savefig(f'data/{stats_analyser.get_name()}-recoverable.pdf', transparent=True)
 
-=======
->>>>>>> 74fc17c1
     stats_analyser.plot_things_per_things(
         'total_iteration',
         'bit',
