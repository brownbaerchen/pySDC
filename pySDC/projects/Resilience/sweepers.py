import numpy as np
from pySDC.implementations.sweeper_classes.generic_implicit import generic_implicit
from pySDC.implementations.sweeper_classes.imex_1st_order import imex_1st_order
from pySDC.core.Errors import ParameterError


class efficient_sweeper:
    """
    Replace the predict function by something that does not excessively evaluate superfluous right hand sides.
    """

    def predict(self):
        """
        Predictor to fill values at nodes before first sweep. Skip evaluation of RHS on initial conditions.

        Default prediction for the sweepers, only copies the values to all collocation nodes
        and evaluates the RHS of the ODE there
        """

        # get current level and problem description
        L = self.level
        P = L.prob

        for m in range(1, self.coll.num_nodes + 1):
            # copy u[0] to all collocation nodes, evaluate RHS
            if self.params.initial_guess == 'spread':
                L.u[m] = P.dtype_u(L.u[0])
                L.f[m] = P.eval_f(L.u[m], L.time + L.dt * self.coll.nodes[m - 1])
            # start with zero everywhere
            elif self.params.initial_guess == 'zero':
                L.u[m] = P.dtype_u(init=P.init, val=0.0)
                L.f[m] = P.dtype_f(init=P.init, val=0.0)
            # start with random initial guess
            elif self.params.initial_guess == 'random':
                L.u[m] = P.dtype_u(init=P.init, val=self.rng.rand(1)[0])
                L.f[m] = P.dtype_f(init=P.init, val=self.rng.rand(1)[0])
            else:
                raise ParameterError(f'initial_guess option {self.params.initial_guess} not implemented')

        # indicate that this level is now ready for sweeps
        L.status.unlocked = True
        L.status.updated = True


class generic_implicit_efficient(efficient_sweeper, generic_implicit):
    """
    This sweeper has the same functionality of the `generic_implicit` sweeper, but saves a few operations at the expense
    of readability.
    """

    def integrate(self, Q=None):
        """
        Integrates the right-hand side. Depending on `Q`, this may or may not be consistent with an integral
        approximation.

        Args:
            Q (numpy.ndarray): Some sort of quadrature rule

        Returns:
            list of dtype_u: containing the integral as values
        """

        # get current level and problem description
        L = self.level
        P = L.prob

        Q = self.coll.Qmat if Q is None else Q

        me = []

        # integrate RHS over all collocation nodes
        for m in range(1, self.coll.num_nodes + 1):
            # new instance of dtype_u, initialize values with 0
            me.append(P.dtype_u(P.init, val=0.0))
            for j in range(1, self.coll.num_nodes + 1):
                me[-1] += L.dt * Q[m, j] * L.f[j]

        return me

    def update_nodes(self):
        """
        Update the u- and f-values at the collocation nodes -> corresponds to a single sweep over all nodes

        Returns:
            None
        """

        # get current level and problem description
        L = self.level
        P = L.prob

        # only if the level has been touched before
        assert L.status.unlocked

        # get number of collocation nodes for easier access
        M = self.coll.num_nodes

        # gather all terms which are known already (e.g. from the previous iteration)
        # this corresponds to u0 + QF(u^k) - QdF(u^k) + tau

        # get QF(u^k)
        integral = self.integrate(Q=self.coll.Qmat - self.QI)
        for m in range(M):
            # add initial value
            integral[m] += L.u[0]
            # add tau if associated
            if L.tau[m] is not None:
                integral[m] += L.tau[m]

        # do the sweep
        for m in range(0, M):
            # build rhs, consisting of the known values from above and new values from previous nodes (at k+1)
            rhs = P.dtype_u(integral[m])
            for j in range(1, m + 1):
                rhs += L.dt * self.QI[m + 1, j] * L.f[j]

            # implicit solve with prefactor stemming from the diagonal of Qd
            L.u[m + 1] = P.solve_system(
                rhs, L.dt * self.QI[m + 1, m + 1], L.u[m + 1], L.time + L.dt * self.coll.nodes[m]
            )
            # update function values
            L.f[m + 1] = P.eval_f(L.u[m + 1], L.time + L.dt * self.coll.nodes[m])

        # indicate presence of new values at this level
        L.status.updated = True

        return None

    def compute_residual(self, stage=''):
        lvl = self.level

        if lvl.params.residual_type[:4] == 'full' or stage in self.params.skip_residual_computation:
            super().compute_residual(stage=stage)
            return None

<<<<<<< HEAD
        # compute residual of last rank without involvement of all of them
        lvl.f[-1] = lvl.prob.eval_f(lvl.u[-1], lvl.time + lvl.dt * self.coll.nodes[-1])

=======
>>>>>>> 39903ea7
        res = lvl.u[0] - lvl.u[-1]
        for m in range(1, self.coll.num_nodes + 1):
            res += lvl.dt * self.coll.Qmat[-1, m] * lvl.f[m]

        if lvl.params.residual_type[-3:] == 'abs':
            lvl.status.residual = abs(res)
        else:
            lvl.status.residual = abs(res) / abs(lvl.u[0])

        lvl.status.updated = False


class imex_1st_order_efficient(efficient_sweeper, imex_1st_order):
    """
    Duplicate of `imex_1st_order` sweeper which is slightly more efficient at the cost of code readability.
    """

    def integrate(self, Q=None, QI=None, QE=None):
        """
        Integrates the right-hand side (here impl + expl)

        Args:
            Q (numpy.ndarray): Full quadrature rule
            QI (numpy.ndarray): Implicit preconditioner
            QE (numpy.ndarray): Explicit preconditioner

        Returns:
            list of dtype_u: containing the integral as values
        """

        Q = self.coll.Qmat if Q is None else Q
        QI = np.zeros_like(Q) if QI is None else QI
        QE = np.zeros_like(Q) if QE is None else QE

        # get current level and problem description
        L = self.level

        me = []

        # integrate RHS over all collocation nodes
        for m in range(1, self.coll.num_nodes + 1):
            me.append(L.dt * ((Q - QI)[m, 1] * L.f[1].impl + (Q - QE)[m, 1] * L.f[1].expl))
            # new instance of dtype_u, initialize values with 0
            for j in range(2, self.coll.num_nodes + 1):
                me[m - 1] += L.dt * ((Q - QI)[m, j] * L.f[j].impl + (Q - QE)[m, j] * L.f[j].expl)

        return me

    def update_nodes(self):
        """
        Update the u- and f-values at the collocation nodes -> corresponds to a single sweep over all nodes

        Returns:
            None
        """

        # get current level and problem description
        L = self.level
        P = L.prob

        # only if the level has been touched before
        assert L.status.unlocked

        # get number of collocation nodes for easier access
        M = self.coll.num_nodes

        # gather all terms which are known already (e.g. from the previous iteration)
        # this corresponds to u0 + QF(u^k) - QIFI(u^k) - QEFE(u^k) + tau

        # get QF(u^k)
        integral = self.integrate(Q=self.coll.Qmat, QI=self.QI, QE=self.QE)
        for m in range(M):
            # add initial value
            integral[m] += L.u[0]
            # add tau if associated
            if L.tau[m] is not None:
                integral[m] += L.tau[m]

        # do the sweep
        for m in range(0, M):
            # build rhs, consisting of the known values from above and new values from previous nodes (at k+1)
            rhs = P.dtype_u(integral[m])
            for j in range(1, m + 1):
                rhs += L.dt * (self.QI[m + 1, j] * L.f[j].impl + self.QE[m + 1, j] * L.f[j].expl)

            # implicit solve with prefactor stemming from QI
            L.u[m + 1] = P.solve_system(
                rhs, L.dt * self.QI[m + 1, m + 1], L.u[m + 1], L.time + L.dt * self.coll.nodes[m]
            )

            # update function values
            L.f[m + 1] = P.eval_f(L.u[m + 1], L.time + L.dt * self.coll.nodes[m])

        # indicate presence of new values at this level
        L.status.updated = True

        return None

    def compute_residual(self, stage=''):
        lvl = self.level

        if lvl.params.residual_type[:4] == 'full' or stage in self.params.skip_residual_computation:
            super().compute_residual(stage=stage)
            return None

<<<<<<< HEAD
        # compute residual of last rank without involvement of all of them
        lvl.f[-1] = lvl.prob.eval_f(lvl.u[-1], lvl.time + lvl.dt * self.coll.nodes[-1])

=======
>>>>>>> 39903ea7
        res = lvl.u[0] - lvl.u[-1]
        for m in range(1, self.coll.num_nodes + 1):
            res += lvl.dt * self.coll.Qmat[-1, m] * (lvl.f[m].impl + lvl.f[m].expl)

        if lvl.params.residual_type[-3:] == 'abs':
            lvl.status.residual = abs(res)
        else:
            lvl.status.residual = abs(res) / abs(lvl.u[0])

        lvl.status.updated = False<|MERGE_RESOLUTION|>--- conflicted
+++ resolved
@@ -133,12 +133,6 @@
             super().compute_residual(stage=stage)
             return None
 
-<<<<<<< HEAD
-        # compute residual of last rank without involvement of all of them
-        lvl.f[-1] = lvl.prob.eval_f(lvl.u[-1], lvl.time + lvl.dt * self.coll.nodes[-1])
-
-=======
->>>>>>> 39903ea7
         res = lvl.u[0] - lvl.u[-1]
         for m in range(1, self.coll.num_nodes + 1):
             res += lvl.dt * self.coll.Qmat[-1, m] * lvl.f[m]
@@ -244,12 +238,6 @@
             super().compute_residual(stage=stage)
             return None
 
-<<<<<<< HEAD
-        # compute residual of last rank without involvement of all of them
-        lvl.f[-1] = lvl.prob.eval_f(lvl.u[-1], lvl.time + lvl.dt * self.coll.nodes[-1])
-
-=======
->>>>>>> 39903ea7
         res = lvl.u[0] - lvl.u[-1]
         for m in range(1, self.coll.num_nodes + 1):
             res += lvl.dt * self.coll.Qmat[-1, m] * (lvl.f[m].impl + lvl.f[m].expl)
