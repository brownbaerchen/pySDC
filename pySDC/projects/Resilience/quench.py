--- conflicted
+++ resolved
@@ -622,13 +622,8 @@
 
 
 if __name__ == '__main__':
-<<<<<<< HEAD
     # compare_reference_solutions_single()
     # for reference_sol_type in ['scipy']:
-=======
-    compare_reference_solutions_single()
-    # for reference_sol_type in ['DIRK', 'SDC', 'scipy']:
->>>>>>> 440c2c44
     #   check_order(reference_sol_type=reference_sol_type)
     # faults(19)
     # get_crossing_time()
