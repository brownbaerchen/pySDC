--- conflicted
+++ resolved
@@ -627,7 +627,6 @@
     fig, axs = plt.subplots(1, 2, figsize=figsize_by_journal(JOURNAL, 1.0, 0.45), sharex=True, sharey=True)
 
     from mpl_toolkits.axes_grid1 import make_axes_locatable
-<<<<<<< HEAD
 
     plt.rcParams['figure.constrained_layout.use'] = True
     cax = []
@@ -636,16 +635,6 @@
     divider2 = make_axes_locatable(axs[1])
     cax += [divider2.append_axes('right', size='5%', pad=0.05)]
 
-=======
-
-    plt.rcParams['figure.constrained_layout.use'] = True
-    cax = []
-    divider = make_axes_locatable(axs[0])
-    cax += [divider.append_axes('right', size='5%', pad=0.05)]
-    divider2 = make_axes_locatable(axs[1])
-    cax += [divider2.append_axes('right', size='5%', pad=0.05)]
-
->>>>>>> c751afdb
     from pySDC.projects.Resilience.GS import grayscott_imex_diffusion
 
     problem_params = {
@@ -917,19 +906,11 @@
         plot_RBC_solution(setup)
 
     from pySDC.projects.Resilience.RBC import plot_factorizations_over_time
-<<<<<<< HEAD
 
     plot_factorizations_over_time(t0=0, Tend=50)
 
     from pySDC.projects.Resilience.work_precision import all_problems, single_problem
 
-=======
-
-    plot_factorizations_over_time(t0=0, Tend=50)
-
-    from pySDC.projects.Resilience.work_precision import all_problems, single_problem
-
->>>>>>> c751afdb
     all_params = {
         'record': False,
         'work_key': 't',
@@ -980,17 +961,6 @@
         all_problems(**all_params, mode=mode)
     all_problems(**{**all_params, 'work_key': 'param'}, mode='compare_strategies')
 
-<<<<<<< HEAD
-    # plot_GS_solution()
-    # for setup in ['resilience_thesis', 'work_precision']:
-    #     plot_RBC_solution(setup)
-    # for setup in ['resilience', 'adaptivity']:
-    #     plot_vdp_solution(setup=setup)
-
-    # plot_adaptivity_stuff()
-
-    # plot_fault_Lorenz(20, target='talk')
-=======
     plot_GS_solution()
     for setup in ['resilience_thesis', 'work_precision']:
         plot_RBC_solution(setup)
@@ -1000,7 +970,6 @@
     plot_adaptivity_stuff()
 
     plot_fault_Lorenz(20, target='talk')
->>>>>>> c751afdb
     compare_recovery_rate_problems(target='talk', num_procs=1, strategy_type='SDC')
     plot_recovery_rate_per_acceptance_threshold(run_Lorenz, target='talk')
     plot_recovery_rate_detailed_Lorenz(target='talk')
