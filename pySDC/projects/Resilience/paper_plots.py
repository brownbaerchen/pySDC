# script to make pretty plots for papers or talks
import numpy as np
import matplotlib as mpl
import matplotlib.pyplot as plt
from pySDC.projects.Resilience.fault_stats import (
    FaultStats,
    run_Lorenz,
    run_Schroedinger,
    run_vdp,
    run_quench,
    RECOVERY_THRESH_ABS,
)
from pySDC.projects.Resilience.strategies import (
    BaseStrategy,
    AdaptivityStrategy,
    IterateStrategy,
    HotRodStrategy,
    DIRKStrategy,
    ERKStrategy,
    AdaptivityPolynomialError,
)
from pySDC.helpers.plot_helper import setup_mpl, figsize_by_journal
from pySDC.helpers.stats_helper import get_sorted


cm = 1 / 2.5
TEXTWIDTH = 11.9446244611 * cm
JOURNAL = 'Springer_Numerical_Algorithms'
BASE_PATH = 'data/paper'


def get_stats(problem, path='data/stats-jusuf', num_procs=1, strategy_type='SDC'):
    """
    Create a FaultStats object for a given problem to use for the plots.
    Note that the statistics need to be already generated somewhere else, this function will only load them.

    Args:
        problem (function): A problem to run
        path (str): Path to the associated stats for the problem

    Returns:
        FaultStats: Object to analyse resilience statistics from
    """
    if strategy_type == 'SDC':
        strategies = [BaseStrategy(), AdaptivityStrategy(), IterateStrategy()]
        if JOURNAL not in ['JSC_beamer']:
            strategies += [HotRodStrategy(), AdaptivityPolynomialError()]
    elif strategy_type == 'RK':
        strategies = [DIRKStrategy()]
        if problem.__name__ in ['run_Lorenz', 'run_vdp']:
            strategies += [ERKStrategy()]

    stats_analyser = FaultStats(
        prob=problem,
        strategies=strategies,
        faults=[False, True],
        reload=True,
        recovery_thresh=1.1,
        recovery_thresh_abs=RECOVERY_THRESH_ABS.get(problem, 0),
        mode='default',
        stats_path=path,
        num_procs=num_procs,
    )
    stats_analyser.get_recovered()
    return stats_analyser


def my_setup_mpl(**kwargs):
    setup_mpl(reset=True, font_size=8)
    mpl.rcParams.update({'lines.markersize': 6})


def savefig(fig, name, format='pdf', tight_layout=True):  # pragma: no cover
    """
    Save a figure to some predefined location.

    Args:
        fig (Matplotlib.Figure): The figure of the plot
        name (str): The name of the plot
        tight_layout (bool): Apply tight layout or leave as is
    Returns:
        None
    """
    if tight_layout:
        fig.tight_layout()
    path = f'{BASE_PATH}/{name}.{format}'
    fig.savefig(path, bbox_inches='tight', transparent=True, dpi=200)
    print(f'saved "{path}"')


def analyse_resilience(problem, path='data/stats', **kwargs):  # pragma: no cover
    """
    Generate some stats for resilience / load them if already available and make some plots.

    Args:
        problem (function): A problem to run
        path (str): Path to the associated stats for the problem

    Returns:
        None
    """

    stats_analyser = get_stats(problem, path)
    stats_analyser.get_recovered()

    strategy = IterateStrategy()
    not_fixed = stats_analyser.get_mask(strategy=strategy, key='recovered', val=False)
    not_overflow = stats_analyser.get_mask(strategy=strategy, key='bit', val=1, op='uneq', old_mask=not_fixed)
    stats_analyser.print_faults(not_overflow)

    compare_strategies(stats_analyser, **kwargs)
    plot_recovery_rate(stats_analyser, **kwargs)


def compare_strategies(stats_analyser, **kwargs):  # pragma: no cover
    """
    Make a plot showing local error and iteration number of time for all strategies

    Args:
        stats_analyser (FaultStats): Fault stats object, which contains some stats

    Returns:
        None
    """
    my_setup_mpl()
    fig, ax = plt.subplots(figsize=(TEXTWIDTH, 5 * cm))
    stats_analyser.compare_strategies(ax=ax)
    savefig(fig, 'compare_strategies', **kwargs)


def plot_recovery_rate(stats_analyser, **kwargs):  # pragma: no cover
    """
    Make a plot showing recovery rate for all faults and only for those that can be recovered.

    Args:
        stats_analyser (FaultStats): Fault stats object, which contains some stats

    Returns:
        None
    """
    my_setup_mpl()
    fig, axs = plt.subplots(1, 2, figsize=(TEXTWIDTH, 5 * cm), sharex=True, sharey=True)
    stats_analyser.plot_things_per_things(
        'recovered',
        'bit',
        False,
        op=stats_analyser.rec_rate,
        args={'ylabel': 'recovery rate'},
        plotting_args={'markevery': 5},
        ax=axs[0],
    )
    plot_recovery_rate_recoverable_only(stats_analyser, fig, axs[1], ylabel='')
    axs[0].get_legend().remove()
    axs[0].set_title('All faults')
    axs[1].set_title('Only recoverable faults')
    axs[0].set_ylim((-0.05, 1.05))
    savefig(fig, 'recovery_rate_compared', **kwargs)


def plot_recovery_rate_recoverable_only(stats_analyser, fig, ax, **kwargs):  # pragma: no cover
    """
    Plot the recovery rate considering only faults that can be recovered theoretically.

    Args:
        stats_analyser (FaultStats): Fault stats object, which contains some stats
        fig (matplotlib.pyplot.figure): Figure in which to plot
        ax (matplotlib.pyplot.axes): Somewhere to plot

    Returns:
        None
    """
    for i in range(len(stats_analyser.strategies)):
        fixable = stats_analyser.get_fixable_faults_only(strategy=stats_analyser.strategies[i])

        stats_analyser.plot_things_per_things(
            'recovered',
            'bit',
            False,
            op=stats_analyser.rec_rate,
            mask=fixable,
            args={**kwargs},
            ax=ax,
            fig=fig,
            strategies=[stats_analyser.strategies[i]],
            plotting_args={'markevery': 5},
        )


def compare_recovery_rate_problems(**kwargs):  # pragma: no cover
    """
    Compare the recovery rate for vdP, Lorenz and Schroedinger problems.
    Only faults that can be recovered are shown.

    Returns:
        None
    """
    stats = [
        get_stats(run_vdp, **kwargs),
        get_stats(run_Lorenz, **kwargs),
        get_stats(run_Schroedinger, **kwargs),
        get_stats(run_quench, **kwargs),
    ]
    titles = ['Van der Pol', 'Lorenz attractor', r'Schr\"odinger', 'Quench']

    my_setup_mpl()
    fig, axs = plt.subplots(2, 2, figsize=figsize_by_journal(JOURNAL, 1, 0.8), sharey=True)
    [
        plot_recovery_rate_recoverable_only(stats[i], fig, axs.flatten()[i], ylabel='', title=titles[i])
        for i in range(len(stats))
    ]

    for ax in axs.flatten():
        ax.get_legend().remove()

    if kwargs.get('strategy_type', 'SDC') == 'SDC':
        axs[1, 1].legend(frameon=False)
    else:
        axs[0, 1].legend(frameon=False)
    axs[0, 0].set_ylim((-0.05, 1.05))
    axs[1, 0].set_ylabel('recovery rate')
    axs[0, 0].set_ylabel('recovery rate')

    name = ''
    for key, val in kwargs.items():
        name = f'{name}_{key}-{val}'

    savefig(fig, f'compare_equations{name}.pdf')


def plot_adaptivity_stuff():  # pragma: no cover
    """
    Plot the solution for a van der Pol problem as well as the local error and cost associated with the base scheme and
    adaptivity in k and dt in order to demonstrate that adaptivity is useful.

    Returns:
        None
    """
    from pySDC.implementations.convergence_controller_classes.estimate_embedded_error import EstimateEmbeddedError
    from pySDC.implementations.hooks.log_errors import LogLocalErrorPostStep
    from pySDC.implementations.hooks.log_work import LogWork
    from pySDC.projects.Resilience.hook import LogData

    stats_analyser = get_stats(run_vdp, 'data/stats')

    my_setup_mpl()
    scale = 0.5 if JOURNAL == 'JSC_beamer' else 1.0
    fig, axs = plt.subplots(3, 1, figsize=figsize_by_journal(JOURNAL, scale, 1), sharex=True, sharey=False)

    def plot_error(stats, ax, iter_ax, strategy, **kwargs):
        """
        Plot global error and cumulative sum of iterations

        Args:
            stats (dict): Stats from pySDC run
            ax (Matplotlib.pyplot.axes): Somewhere to plot the error
            iter_ax (Matplotlib.pyplot.axes): Somewhere to plot the iterations
            strategy (pySDC.projects.Resilience.fault_stats.Strategy): The resilience strategy

        Returns:
            None
        """
        markevery = 40
        e = get_sorted(stats, type='e_local_post_step', recomputed=False)
        ax.plot([me[0] for me in e], [me[1] for me in e], markevery=markevery, **strategy.style, **kwargs)
        k = get_sorted(stats, type='work_newton')
        iter_ax.plot(
            [me[0] for me in k], np.cumsum([me[1] for me in k]), **strategy.style, markevery=markevery, **kwargs
        )
        ax.set_yscale('log')
        ax.set_ylabel('local error')
        iter_ax.set_ylabel(r'Newton iterations')

<<<<<<< HEAD
    force_params = {}  # {'convergence_controllers': {EstimateEmbeddedError: {}}}
    # force_params = {'convergence_controllers': {EstimateEmbeddedError: {}}, 'step_params': {'maxiter': 5}, 'level_params': {'dt': 4e-2}}
=======
    force_params = {}
>>>>>>> f05aed23
    for strategy in [BaseStrategy, AdaptivityStrategy, IterateStrategy, AdaptivityPolynomialError]:
        if strategy == AdaptivityPolynomialError:
            from pySDC.implementations.convergence_controller_classes.adaptivity import (
                AdaptivityPolynomialError as adaptivity,
            )

            force_params = {'sweeper_params': {'num_nodes': 2}}
            force_params['convergence_controllers'] = {
                adaptivity: {
                    'e_tol': 7e-5,
                    'restol_rel': 1e-4,
                    'restol_min': 1e-10,
                    'restart_at_maxiter': True,
                    'factor_if_not_converged': 4.0,
                },
            }
        else:
            force_params = {}
        stats, _, _ = stats_analyser.single_run(
            strategy=strategy(useMPI=False),
            force_params=force_params,
            hook_class=[LogLocalErrorPostStep, LogData, LogWork],
        )
        plot_error(stats, axs[1], axs[2], strategy())

        if strategy == BaseStrategy:
            u = get_sorted(stats, type='u', recomputed=False)
            axs[0].plot([me[0] for me in u], [me[1][0] for me in u], color='black', label=r'$u$')

    axs[2].set_xlabel(r'$t$')
    axs[0].set_ylabel('solution')
    axs[2].legend(frameon=JOURNAL == 'JSC_beamer')
    axs[1].legend(frameon=True)
    savefig(fig, 'adaptivity')


def plot_fault_vdp(bit=0):  # pragma: no cover
    """
    Make a plot showing the impact of a fault on van der Pol without any resilience.
    The faults are inserted in the last iteration in the last node in u_t such that you can best see the impact.

    Args:
        bit (int): The bit that you want to flip

    Returns:
        None
    """
    from pySDC.projects.Resilience.fault_stats import (
        FaultStats,
        BaseStrategy,
    )
    from pySDC.projects.Resilience.hook import LogData

    stats_analyser = FaultStats(
        prob=run_vdp,
        strategies=[BaseStrategy()],
        faults=[False, True],
        reload=True,
        recovery_thresh=1.1,
        num_procs=1,
        mode='combination',
    )

    my_setup_mpl()
    fig, ax = plt.subplots(figsize=figsize_by_journal(JOURNAL, 0.8, 0.5))
    colors = ['blue', 'red', 'magenta']
    ls = ['--', '-']
    markers = ['*', '^']
    do_faults = [False, True]
    superscripts = ['*', '']
    subscripts = ['', 't', '']

    run = 779 + 12 * bit  # for faults in u_t
    #  run = 11 + 12 * bit  # for faults in u

    for i in range(len(do_faults)):
        stats, controller, Tend = stats_analyser.single_run(
            strategy=BaseStrategy(),
            run=run,
            faults=do_faults[i],
            hook_class=[LogData],
        )
        u = get_sorted(stats, type='u')
        faults = get_sorted(stats, type='bitflip')
        for j in [0, 1]:
            ax.plot(
                [me[0] for me in u],
                [me[1][j] for me in u],
                ls=ls[i],
                color=colors[j],
                label=rf'$u^{{{superscripts[i]}}}_{{{subscripts[j]}}}$',
                marker=markers[j],
                markevery=60,
            )
        for idx in range(len(faults)):
            ax.axvline(faults[idx][0], color='black', label='Fault', ls=':')
            print(
                f'Fault at t={faults[idx][0]:.2e}, iter={faults[idx][1][1]}, node={faults[idx][1][2]}, space={faults[idx][1][3]}, bit={faults[idx][1][4]}'
            )
            ax.set_title(f'Fault in bit {faults[idx][1][4]}')

    ax.legend(frameon=True, loc='lower left')
    ax.set_xlabel(r'$t$')
    savefig(fig, f'fault_bit_{bit}')


def plot_quench_solution():  # pragma: no cover
    """
    Plot the solution of Quench problem over time

    Returns:
        None
    """
    my_setup_mpl()
    if JOURNAL == 'JSC_beamer':
        fig, ax = plt.subplots(figsize=figsize_by_journal(JOURNAL, 0.5, 0.9))
    else:
        fig, ax = plt.subplots(figsize=figsize_by_journal(JOURNAL, 1.0, 0.45))

    strategy = BaseStrategy()

    custom_description = strategy.get_custom_description(run_quench, num_procs=1)

    stats, controller, _ = run_quench(custom_description=custom_description, Tend=strategy.get_Tend(run_quench))

    prob = controller.MS[0].levels[0].prob

    u = get_sorted(stats, type='u', recomputed=False)

    ax.plot([me[0] for me in u], [max(me[1]) for me in u], color='black', label='$T$')
    ax.axhline(prob.u_thresh, label='$T_\mathrm{thresh}$', ls='--', color='grey', zorder=-1)
    ax.axhline(prob.u_max, label='$T_\mathrm{max}$', ls=':', color='grey', zorder=-1)

    ax.set_xlabel(r'$t$')
    ax.legend(frameon=False)
    savefig(fig, 'quench_sol')


def plot_vdp_solution():  # pragma: no cover
    """
    Plot the solution of van der Pol problem over time to illustrate the varying time scales.

    Returns:
        None
    """
    from pySDC.implementations.convergence_controller_classes.adaptivity import Adaptivity

    my_setup_mpl()
    if JOURNAL == 'JSC_beamer':
        fig, ax = plt.subplots(figsize=figsize_by_journal(JOURNAL, 0.5, 0.9))
    else:
        fig, ax = plt.subplots(figsize=figsize_by_journal(JOURNAL, 1.0, 0.33))

    custom_description = {'convergence_controllers': {Adaptivity: {'e_tol': 1e-7}}}

    stats, _, _ = run_vdp(custom_description=custom_description, Tend=28.6)

    u = get_sorted(stats, type='u')
    ax.plot([me[0] for me in u], [me[1][0] for me in u], color='black')
    ax.set_ylabel(r'$u$')
    ax.set_xlabel(r'$t$')
    savefig(fig, 'vdp_sol')


def work_precision():  # pragma: no cover
    from pySDC.projects.Resilience.work_precision import (
        all_problems,
        single_problem,
        ODEs,
        get_fig,
        execute_configurations,
        save_fig,
        get_configs,
        MPI,
        vdp_stiffness_plot,
    )

    all_params = {
        'record': False,
        'work_key': 't',
        'precision_key': 'e_global_rel',
        'plotting': True,
        'base_path': 'data/paper',
    }

    for mode in ['compare_strategies', 'parallel_efficiency', 'RK_comp']:
        all_problems(**all_params, mode=mode)

<<<<<<< HEAD
    # Quench stuff
    fig, axs = get_fig(x=3, y=1, figsize=figsize_by_journal('Springer_Numerical_Algorithms', 1, 0.47))
    quench_params = {
        **all_params,
        'problem': run_quench,
        'decorate': True,
        'configurations': get_configs('step_size_limiting', run_quench),
        'num_procs': 1,
        'runs': 1,
        'comm_world': MPI.COMM_WORLD,
        'mode': 'step_size_limiting',
    }
    quench_params.pop('base_path', None)
    execute_configurations(**{**quench_params, 'work_key': 'k_SDC', 'precision_key': 'k_Newton'}, ax=axs[2])
    execute_configurations(**{**quench_params, 'work_key': 'param', 'precision_key': 'restart'}, ax=axs[1])
    execute_configurations(**{**quench_params, 'work_key': 't', 'precision_key': 'e_global_rel'}, ax=axs[0])
    axs[1].set_yscale('linear')
    # axs[2].set_yscale('linear')
    axs[2].set_xscale('linear')
    axs[1].set_xlabel(r'$e_\mathrm{tol}$')
    # axs[0].set_xticks([1e0, 3e0], [r'$10^{0}$', r'$3\times 10^{0}$'], minor=False)

    for ax in axs:
        ax.set_title(ax.get_ylabel())
        ax.set_ylabel('')
    fig.suptitle('Quench')

    # axs[1].set_yticks([4.0, 6.0, 8.0, 10.0, 12.0], minor=False)

    save_fig(
        fig=fig,
        name=f'{run_quench.__name__}',
        work_key='step-size',
        precision_key='limiting',
        legend=True,
        base_path=all_params["base_path"],
    )
=======
    # # Quench stuff
    # fig, axs = get_fig(x=3, y=1, figsize=figsize_by_journal('Springer_Numerical_Algorithms', 1, 0.47))
    # quench_params = {
    #     **all_params,
    #     'problem': run_quench,
    #     'decorate': True,
    #     'configurations': get_configs('step_size_limiting', run_quench),
    #     'num_procs': 1,
    #     'runs': 1,
    #     'comm_world': MPI.COMM_WORLD,
    #     'mode': 'step_size_limiting',
    # }
    # quench_params.pop('base_path', None)
    # execute_configurations(**{**quench_params, 'work_key': 'k_SDC', 'precision_key': 'k_Newton'}, ax=axs[2])
    # execute_configurations(**{**quench_params, 'work_key': 'param', 'precision_key': 'restart'}, ax=axs[1])
    # execute_configurations(**{**quench_params, 'work_key': 't', 'precision_key': 'e_global_rel'}, ax=axs[0])
    # axs[1].set_yscale('linear')
    # # axs[2].set_yscale('linear')
    # axs[2].set_xscale('linear')
    # axs[1].set_xlabel(r'$e_\mathrm{tol}$')
    # # axs[0].set_xticks([1e0, 3e0], [r'$10^{0}$', r'$3\times 10^{0}$'], minor=False)

    # for ax in axs:
    #     ax.set_title(ax.get_ylabel())
    #     ax.set_ylabel('')
    # fig.suptitle('Quench')

    # axs[1].set_yticks([4.0, 6.0, 8.0, 10.0, 12.0], minor=False)

    # save_fig(
    #     fig=fig,
    #     name=f'{run_quench.__name__}',
    #     work_key='step-size',
    #     precision_key='limiting',
    #     legend=True,
    #     base_path=all_params["base_path"],
    # )
>>>>>>> f05aed23
    # End Quench stuff

    # vdp_stiffness_plot(base_path='data/paper')


def make_plots_for_TIME_X_website():  # pragma: no cover
    global JOURNAL, BASE_PATH
    JOURNAL = 'JSC_beamer'
    BASE_PATH = 'data/paper/time-x_website'

    fig, ax = plt.subplots(figsize=figsize_by_journal(JOURNAL, 0.5, 2.0 / 3.0))
    plot_recovery_rate_recoverable_only(get_stats(run_vdp), fig, ax)
    savefig(fig, 'recovery_rate', format='png')

    from pySDC.projects.Resilience.work_precision import vdp_stiffness_plot

    vdp_stiffness_plot(base_path=BASE_PATH, format='png')


def make_plots_for_SIAM_CSE23():  # pragma: no cover
    """
    Make plots for the SIAM talk
    """
    global JOURNAL, BASE_PATH
    JOURNAL = 'JSC_beamer'
    BASE_PATH = 'data/paper/SIAMCSE23'

    fig, ax = plt.subplots(figsize=figsize_by_journal(JOURNAL, 0.5, 3.0 / 4.0))
    plot_recovery_rate_recoverable_only(get_stats(run_vdp), fig, ax)
    savefig(fig, 'recovery_rate')

    plot_adaptivity_stuff()
    compare_recovery_rate_problems()
    plot_vdp_solution()


def make_plots_for_paper():  # pragma: no cover
    """
    Make plots that are supposed to go in the paper.
    """
    global JOURNAL, BASE_PATH
    JOURNAL = 'Springer_Numerical_Algorithms'
    BASE_PATH = 'data/paper'

<<<<<<< HEAD
    # plot_adaptivity_stuff()
    work_precision()
    # plot_vdp_solution()
    # plot_quench_solution()
    plot_recovery_rate(get_stats(run_vdp))
    # plot_fault_vdp(0)
    # plot_fault_vdp(13)

    # compare_recovery_rate_problems(num_procs=1, strategy_type='RK')
    for i in [1]:
        compare_recovery_rate_problems(num_procs=i, strategy_type='SDC')
=======
    plot_adaptivity_stuff()

    work_precision()

    plot_vdp_solution()
    plot_quench_solution()

    plot_recovery_rate(get_stats(run_vdp))
    plot_fault_vdp(0)
    plot_fault_vdp(13)
    compare_recovery_rate_problems(num_procs=1, strategy_type='SDC')
>>>>>>> f05aed23


def make_plots_for_notes():  # pragma: no cover
    """
    Make plots for the notes for the website / GitHub
    """
    global JOURNAL, BASE_PATH
    JOURNAL = 'Springer_Numerical_Algorithms'
    BASE_PATH = 'notes/Lorenz'

    analyse_resilience(run_Lorenz, format='png')
    analyse_resilience(run_quench, format='png')


if __name__ == "__main__":
    # make_plots_for_notes()
    # make_plots_for_SIAM_CSE23()
    # make_plots_for_TIME_X_website()
    make_plots_for_paper()<|MERGE_RESOLUTION|>--- conflicted
+++ resolved
@@ -270,12 +270,7 @@
         ax.set_ylabel('local error')
         iter_ax.set_ylabel(r'Newton iterations')
 
-<<<<<<< HEAD
-    force_params = {}  # {'convergence_controllers': {EstimateEmbeddedError: {}}}
-    # force_params = {'convergence_controllers': {EstimateEmbeddedError: {}}, 'step_params': {'maxiter': 5}, 'level_params': {'dt': 4e-2}}
-=======
     force_params = {}
->>>>>>> f05aed23
     for strategy in [BaseStrategy, AdaptivityStrategy, IterateStrategy, AdaptivityPolynomialError]:
         if strategy == AdaptivityPolynomialError:
             from pySDC.implementations.convergence_controller_classes.adaptivity import (
@@ -464,45 +459,6 @@
     for mode in ['compare_strategies', 'parallel_efficiency', 'RK_comp']:
         all_problems(**all_params, mode=mode)
 
-<<<<<<< HEAD
-    # Quench stuff
-    fig, axs = get_fig(x=3, y=1, figsize=figsize_by_journal('Springer_Numerical_Algorithms', 1, 0.47))
-    quench_params = {
-        **all_params,
-        'problem': run_quench,
-        'decorate': True,
-        'configurations': get_configs('step_size_limiting', run_quench),
-        'num_procs': 1,
-        'runs': 1,
-        'comm_world': MPI.COMM_WORLD,
-        'mode': 'step_size_limiting',
-    }
-    quench_params.pop('base_path', None)
-    execute_configurations(**{**quench_params, 'work_key': 'k_SDC', 'precision_key': 'k_Newton'}, ax=axs[2])
-    execute_configurations(**{**quench_params, 'work_key': 'param', 'precision_key': 'restart'}, ax=axs[1])
-    execute_configurations(**{**quench_params, 'work_key': 't', 'precision_key': 'e_global_rel'}, ax=axs[0])
-    axs[1].set_yscale('linear')
-    # axs[2].set_yscale('linear')
-    axs[2].set_xscale('linear')
-    axs[1].set_xlabel(r'$e_\mathrm{tol}$')
-    # axs[0].set_xticks([1e0, 3e0], [r'$10^{0}$', r'$3\times 10^{0}$'], minor=False)
-
-    for ax in axs:
-        ax.set_title(ax.get_ylabel())
-        ax.set_ylabel('')
-    fig.suptitle('Quench')
-
-    # axs[1].set_yticks([4.0, 6.0, 8.0, 10.0, 12.0], minor=False)
-
-    save_fig(
-        fig=fig,
-        name=f'{run_quench.__name__}',
-        work_key='step-size',
-        precision_key='limiting',
-        legend=True,
-        base_path=all_params["base_path"],
-    )
-=======
     # # Quench stuff
     # fig, axs = get_fig(x=3, y=1, figsize=figsize_by_journal('Springer_Numerical_Algorithms', 1, 0.47))
     # quench_params = {
@@ -540,7 +496,6 @@
     #     legend=True,
     #     base_path=all_params["base_path"],
     # )
->>>>>>> f05aed23
     # End Quench stuff
 
     # vdp_stiffness_plot(base_path='data/paper')
@@ -585,19 +540,6 @@
     JOURNAL = 'Springer_Numerical_Algorithms'
     BASE_PATH = 'data/paper'
 
-<<<<<<< HEAD
-    # plot_adaptivity_stuff()
-    work_precision()
-    # plot_vdp_solution()
-    # plot_quench_solution()
-    plot_recovery_rate(get_stats(run_vdp))
-    # plot_fault_vdp(0)
-    # plot_fault_vdp(13)
-
-    # compare_recovery_rate_problems(num_procs=1, strategy_type='RK')
-    for i in [1]:
-        compare_recovery_rate_problems(num_procs=i, strategy_type='SDC')
-=======
     plot_adaptivity_stuff()
 
     work_precision()
@@ -609,7 +551,6 @@
     plot_fault_vdp(0)
     plot_fault_vdp(13)
     compare_recovery_rate_problems(num_procs=1, strategy_type='SDC')
->>>>>>> f05aed23
 
 
 def make_plots_for_notes():  # pragma: no cover
