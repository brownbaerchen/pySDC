from mpi4py import MPI
import numpy as np
import matplotlib.pyplot as plt
import pickle

from pySDC.projects.Resilience.strategies import merge_descriptions
from pySDC.projects.Resilience.Lorenz import run_Lorenz
from pySDC.projects.Resilience.vdp import run_vdp
from pySDC.projects.Resilience.Schroedinger import run_Schroedinger
from pySDC.projects.Resilience.quench import run_quench

from pySDC.helpers.stats_helper import get_sorted
from pySDC.helpers.plot_helper import setup_mpl, figsize_by_journal

setup_mpl(reset=True)
LOGGER_LEVEL = 30
VERBOSE = True

MAPPINGS = {
    'e_global': ('e_global_post_run', max, False),
    'e_global_rel': ('e_global_rel_post_run', max, False),
    't': ('timing_run', max, False),
    # 'e_local_max': ('e_local_post_step', max, False),
    'k_SDC': ('k', sum, None),
    'k_SDC_no_restart': ('k', sum, False),
    'k_Newton': ('work_newton', sum, None),
    'k_Newton_no_restart': ('work_newton', sum, False),
    'k_rhs': ('work_rhs', sum, None),
    'restart': ('restart', sum, None),
    'dt_mean': ('dt', np.mean, False),
    'dt_max': ('dt', max, False),
    'e_embedded_max': ('error_embedded_estimate', max, False),
}


def single_run(problem, strategy, data, custom_description, num_procs=1, comm_world=None, problem_args=None):
    """
    Make a single run of a particular problem with a certain strategy.

    Args:
        problem (function): A problem to run
        strategy (Strategy): SDC strategy
        data (dict): Put the results in here
        custom_description (dict): Overwrite presets
        num_procs (int): Number of processes for the time communicator
        comm_world (mpi4py.MPI.Intracomm): Communicator that is available for the entire script

    Returns:
        None
    """
    from pySDC.implementations.hooks.log_errors import LogGlobalErrorPostRunMPI
    from pySDC.implementations.hooks.log_work import LogWork
    from pySDC.projects.Resilience.hook import LogData

    comm = comm_world.Split(comm_world.rank < num_procs)
    if comm_world.rank >= num_procs:
        return None

    strategy_description = strategy.get_custom_description(problem, num_procs)
    description = merge_descriptions(strategy_description, custom_description)

    controller_params = {'logger_level': LOGGER_LEVEL}
    problem_args = {} if problem_args is None else problem_args

    stats, controller, _ = problem(
        custom_description=description,
        Tend=strategy.get_Tend(problem, num_procs),
        hook_class=[LogData, LogWork, LogGlobalErrorPostRunMPI],
        custom_controller_params=controller_params,
        use_MPI=True,
        comm=comm,
        **problem_args,
    )

    # record all the metrics
    for key, mapping in MAPPINGS.items():
        me = get_sorted(stats, type=mapping[0], recomputed=mapping[2], comm=comm)
        if len(me) == 0:
            data[key] += [np.nan]
        else:
            data[key] += [mapping[1]([you[1] for you in me])]
    return None


def get_parameter(dictionary, where):
    """
    Get a parameter at a certain position in a dictionary of dictionaries.

    Args:
        dictionary (dict): The dictionary
        where (list): The list of keys leading to the value you want

    Returns:
        The value of the dictionary
    """
    if len(where) == 1:
        return dictionary[where[0]]
    else:
        return get_parameter(dictionary[where[0]], where[1:])


def set_parameter(dictionary, where, parameter):
    """
    Set a parameter at a certain position in a dictionary of dictionaries

    Args:
        dictionary (dict): The dictionary
        where (list): The list of keys leading to the value you want to set
        parameter: Whatever you want to set the parameter to

    Returns:
        None
    """
    if len(where) == 1:
        dictionary[where[0]] = parameter
    else:
        set_parameter(dictionary[where[0]], where[1:], parameter)


def get_path(problem, strategy, num_procs, handle='', base_path='data/work_precision'):
    """
    Get the path to a certain data.

    Args:
        problem (function): A problem to run
        strategy (Strategy): SDC strategy
        num_procs (int): Number of processes for the time communicator
        handle (str): The name of the configuration
        base_path (str): Some path where all the files are stored

    Returns:
        str: The path to the data you are looking for
    """
    return f'{base_path}/{problem.__name__}-{strategy.__class__.__name__}-{handle}{"-wp" if handle else "wp"}-{num_procs}procs.pickle'


def record_work_precision(
    problem,
    strategy,
    num_procs=1,
    custom_description=None,
    handle='',
    runs=1,
    comm_world=None,
    problem_args=None,
    param_range=None,
):
    """
    Run problem with strategy and record the cost parameters.

    Args:
        problem (function): A problem to run
        strategy (Strategy): SDC strategy
        num_procs (int): Number of processes for the time communicator
        custom_description (dict): Overwrite presets
        handle (str): The name of the configuration
        runs (int): Number of runs you want to do
        comm_world (mpi4py.MPI.Intracomm): Communicator that is available for the entire script

    Returns:
        None
    """
    data = {}

    # prepare precision parameters
    param = strategy.precision_parameter
    description = merge_descriptions(
        strategy.get_custom_description(problem, num_procs),
        {} if custom_description is None else custom_description,
    )
    if param == 'e_tol':
        power = 10.0
        set_parameter(description, strategy.precision_parameter_loc[:-1] + ['dt_min'], 0)
        exponents = [-3, -2, -1, 0, 1, 2, 3]
        if problem.__name__ == 'run_vdp':
            exponents = [-4, -3, -2, -1, 0, 1, 2]
    elif param == 'dt':
        power = 2.0
        exponents = [-1, 0, 1, 2, 3]
    elif param == 'restol':
        power = 10.0
        exponents = [-2, -1, 0, 1, 2, 3]
        if problem.__name__ == 'run_vdp':
            exponents = [-4, -3, -2, -1, 0, 1]
    else:
        raise NotImplementedError(f"I don't know how to get default value for parameter \"{param}\"")

    where = strategy.precision_parameter_loc
    default = get_parameter(description, where)
    param_range = [default * power**i for i in exponents] if param_range is None else param_range

    if problem.__name__ == 'run_quench':
        if param == 'restol':
            param_range = [1e-5, 1e-6, 1e-7, 1e-8, 1e-9]
        elif param == 'e_tol':
            param_range = [1e-2 / 2.0**me for me in [4, 5, 6, 7, 8, 9, 10]]
        elif param == 'dt':
            param_range = [500 / 2.0**me for me in [5, 6, 7, 8]]

    # run multiple times with different parameters
    for i in range(len(param_range)):
        set_parameter(description, where, param_range[i])

        if strategy.name == 'adaptivity_coll':
            # set_parameter(description, ['level_params', 'restol'], 1e-9)
            set_parameter(description, ['level_params', 'restol'], param_range[i] / 10.0)

        data[param_range[i]] = {key: [] for key in MAPPINGS.keys()}
        data[param_range[i]]['param'] = [param_range[i]]
        data[param_range[i]][param] = [param_range[i]]
        for _j in range(runs):
            single_run(
                problem,
                strategy,
                data[param_range[i]],
                custom_description=description,
                comm_world=comm_world,
                problem_args=problem_args,
                num_procs=num_procs,
            )

            comm_world.Barrier()

            if VERBOSE and comm_world.rank == 0:
                print(
                    f'{problem.__name__} {handle} {num_procs} procs, {param}={param_range[i]:.2e}: e={data[param_range[i]]["e_global"][-1]}, t={data[param_range[i]]["t"][-1]}, k={data[param_range[i]]["k_SDC"][-1]}'
                )

    if comm_world.rank == 0:
        import socket
        import time

        data['meta'] = {
            'hostname': socket.gethostname(),
            'time': time.time,
            'runs': runs,
        }
        with open(get_path(problem, strategy, num_procs, handle), 'wb') as f:
            pickle.dump(data, f)


def plot_work_precision(
    problem,
    strategy,
    num_procs,
    ax,
    work_key='k_SDC',
    precision_key='e_global',
    handle='',
    plotting_params=None,
    comm_world=None,
):  # pragma: no cover
    """
    Plot data from running a problem with a strategy.

    Args:
        problem (function): A problem to run
        strategy (Strategy): SDC strategy
        num_procs (int): Number of processes for the time communicator
        ax (matplotlib.pyplot.axes): Somewhere to plot
        work_key (str): The key in the recorded data you want on the x-axis
        precision_key (str): The key in the recorded data you want on the y-axis
        handle (str): The name of the configuration
        plotting_params (dict): Will be passed when plotting
        comm_world (mpi4py.MPI.Intracomm): Communicator that is available for the entire script

    Returns:
        None
    """
    if comm_world.rank > 0:
        return None

    with open(get_path(problem, strategy, num_procs, handle=handle), 'rb') as f:
        data = pickle.load(f)

    keys = [key for key in data.keys() if key not in ['meta']]
    work = [np.nanmean(data[key][work_key]) for key in keys]
    precision = [np.nanmean(data[key][precision_key]) for key in keys]

    for key in [work_key, precision_key]:
        rel_variance = [np.std(data[me][key]) / max([np.nanmean(data[me][key]), 1.0]) for me in keys]
        if not all(me < 1e-1 or not np.isfinite(me) for me in rel_variance):
            print(
                f"WARNING: Variance in \"{key}\" for {get_path(problem, strategy, num_procs, handle)} too large! Got {rel_variance}"
            )

    style = merge_descriptions(
        {**strategy.style, 'label': f'{strategy.style["label"]}{f" {handle}" if handle else ""}'},
        plotting_params if plotting_params else {},
    )

    ax.loglog(work, precision, **style)

    if 't' in [work_key, precision_key]:
        meta = data.get('meta', {})

        if meta.get('hostname', None) in ['thomas-work']:
            ax.text(0.1, 0.1, "Laptop timings!", transform=ax.transAxes)
        if meta.get('runs', None) == 1:
            ax.text(0.1, 0.2, "No sampling!", transform=ax.transAxes)


def decorate_panel(ax, problem, work_key, precision_key, num_procs=1, title_only=False):  # pragma: no cover
    """
    Decorate a plot

    Args:
        ax (matplotlib.pyplot.axes): Somewhere to plot
        problem (function): A problem to run
        work_key (str): The key in the recorded data you want on the x-axis
        precision_key (str): The key in the recorded data you want on the y-axis
        num_procs (int): Number of processes for the time communicator
        title_only (bool): Put only the title on top, or do the whole shebang

    Returns:
        None
    """
    labels = {
        'k_SDC': 'SDC iterations',
        'k_SDC_no_restart': 'SDC iterations (restarts excluded)',
        'k_Newton': 'Newton iterations',
        'k_Newton_no_restart': 'Newton iterations (restarts excluded)',
        'k_rhs': 'right hand side evaluations',
        't': 'wall clock time / s',
        'e_global': 'global error',
        'e_global_rel': 'relative global error',
        'e_local_max': 'max. local error',
        'restart': 'restarts',
        'dt_max': r'$\Delta t_\mathrm{max}$',
        'dt_mean': r'$\bar{\Delta t}$',
        'param': 'parameter',
    }

    if not title_only:
        ax.set_xlabel(labels.get(work_key, 'work'))
        ax.set_ylabel(labels.get(precision_key, 'precision'))
        # ax.legend(frameon=False)

    titles = {
        'run_vdp': 'Van der Pol',
        'run_Lorenz': 'Lorenz attractor',
        'run_Schroedinger': r'Schr\"odinger',
        'run_quench': 'Quench',
    }
    ax.set_title(titles.get(problem.__name__, ''))


def execute_configurations(
    problem,
    configurations,
    work_key,
    precision_key,
    num_procs,
    ax,
    decorate,
    record,
    runs,
    comm_world,
    plotting,
):
    """
    Run for multiple configurations.

    Args:
        problem (function): A problem to run
        configurations (dict): The configurations you want to run with
        work_key (str): The key in the recorded data you want on the x-axis
        precision_key (str): The key in the recorded data you want on the y-axis
        num_procs (int): Number of processes for the time communicator
        ax (matplotlib.pyplot.axes): Somewhere to plot
        decorate (bool): Whether to decorate fully or only put the title
        record (bool): Whether to only plot or also record the data first
        runs (int): Number of runs you want to do
        comm_world (mpi4py.MPI.Intracomm): Communicator that is available for the entire script
        plotting (bool): Whether to plot something

    Returns:
        None
    """
    for _, config in configurations.items():
        for strategy in config['strategies']:
            shared_args = {
                'problem': problem,
                'strategy': strategy,
                'handle': config.get('handle', ''),
                'num_procs': config.get('num_procs', num_procs),
            }
            if record:
                record_work_precision(
                    **shared_args,
                    custom_description=config.get('custom_description', {}),
                    runs=runs,
                    comm_world=comm_world,
                    problem_args=config.get('problem_args', {}),
                    param_range=config.get('param_range', None),
                )
            if plotting and comm_world.rank == 0:
                plot_work_precision(
                    **shared_args,
                    work_key=work_key,
                    precision_key=precision_key,
                    ax=ax,
                    plotting_params=config.get('plotting_params', {}),
                    comm_world=comm_world,
                )

    decorate_panel(
        ax=ax,
        problem=problem,
        work_key=work_key,
        precision_key=precision_key,
        num_procs=num_procs,
        title_only=not decorate,
    )


def get_configs(mode, problem):
    """
    Get configurations for work-precision plots. These are dictionaries containing strategies and handles and so on.

    Args:
        mode (str): The of the configurations you want to retrieve
        problem (function): A problem to run

    Returns:
        dict: Configurations
    """
    configurations = {}
    if mode == 'regular':
        from pySDC.projects.Resilience.strategies import AdaptivityStrategy, BaseStrategy, IterateStrategy

        handle = 'regular'
        configurations[0] = {
            'handle': handle,
            'strategies': [AdaptivityStrategy(useMPI=True), BaseStrategy(useMPI=True), IterateStrategy(useMPI=True)],
        }
    elif mode == 'step_size_limiting':
        from pySDC.implementations.convergence_controller_classes.step_size_limiter import StepSizeLimiter
        from pySDC.projects.Resilience.strategies import AdaptivityStrategy

        configurations[0] = {
            'custom_description': {'convergence_controllers': {StepSizeLimiter: {'dt_max': 25}}},
            'handle': 'step limiter',
            'strategies': [AdaptivityStrategy(useMPI=True)],
            'plotting_params': {'color': 'teal', 'marker': 'v'},
        }
        configurations[1] = {
            'custom_description': {'convergence_controllers': {StepSizeLimiter: {'dt_slope_max': 2}}},
            'handle': 'slope limiter',
            'strategies': [AdaptivityStrategy(useMPI=True)],
            'plotting_params': {'color': 'magenta', 'marker': 'x'},
        }
        configurations[2] = {
            'custom_description': {},
            'handle': 'no limits',
            'plotting_params': {'label': 'adaptivity'},
            'strategies': [AdaptivityStrategy(useMPI=True)],
        }
    elif mode == 'compare_strategies':
        from pySDC.projects.Resilience.strategies import AdaptivityStrategy, BaseStrategy, IterateStrategy

        description_high_order = {'step_params': {'maxiter': 5}}
        description_low_order = {'step_params': {'maxiter': 3}}
        dashed = {'ls': '--'}

        configurations[0] = {
            'custom_description': description_high_order,
            'handle': r'high order',
            'strategies': [AdaptivityStrategy(useMPI=True), BaseStrategy(useMPI=True)],
        }
        configurations[1] = {
            'custom_description': description_low_order,
            'handle': r'low order',
            'strategies': [AdaptivityStrategy(useMPI=True), BaseStrategy(useMPI=True)],
            'plotting_params': dashed,
        }

        description_large_step = {'level_params': {'dt': 5.0 if problem.__name__ == 'run_quench' else 3e-2}}
        description_small_step = {'level_params': {'dt': 1.0 if problem.__name__ == 'run_quench' else 1e-2}}

        configurations[2] = {
            'custom_description': description_large_step,
            'handle': r'large step',
            'strategies': [IterateStrategy(useMPI=True)],
            'plotting_params': dashed,
        }
        configurations[3] = {
            'custom_description': description_small_step,
            'handle': r'small step',
            'strategies': [IterateStrategy(useMPI=True)],
        }
    elif mode == 'RK':
        from pySDC.projects.Resilience.strategies import AdaptivityStrategy, DIRKStrategy, ERKStrategy

        # from pySDC.implementations.sweeper_classes.explicit import explicit
        # configurations[3] = {
        #    'custom_description': {
        #        'step_params': {'maxiter': 5},
        #        'sweeper_params': {'QE': 'EE'},
        #        'sweeper_class': explicit,
        #    },
        #    'handle': 'explicit order 4',
        #    'strategies': [AdaptivityStrategy(useMPI=True)],
        #    'plotting_params': {'ls': ':', 'label': 'explicit SDC5(4)'},
        # }
        configurations[0] = {
            'strategies': [ERKStrategy(useMPI=True), DIRKStrategy(useMPI=True)],
        }
        configurations[1] = {
            'custom_description': {'step_params': {'maxiter': 5}},
            'handle': 'order 5',
            'strategies': [AdaptivityStrategy(useMPI=True)],
            'plotting_params': {'label': 'SDC5(4)'},
        }
        configurations[2] = {
            'custom_description': {'step_params': {'maxiter': 4}},
            'handle': 'order 4',
            'strategies': [AdaptivityStrategy(useMPI=True)],
            'plotting_params': {'ls': '--', 'label': 'SDC4(3)'},
        }
    elif mode == 'parallel_efficiency':
        from pySDC.projects.Resilience.strategies import AdaptivityStrategy, BaseStrategy, IterateStrategy, ERKStrategy

        desc = {}
        desc['sweeper_params'] = {'num_nodes': 3, 'QI': 'IE'}
        desc['step_params'] = {'maxiter': 5}

        descIterate = {}
        descIterate['sweeper_params'] = {'num_nodes': 3, 'QI': 'IE'}

        ls = {
            1: '-',
            2: '--',
            3: '-.',
            4: ':',
            5: ':',
        }

        # configurations[-1] = {
        #         'strategies': [ERKStrategy(useMPI=False)], 'num_procs':1,
        # }

        for num_procs in [4, 2, 1]:
            plotting_params = {'ls': ls[num_procs], 'label': f'adaptivity {num_procs} procs'}
            configurations[num_procs] = {
                'strategies': [AdaptivityStrategy(True)],
                'custom_description': desc,
                'num_procs': num_procs,
                'plotting_params': plotting_params,
            }
            plotting_params = {'ls': ls[num_procs], 'label': fr'$k$ adaptivity {num_procs} procs'}
            configurations[num_procs + 100] = {
                'strategies': [IterateStrategy(True)],
                'custom_description': descIterate,
                'num_procs': num_procs,
                'plotting_params': plotting_params,
            }

    elif mode[:13] == 'vdp_stiffness':
        from pySDC.projects.Resilience.strategies import AdaptivityStrategy, ERKStrategy, DIRKStrategy

        mu = float(mode[14:])

        problem_desc = {'problem_params': {'mu': mu}}

        desc = {}
        desc['sweeper_params'] = {'num_nodes': 3, 'QI': 'IE'}
        desc['step_params'] = {'maxiter': 5}
        desc['problem_params'] = problem_desc['problem_params']

        ls = {
            1: '-',
            2: '--',
            3: '-.',
            4: ':',
            5: ':',
        }

        for num_procs in [5, 1]:
            plotting_params = {'ls': ls[num_procs], 'label': f'GSSDC {num_procs} procs'}
            configurations[num_procs] = {
                'strategies': [AdaptivityStrategy(True)],
                'custom_description': desc,
                'num_procs': num_procs,
                'plotting_params': plotting_params,
                'handle': mode,
            }

        configurations[2] = {
            'strategies': [ERKStrategy(useMPI=True)],
            'num_procs': 1,
            'handle': mode,
            'plotting_params': {'label': 'CP5(4)'},
            'custom_description': problem_desc,
            #'param_range': [1e-2],
        }
        configurations[3] = {
            'strategies': [DIRKStrategy(useMPI=True)],
            'num_procs': 1,
            'handle': mode,
            'plotting_params': {'label': 'DIRK4(3)'},
            'custom_description': problem_desc,
        }

    elif mode == 'compare_adaptivity':
        # TODO: configurations not final!
        from pySDC.projects.Resilience.strategies import (
            AdaptivityCollocationTypeStrategy,
            AdaptivityCollocationRefinementStrategy,
            AdaptivityStrategy,
            AdaptivityExtrapolationWithinQStrategy,
        )

        strategies = [
            AdaptivityCollocationTypeStrategy(useMPI=True),
            AdaptivityCollocationRefinementStrategy(useMPI=True),
        ]

        restol = None
        for strategy in strategies:
            strategy.restol = restol

        configurations[1] = {
            'custom_description': {'step_params': {'maxiter': 99}, 'level_params': {'restol': 1e-11}},
            'strategies': [AdaptivityExtrapolationWithinQStrategy(useMPI=True)],
        }
        configurations[2] = {'strategies': strategies}
        configurations[3] = {
            'custom_description': {'step_params': {'maxiter': 5}},
            'strategies': [AdaptivityStrategy(useMPI=True)],
        }

        # strategies2 = [AdaptivityCollocationTypeStrategy(useMPI=True), AdaptivityCollocationRefinementStrategy(useMPI=True)]
        # restol = 1e-6
        # for strategy in strategies2:
        #    strategy.restol = restol
        # configurations[3] = {'strategies':strategies2, 'handle': 'low restol', 'plotting_params': {'ls': '--'}}

    elif mode == 'quench':
        from pySDC.projects.Resilience.strategies import (
            AdaptivityStrategy,
            DoubleAdaptivityStrategy,
            IterateStrategy,
            BaseStrategy,
        )

        dumbledoresarmy = DoubleAdaptivityStrategy(useMPI=True)
        # dumbledoresarmy.residual_e_tol_ratio = 1e2
        dumbledoresarmy.residual_e_tol_abs = 1e-3

        strategies = [
            AdaptivityStrategy(useMPI=True),
            IterateStrategy(useMPI=True),
            BaseStrategy(useMPI=True),
            dumbledoresarmy,
        ]
        configurations[1] = {'strategies': strategies}
        configurations[2] = {
            'strategies': strategies,
            'problem_args': {'imex': True},
            'handle': 'IMEX',
            'plotting_params': {'ls': '--'},
        }
        inexact = {'problem_params': {'newton_iter': 30}}
        configurations[3] = {
            'strategies': strategies,
            'custom_description': inexact,
            'handle': 'inexact',
            'plotting_params': {'ls': ':'},
        }
        LU = {'sweeper_params': {'QI': 'LU'}}
        configurations[4] = {
            'strategies': strategies,
            'custom_description': LU,
            'handle': 'LU',
            'plotting_params': {'ls': '-.'},
        }
    elif mode == 'preconditioners':
        from pySDC.projects.Resilience.strategies import AdaptivityStrategy, IterateStrategy, BaseStrategy

        strategies = [AdaptivityStrategy(useMPI=True), IterateStrategy(useMPI=True), BaseStrategy(useMPI=True)]

        precons = ['IE', 'LU', 'MIN']
        ls = ['-', '--', '-.', ':']
        for i in range(len(precons)):
            configurations[i] = {
                'strategies': strategies,
                'custom_description': {'sweeper_params': {'QI': precons[i]}},
                'handle': precons[i],
                'plotting_params': {'ls': ls[i]},
            }

    elif mode == 'newton_tol':
        from pySDC.projects.Resilience.strategies import AdaptivityStrategy, BaseStrategy, IterateStrategy

        tol_range = [1e-7, 1e-9, 1e-11]
        ls = ['-', '--', '-.', ':']
        for i in range(len(tol_range)):
            configurations[i] = {
                'strategies': [AdaptivityStrategy(useMPI=True), BaseStrategy(useMPI=True)],
                'custom_description': {
                    'problem_params': {'newton_tol': tol_range[i]},
                    'step_params': {'maxiter': 5},
                },
                'handle': f"Newton tol={tol_range[i]:.1e}",
                'plotting_params': {'ls': ls[i]},
            }
            configurations[i + len(tol_range)] = {
                'strategies': [IterateStrategy(useMPI=True)],
                'custom_description': {
                    'problem_params': {'newton_tol': tol_range[i]},
                },
                'handle': f"Newton tol={tol_range[i]:.1e}",
                'plotting_params': {'ls': ls[i]},
            }
    elif mode == 'avoid_restarts':
        from pySDC.projects.Resilience.strategies import (
            AdaptivityStrategy,
            AdaptivityAvoidRestartsStrategy,
            AdaptivityInterpolationStrategy,
        )

        desc = {'sweeper_params': {'QI': 'IE'}, 'step_params': {'maxiter': 3}}
        param_range = [1e-3, 1e-5]
        configurations[0] = {
            'strategies': [AdaptivityInterpolationStrategy(useMPI=True)],
            'plotting_params': {'ls': '--'},
            'custom_description': desc,
            'param_range': param_range,
        }
        configurations[1] = {
            'strategies': [AdaptivityAvoidRestartsStrategy(useMPI=True)],
            'plotting_params': {'ls': '-.'},
            'custom_description': desc,
            'param_range': param_range,
        }
        configurations[2] = {
            'strategies': [AdaptivityStrategy(useMPI=True)],
            'custom_description': desc,
            'param_range': param_range,
        }
    else:
        raise NotImplementedError(f'Don\'t know the mode "{mode}"!')

    return configurations


def get_fig(x=1, y=1, **kwargs):  # pragma: no cover
    """
    Get a figure to plot in.

    Args:
        x (int): How many panels in horizontal direction you want
        y (int): How many panels in vertical direction you want

    Returns:
        matplotlib.pyplot.Figure
    """
    width = 1.0
    ratio = 1.0 if y == 2 else 0.5
    keyword_arguments = {
        'figsize': figsize_by_journal('Springer_Numerical_Algorithms', width, ratio),
        'layout': 'constrained',
        **kwargs,
    }
    return plt.subplots(y, x, **keyword_arguments)


def save_fig(
    fig, name, work_key, precision_key, legend=True, format='pdf', base_path='data', **kwargs
):  # pragma: no cover
    """
    Save a figure with a legend on the bottom.

    Args:
        fig (matplotlib.pyplot.Figure): Figure you want to save
        name (str): Name of the plot to put in the path
        work_key (str): The key in the recorded data you want on the x-axis
        precision_key (str): The key in the recorded data you want on the y-axis
        legend (bool): Put a legend or not
        format (str): Format to store the figure with

    Returns:
        None
    """
    handles, labels = fig.get_axes()[0].get_legend_handles_labels()
    order = np.argsort([me[0] for me in labels])
    fig.legend(
        [handles[i] for i in order],
        [labels[i] for i in order],
        loc='outside lower center',
        ncols=3 if len(handles) % 3 == 0 else 4,
        frameon=False,
        fancybox=True,
    )

    path = f'{base_path}/wp-{name}-{work_key}-{precision_key}.{format}'
    fig.savefig(path, bbox_inches='tight', **kwargs)
    print(f'Stored figure \"{path}\"')


def all_problems(mode='compare_strategies', plotting=True, base_path='data', **kwargs):  # pragma: no cover
    """
    Make a plot comparing various strategies for all problems.

    Args:
        work_key (str): The key in the recorded data you want on the x-axis
        precision_key (str): The key in the recorded data you want on the y-axis

    Returns:
        None
    """

    fig, axs = get_fig(2, 2)

    shared_params = {
        'work_key': 'k_SDC',
        'precision_key': 'e_global',
        'num_procs': 1,
        'runs': 1,
        'comm_world': MPI.COMM_WORLD,
        'record': False,
        'plotting': plotting,
        **kwargs,
    }

    problems = [run_vdp, run_Lorenz, run_Schroedinger, run_quench]

    for i in range(len(problems)):
        execute_configurations(
            **shared_params,
            problem=problems[i],
            ax=axs.flatten()[i],
            decorate=True,
            configurations=get_configs(mode, problems[i]),
        )

    if plotting and shared_params['comm_world'].rank == 0:
        save_fig(
            fig=fig,
            name=mode,
            work_key=shared_params['work_key'],
            precision_key=shared_params['precision_key'],
            legend=True,
            base_path=base_path,
        )


def ODEs(mode='compare_strategies', plotting=True, base_path='data', **kwargs):  # pragma: no cover
    """
    Make a plot comparing various strategies for the two ODEs.

    Args:
        work_key (str): The key in the recorded data you want on the x-axis
        precision_key (str): The key in the recorded data you want on the y-axis

    Returns:
        None
    """

    fig, axs = get_fig(x=2, y=1)

    shared_params = {
        'work_key': 'k_SDC',
        'precision_key': 'e_global',
        'num_procs': 1,
        'runs': 1,
        'comm_world': MPI.COMM_WORLD,
        'record': False,
        'plotting': plotting,
        **kwargs,
    }

    problems = [run_vdp, run_Lorenz]

    for i in range(len(problems)):
        execute_configurations(
            **shared_params,
            problem=problems[i],
            ax=axs.flatten()[i],
            decorate=i == 0,
            configurations=get_configs(mode, problems[i]),
        )

    if plotting and shared_params['comm_world'].rank == 0:
        save_fig(
            fig=fig,
            name=f'ODEs-{mode}',
            work_key=shared_params['work_key'],
            precision_key=shared_params['precision_key'],
            legend=True,
            base_path=base_path,
        )


def single_problem(mode, problem, plotting=True, base_path='data', **kwargs):  # pragma: no cover
    """
    Make a plot for a single problem

    Args:
        mode (str): What you want to look at
        problem (function): A problem to run
    """
    fig, ax = get_fig(1, 1, figsize=figsize_by_journal('Springer_Numerical_Algorithms', 1, 0.5))

    params = {
        'work_key': 'k_SDC',
        'precision_key': 'e_global',
        'num_procs': 1,
        'runs': 1,
        'comm_world': MPI.COMM_WORLD,
        'record': False,
        'plotting': plotting,
        **kwargs,
    }

    execute_configurations(**params, problem=problem, ax=ax, decorate=True, configurations=get_configs(mode, problem))

    if plotting:
        save_fig(
            fig=fig,
            name=f'{problem.__name__}-{mode}',
            work_key=params['work_key'],
            precision_key=params['precision_key'],
            legend=False,
            base_path=base_path,
        )


def vdp_stiffness_plot(base_path='data', format='pdf', **kwargs):  # pragma: no cover
    fig, axs = get_fig(2, 2, sharex=True)

    # mus = [0, 5, 10, 15]
    mus = [0, 10, 20, 30]

    for i in range(len(mus)):
        params = {
            'runs': 1,
            'problem': run_vdp,
            'record': False,
            'work_key': 't',
            'precision_key': 'e_global_rel',
            'comm_world': MPI.COMM_WORLD,
            **kwargs,
        }
        params['num_procs'] = min(params['comm_world'].size, 5)
        params['plotting'] = params['comm_world'].rank == 0

        configurations = get_configs(mode=f'vdp_stiffness-{mus[i]}', problem=run_vdp)
        execute_configurations(**params, ax=axs.flatten()[i], decorate=True, configurations=configurations)
        axs.flatten()[i].set_title(rf'$\mu={{{mus[i]}}}$')

    fig.suptitle('Van der Pol')
    if params['comm_world'].rank == 0:
        save_fig(
            fig=fig,
            name='vdp-stiffness',
            work_key=params['work_key'],
            precision_key=params['precision_key'],
            legend=False,
            base_path=base_path,
            format=format,
        )


if __name__ == "__main__":
    comm_world = MPI.COMM_WORLD
    vdp_stiffness_plot(runs=5, record=True)

    params = {
<<<<<<< HEAD
        'mode': 'step_size_limiting',
=======
        'mode': 'compare_adaptivity',
>>>>>>> 04932b80
        'runs': 1,
        'num_procs': min(comm_world.size, 5),
        'plotting': comm_world.rank == 0,
    }
    params_single = {
        **params,
<<<<<<< HEAD
        'problem': run_quench,
=======
        'problem': run_vdp,
>>>>>>> 04932b80
    }
    record = True
    single_problem(**params_single, work_key='t', precision_key='e_global_rel', record=record)
    # single_problem(**params_single, work_key='k_Newton_no_restart', precision_key='e_global_rel', record=False)
    # single_problem(**params_single, work_key='param', precision_key='e_global_rel', record=False)
    # ODEs(**params, work_key='t', precision_key='e_global_rel', record=record)

    all_params = {
        'record': False,
        'runs': 1,
        'work_key': 't',
        'precision_key': 'e_global_rel',
        'plotting': comm_world.rank == 0,
    }

    for _mode in ['parallel_efficiency', 'compare_strategies']:
        all_problems(**all_params, mode=mode)
        comm_world.Barrier()

    if comm_world.rank == 0:
        # parallel_efficiency(**params_single, work_key='k_SDC', precision_key='e_global_rel')
        plt.show()<|MERGE_RESOLUTION|>--- conflicted
+++ resolved
@@ -968,22 +968,14 @@
     vdp_stiffness_plot(runs=5, record=True)
 
     params = {
-<<<<<<< HEAD
         'mode': 'step_size_limiting',
-=======
-        'mode': 'compare_adaptivity',
->>>>>>> 04932b80
         'runs': 1,
         'num_procs': min(comm_world.size, 5),
         'plotting': comm_world.rank == 0,
     }
     params_single = {
         **params,
-<<<<<<< HEAD
         'problem': run_quench,
-=======
-        'problem': run_vdp,
->>>>>>> 04932b80
     }
     record = True
     single_problem(**params_single, work_key='t', precision_key='e_global_rel', record=record)
@@ -999,7 +991,7 @@
         'plotting': comm_world.rank == 0,
     }
 
-    for _mode in ['parallel_efficiency', 'compare_strategies']:
+    for mode in ['parallel_efficiency', 'compare_strategies']:
         all_problems(**all_params, mode=mode)
         comm_world.Barrier()
 
