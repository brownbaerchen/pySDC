import numpy as np

from pySDC.core.Hooks import hooks


class monitor(hooks):
    phase_thresh = 0.0  # count everything above this threshold to the high phase.
<<<<<<< HEAD
    xp = np
=======
>>>>>>> a5498546

    def __init__(self):
        """
        Initialization of Allen-Cahn monitoring
        """
        super().__init__()

        self.init_radius = None

    def get_exact_radius(self, t):
        return np.sqrt(max(self.init_radius**2 - 2.0 * t, 0))

    @classmethod
<<<<<<< HEAD
    def get_radius(cls, u, L):
        dx = L.prob.dx
        c = cls.xp.count_nonzero(u > cls.phase_thresh)
        return np.sqrt(c / np.pi) * dx

    @classmethod
    def get_interface_width(cls, u, L):
        # TODO: How does this generalize to different phase transitions?
        rows1 = cls.xp.where(u[L.prob.init[0][0] // 2, : L.prob.init[0][0] // 2] > -0.99)
        rows2 = cls.xp.where(u[L.prob.init[0][0] // 2, : L.prob.init[0][0] // 2] < 0.99)
=======
    def get_radius(cls, u, dx):
        c = np.count_nonzero(u > cls.phase_thresh)
        return np.sqrt(c / np.pi) * dx

    @staticmethod
    def get_interface_width(u, L):
        # TODO: How does this generalize to different phase transitions?
        rows1 = np.where(u[L.prob.init[0][0] // 2, : L.prob.init[0][0] // 2] > -0.99)
        rows2 = np.where(u[L.prob.init[0][0] // 2, : L.prob.init[0][0] // 2] < 0.99)
>>>>>>> a5498546

        return (rows2[0][-1] - rows1[0][0]) * L.prob.dx / L.prob.eps

    def pre_run(self, step, level_number):
        """
        Record radius of the blob, exact radius and interface width.

        Args:
            step (pySDC.Step.step): the current step
            level_number (int): the current level number
        """
        super().pre_run(step, level_number)
        L = step.levels[0]

<<<<<<< HEAD
        radius = self.get_radius(L.u[0], L)
=======
        radius = self.get_radius(L.u[0], L.prob.dx)
>>>>>>> a5498546
        interface_width = self.get_interface_width(L.u[0], L)
        self.init_radius = L.prob.radius

        if L.time == 0.0:
            self.add_to_stats(
                process=step.status.slot,
                time=L.time,
                level=-1,
                iter=step.status.iter,
                sweep=L.status.sweep,
                type='computed_radius',
                value=radius,
            )
            self.add_to_stats(
                process=step.status.slot,
                time=L.time,
                level=-1,
                iter=step.status.iter,
                sweep=L.status.sweep,
                type='exact_radius',
                value=self.init_radius,
            )
            self.add_to_stats(
                process=step.status.slot,
                time=L.time,
                level=-1,
                iter=step.status.iter,
                sweep=L.status.sweep,
                type='interface_width',
                value=interface_width,
            )

    def post_step(self, step, level_number):
        """
        Record radius of the blob, exact radius and interface width.

        Args:
            step (pySDC.Step.step): the current step
            level_number (int): the current level number
        """
        super().post_step(step, level_number)

        # some abbreviations
        L = step.levels[0]

<<<<<<< HEAD
        radius = self.get_radius(L.uend, L)
=======
        radius = self.get_radius(L.uend, L.prob.dx)
>>>>>>> a5498546
        interface_width = self.get_interface_width(L.uend, L)

        exact_radius = self.get_exact_radius(L.time + L.dt)

        self.add_to_stats(
            process=step.status.slot,
            time=L.time + L.dt,
            level=-1,
            iter=step.status.iter,
            sweep=L.status.sweep,
            type='computed_radius',
            value=radius,
        )
        self.add_to_stats(
            process=step.status.slot,
            time=L.time + L.dt,
            level=-1,
            iter=step.status.iter,
            sweep=L.status.sweep,
            type='exact_radius',
            value=exact_radius,
        )
        self.add_to_stats(
            process=step.status.slot,
            time=L.time + L.dt,
            level=-1,
            iter=step.status.iter,
            sweep=L.status.sweep,
            type='interface_width',
            value=interface_width,
        )<|MERGE_RESOLUTION|>--- conflicted
+++ resolved
@@ -5,10 +5,7 @@
 
 class monitor(hooks):
     phase_thresh = 0.0  # count everything above this threshold to the high phase.
-<<<<<<< HEAD
     xp = np
-=======
->>>>>>> a5498546
 
     def __init__(self):
         """
@@ -22,7 +19,6 @@
         return np.sqrt(max(self.init_radius**2 - 2.0 * t, 0))
 
     @classmethod
-<<<<<<< HEAD
     def get_radius(cls, u, L):
         dx = L.prob.dx
         c = cls.xp.count_nonzero(u > cls.phase_thresh)
@@ -33,18 +29,6 @@
         # TODO: How does this generalize to different phase transitions?
         rows1 = cls.xp.where(u[L.prob.init[0][0] // 2, : L.prob.init[0][0] // 2] > -0.99)
         rows2 = cls.xp.where(u[L.prob.init[0][0] // 2, : L.prob.init[0][0] // 2] < 0.99)
-=======
-    def get_radius(cls, u, dx):
-        c = np.count_nonzero(u > cls.phase_thresh)
-        return np.sqrt(c / np.pi) * dx
-
-    @staticmethod
-    def get_interface_width(u, L):
-        # TODO: How does this generalize to different phase transitions?
-        rows1 = np.where(u[L.prob.init[0][0] // 2, : L.prob.init[0][0] // 2] > -0.99)
-        rows2 = np.where(u[L.prob.init[0][0] // 2, : L.prob.init[0][0] // 2] < 0.99)
->>>>>>> a5498546
-
         return (rows2[0][-1] - rows1[0][0]) * L.prob.dx / L.prob.eps
 
     def pre_run(self, step, level_number):
@@ -58,11 +42,7 @@
         super().pre_run(step, level_number)
         L = step.levels[0]
 
-<<<<<<< HEAD
         radius = self.get_radius(L.u[0], L)
-=======
-        radius = self.get_radius(L.u[0], L.prob.dx)
->>>>>>> a5498546
         interface_width = self.get_interface_width(L.u[0], L)
         self.init_radius = L.prob.radius
 
@@ -108,11 +88,7 @@
         # some abbreviations
         L = step.levels[0]
 
-<<<<<<< HEAD
         radius = self.get_radius(L.uend, L)
-=======
-        radius = self.get_radius(L.uend, L.prob.dx)
->>>>>>> a5498546
         interface_width = self.get_interface_width(L.uend, L)
 
         exact_radius = self.get_exact_radius(L.time + L.dt)
