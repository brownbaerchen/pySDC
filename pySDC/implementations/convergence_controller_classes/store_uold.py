from pySDC.core.ConvergenceController import ConvergenceController


class StoreUOld(ConvergenceController):
<<<<<<< HEAD
=======
    '''
    Class to store the solution of the last iteration in a variable called 'uold' of the levels.

    Default control order is 90.
    '''

>>>>>>> 5eacd07f
    def setup(self, controller, params, description):
        '''
        Define parameters here

        Args:
            controller (pySDC.Controller): The controller
            params (dict): The params passed for this specific convergence controller
            description (dict): The description object used to instantiate the controller

        Returns:
            (dict): The updated params dictionary
        '''
        return {'control_order': +90, **params}

    def post_iteration_processing(self, controller, S):
        '''
        Store the solution at the current iteration

        Args:
            controller (pySDC.Controller): The controller
            S (pySDC.Step): The current step

        Return:
            None
        '''
        if S.status.iter < S.params.maxiter:
            for L in S.levels:
                L.uold[:] = L.u[:]

        return None

    def post_spread_processing(self, controller, S):
        '''
        Store the initial conditions in u_old in the spread phase.

        Args:
            controller (pySDC.Controller): The controller
            S (pySDC.Step): The current step

        Return:
            None
        '''
        self.post_iteration_processing(controller, S)
        return None<|MERGE_RESOLUTION|>--- conflicted
+++ resolved
@@ -2,17 +2,14 @@
 
 
 class StoreUOld(ConvergenceController):
-<<<<<<< HEAD
-=======
-    '''
+    """
     Class to store the solution of the last iteration in a variable called 'uold' of the levels.
 
     Default control order is 90.
-    '''
+    """
 
->>>>>>> 5eacd07f
     def setup(self, controller, params, description):
-        '''
+        """
         Define parameters here
 
         Args:
@@ -22,11 +19,11 @@
 
         Returns:
             (dict): The updated params dictionary
-        '''
+        """
         return {'control_order': +90, **params}
 
     def post_iteration_processing(self, controller, S):
-        '''
+        """
         Store the solution at the current iteration
 
         Args:
@@ -35,7 +32,7 @@
 
         Return:
             None
-        '''
+        """
         if S.status.iter < S.params.maxiter:
             for L in S.levels:
                 L.uold[:] = L.u[:]
@@ -43,7 +40,7 @@
         return None
 
     def post_spread_processing(self, controller, S):
-        '''
+        """
         Store the initial conditions in u_old in the spread phase.
 
         Args:
@@ -52,6 +49,6 @@
 
         Return:
             None
-        '''
+        """
         self.post_iteration_processing(controller, S)
         return None