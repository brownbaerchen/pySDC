--- conflicted
+++ resolved
@@ -221,7 +221,6 @@
         return defaults
 
     def determine_restart(self, controller, S, **kwargs):
-        # print(self.res_last_iter, S.levels[0].status.residual, S.status.iter, self.get_convergence(controller, S, **kwargs))
         if self.get_convergence(controller, S, **kwargs):
             self.res_last_iter = np.inf
 
@@ -250,10 +249,6 @@
             )
         if self.params.interpolate_between_restarts:
             self.interpolator.status.skip_interpolation = True
-<<<<<<< HEAD
-        # print('restarting', S.levels[0].status.residual, S.levels[0].params.restol)
-=======
->>>>>>> f05aed23
 
 
 class Adaptivity(AdaptivityBase):
