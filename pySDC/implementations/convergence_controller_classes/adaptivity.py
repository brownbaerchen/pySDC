import numpy as np
from pySDC.core.ConvergenceController import ConvergenceController
from pySDC.implementations.convergence_controller_classes.estimate_embedded_error import EstimateEmbeddedErrorNonMPI
from pySDC.implementations.convergence_controller_classes.step_size_limiter import StepSizeLimiter
from pySDC.implementations.convergence_controller_classes.basic_restarting_nonMPI import BasicRestartingNonMPI
from pySDC.implementations.controller_classes.controller_nonMPI import controller_nonMPI


class AdaptivityBase(ConvergenceController):
    """
    Abstract base class for convergence controllers that implement adaptivity based on arbitrary local error estimates
    and update rules.
    """

    def setup(self, controller, params, description):
        """
        Define default parameters here.

        Default parameters are:
         - control_order (int): The order relative to other convergence controllers
         - beta (float): The safety factor

        Args:
            controller (pySDC.Controller): The controller
            params (dict): The params passed for this specific convergence controller
            description (dict): The description object used to instantiate the controller

        Returns:
            (dict): The updated params dictionary
        """
        defaults = {
            'control_order': -50,
            'beta': 0.9,
        }
        return {**defaults, **params}

    def dependencies(self, controller, description):
        """
        Load step size limiters here, if they are desired.

        Args:
            controller (pySDC.Controller): The controller
            description (dict): The description object used to instantiate the controller

        Returns:
            None
        """

        if 'dt_min' in self.params.__dict__.keys() or 'dt_max' in self.params.__dict__.keys():
            step_limiter_params = dict()
            step_limiter_params['dt_min'] = self.params.__dict__.get('dt_min', 0)
            step_limiter_params['dt_max'] = self.params.__dict__.get('dt_max', np.inf)
            controller.add_convergence_controller(StepSizeLimiter, params=step_limiter_params, description=description)

        return None

    def get_new_step_size(self, controller, S):
        """
        Determine a step size for the next step from an estimate of the local error of the current step.

        Args:
            controller (pySDC.Controller): The controller
            S (pySDC.Step): The current step

        Returns:
            None
        """
        raise NotImplementedError('Please implement a rule for updating the step size!')

<<<<<<< HEAD
    def compute_optimatal_step_size(self, beta, dt, e_tol, e_est, order):
        """
=======
    def compute_optimal_step_size(self, beta, dt, e_tol, e_est, order):
        '''
>>>>>>> 553e4604
        Compute the optimal step size for the current step based on the order of the scheme.
        This function can be called from `get_new_step_size` for various implementations of adaptivity, but notably not
        all! We require to know the order of the error estimate and if we do adaptivity based on the residual, for
        instance, we do not know that and we can't use this function.

        Args:
            beta (float): Safety factor
            dt (float): Current step size
            e_tol (float): The desired tolerance
            e_est (float): The estimated local error
            order (int): The order of the local error estimate

        Returns:
            float: The optimal step size
        """
        return beta * dt * (e_tol / e_est) ** (1.0 / order)

    def get_local_error_estimate(self, controller, S, **kwargs):
        """
        Get the local error estimate for updating the step size.
        It does not have to be an error estimate, but could be the residual or something else.

        Args:
            controller (pySDC.Controller): The controller
            S (pySDC.Step): The current step

        Returns:
            float: The error estimate
        """
        raise NotImplementedError('Please implement a way to get the local error')

    def determine_restart(self, controller, S):
        """
        Check if the step wants to be restarted by comparing the estimate of the local error to a preset tolerance

        Args:
            controller (pySDC.Controller): The controller
            S (pySDC.Step): The current step

        Returns:
            None
        """
        if S.status.iter == S.params.maxiter:
            e_est = self.get_local_error_estimate(controller, S)
            if e_est >= self.params.e_tol:
                S.status.restart = True
                self.log(f'Restarting: e={e_est:.2e} >= e_tol={self.params.e_tol:.2e}', S)

        return None


class Adaptivity(AdaptivityBase):
    """
    Class to compute time step size adaptively based on embedded error estimate.

    We have a version working in non-MPI pipelined SDC, but Adaptivity requires you to know the order of the scheme,
    which you can also know for block-Jacobi, but it works differently and it is only implemented for block
    Gauss-Seidel so far.
    """

    def dependencies(self, controller, description):
        """
        Load the embedded error estimator.

        Args:
            controller (pySDC.Controller): The controller
            description (dict): The description object used to instantiate the controller

        Returns:
            None
        """
        super(Adaptivity, self).dependencies(controller, description)
        if type(controller) == controller_nonMPI:
            controller.add_convergence_controller(EstimateEmbeddedErrorNonMPI, description=description)
        else:
            raise NotImplementedError('I only have an implementation of the embedded error for non MPI versions')
        return None

    def check_parameters(self, controller, params, description):
        """
        Check whether parameters are compatible with whatever assumptions went into the step size functions etc.
        For adaptivity, we need to know the order of the scheme.

        Args:
            controller (pySDC.Controller): The controller
            params (dict): The params passed for this specific convergence controller
            description (dict): The description object used to instantiate the controller

        Returns:
            bool: Whether the parameters are compatible
            str: The error message
        """
        if description['step_params'].get('restol', -1.0) >= 0:
            return (
                False,
                'Adaptivity needs constant order in time and hence restol in the step parameters has to be \
smaller than 0!',
            )

        if controller.params.mssdc_jac:
            return False, 'Adaptivity needs the same order on all steps, please activate Gauss-Seidel multistep mode!'

        if 'e_tol' not in params.keys():
            return (
                False,
                'Adaptivity needs a local tolerance! Please set some up in description[\'convergence_control\
_params\'][\'e_tol\']!',
            )

        return True, ''

    def get_new_step_size(self, controller, S):
        """
        Determine a step size for the next step from an embedded estimate of the local error of the current step.

        Args:
            controller (pySDC.Controller): The controller
            S (pySDC.Step): The current step

        Returns:
            None
        """
        # check if we performed the desired amount of sweeps
        if S.status.iter == S.params.maxiter:
            L = S.levels[0]

            # compute next step size
            order = S.status.iter  # embedded error estimate is same order as time marching

            e_est = self.get_local_error_estimate(controller, S)
<<<<<<< HEAD
            L.status.dt_new = self.compute_optimatal_step_size(
                self.params.beta, L.params.dt, self.params.e_tol, e_est, order
            )
=======
            L.status.dt_new = self.compute_optimal_step_size(self.params.beta, L.params.dt, self.params.e_tol, e_est,
                                                             order)
>>>>>>> 553e4604
            self.log(f'Adjusting step size from {L.params.dt:.2e} to {L.status.dt_new:.2e}', S)

        return None

    def get_local_error_estimate(self, controller, S, **kwargs):
        """
        Get the embedded error estimate of the finest level of the step.

        Args:
            controller (pySDC.Controller): The controller
            S (pySDC.Step): The current step

        Returns:
            float: Embedded error estimate
        """
        return S.levels[0].status.error_embedded_estimate


class AdaptivityRK(Adaptivity):
    '''
    Adaptivity for Runge-Kutta methods. Basically, we need to change the order in the step size update
    '''
    def check_parameters(self, controller, params, description):
        '''
        Check whether parameters are compatible with whatever assumptions went into the step size functions etc.
        For adaptivity, we need to know the order of the scheme.

        Args:
            controller (pySDC.Controller): The controller
            params (dict): The params passed for this specific convergence controller
            description (dict): The description object used to instantiate the controller

        Returns:
            bool: Whether the parameters are compatible
            str: The error message
        '''
        if 'update_order' not in params.keys():
            return False, 'Adaptivity needs an order for the update rule! Please set some up in \
description[\'convergence_control_params\'][\'update_order\']!'

        return super(AdaptivityRK, self).check_parameters(controller, params, description)

    def get_new_step_size(self, controller, S):
        '''
        Determine a step size for the next step from an embedded estimate of the local error of the current step.

        Args:
            controller (pySDC.Controller): The controller
            S (pySDC.Step): The current step

        Returns:
            None
        '''
        # check if we performed the desired amount of sweeps
        if S.status.iter == S.params.maxiter:
            L = S.levels[0]

            # compute next step size
            order = self.params.update_order
            e_est = self.get_local_error_estimate(controller, S)
            L.status.dt_new = self.compute_optimal_step_size(self.params.beta, L.params.dt, self.params.e_tol, e_est,
                                                             order)
            self.log(f'Adjusting step size from {L.params.dt:.2e} to {L.status.dt_new:.2e}', S)

        return None


class AdaptivityResidual(AdaptivityBase):
    """
    Do adaptivity based on residual.

    Since we don't know a correlation between the residual and the error (for nonlinear problems), we employ a simpler
    rule to update the step size. Instead of giving a local tolerance that we try to hit as closely as possible, we set
    two thresholds for the residual. When we exceed the upper one, we reduce the step size by a factor of 2 and if the
    residual falls below the lower threshold, we double the step size.
    """

    def setup(self, controller, params, description):
        """
        Define default parameters here.

        Default parameters are:
         - control_order (int): The order relative to other convergence controllers
         - e_tol_low (float): Lower absolute threshold for the residual
         - e_tol (float): Upper absolute threshold for the residual
         - max_restarts: Override maximum number of restarts

        Args:
            controller (pySDC.Controller): The controller
            params (dict): The params passed for this specific convergence controller
            description (dict): The description object used to instantiate the controller

        Returns:
            (dict): The updated params dictionary
        """
        defaults = {
            'control_order': -45,
            'e_tol_low': 0,
            'e_tol': np.inf,
            'max_restarts': 2 if 'e_tol_low' in params else None,
        }
        return {**defaults, **params}

    def setup_status_variables(self, controller):
        """
        Change maximum number of allowed restarts here.

        Args:
            controller (pySDC.Controller): The controller

        Reutrns:
            None
        """
        if self.params.max_restarts is not None:
            conv_controllers = controller.convergence_controllers
            restart_cont = [me for me in conv_controllers if type(me) == BasicRestartingNonMPI]

            if len(restart_cont) == 0:
                raise NotImplementedError("Please implement override of maximum number of restarts!")

            restart_cont[0].params.max_restarts = self.params.max_restarts
        return None

    def check_parameters(self, controller, params, description):
        """
        Check whether parameters are compatible with whatever assumptions went into the step size functions etc.
        For adaptivity, we want a fixed order of the scheme.

        Args:
            controller (pySDC.Controller): The controller
            params (dict): The params passed for this specific convergence controller
            description (dict): The description object used to instantiate the controller

        Returns:
            bool: Whether the parameters are compatible
            str: The error message
        """
        if description['step_params'].get('restol', -1.0) >= 0:
            return (
                False,
                'Adaptivity needs constant order in time and hence restol in the step parameters has to be \
smaller than 0!',
            )

        if controller.params.mssdc_jac:
            return False, 'Adaptivity needs the same order on all steps, please activate Gauss-Seidel multistep mode!'

        return True, ''

    def get_new_step_size(self, controller, S):
        """
        Determine a step size for the next step.
        If we exceed the absolute tolerance of the residual in either direction, we either double or halve the step
        size.

        Args:
            controller (pySDC.Controller): The controller
            S (pySDC.Step): The current step

        Returns:
            None
        """
        # check if we performed the desired amount of sweeps
        if S.status.iter == S.params.maxiter:
            L = S.levels[0]

            res = self.get_local_error_estimate(controller, S)

            dt_planned = L.status.dt_new if L.status.dt_new is not None else L.params.dt

            if res > self.params.e_tol:
                L.status.dt_new = min([dt_planned, L.params.dt / 2.0])
                self.log(f'Adjusting step size from {L.params.dt:.2e} to {L.status.dt_new:.2e}', S)
            elif res < self.params.e_tol_low:
                L.status.dt_new = max([dt_planned, L.params.dt * 2.0])
                self.log(f'Adjusting step size from {L.params.dt:.2e} to {L.status.dt_new:.2e}', S)

        return None

    def get_local_error_estimate(self, controller, S, **kwargs):
        """
        Get the residual of the finest level of the step.

        Args:
            controller (pySDC.Controller): The controller
            S (pySDC.Step): The current step

        Returns:
            float: Embedded error estimate
        """
        return S.levels[0].status.residual<|MERGE_RESOLUTION|>--- conflicted
+++ resolved
@@ -67,13 +67,8 @@
         """
         raise NotImplementedError('Please implement a rule for updating the step size!')
 
-<<<<<<< HEAD
-    def compute_optimatal_step_size(self, beta, dt, e_tol, e_est, order):
-        """
-=======
     def compute_optimal_step_size(self, beta, dt, e_tol, e_est, order):
-        '''
->>>>>>> 553e4604
+        """
         Compute the optimal step size for the current step based on the order of the scheme.
         This function can be called from `get_new_step_size` for various implementations of adaptivity, but notably not
         all! We require to know the order of the error estimate and if we do adaptivity based on the residual, for
@@ -204,14 +199,8 @@
             order = S.status.iter  # embedded error estimate is same order as time marching
 
             e_est = self.get_local_error_estimate(controller, S)
-<<<<<<< HEAD
-            L.status.dt_new = self.compute_optimatal_step_size(
-                self.params.beta, L.params.dt, self.params.e_tol, e_est, order
-            )
-=======
             L.status.dt_new = self.compute_optimal_step_size(self.params.beta, L.params.dt, self.params.e_tol, e_est,
                                                              order)
->>>>>>> 553e4604
             self.log(f'Adjusting step size from {L.params.dt:.2e} to {L.status.dt_new:.2e}', S)
 
         return None
