import numpy as np
from pySDC.core.ConvergenceController import ConvergenceController, Status
from pySDC.implementations.convergence_controller_classes.step_size_limiter import (
    StepSizeLimiter,
)
from pySDC.implementations.convergence_controller_classes.basic_restarting import (
    BasicRestartingNonMPI,
)


class AdaptivityBase(ConvergenceController):
    """
    Abstract base class for convergence controllers that implement adaptivity based on arbitrary local error estimates
    and update rules.
    """

    def setup(self, controller, params, description, **kwargs):
        """
        Define default parameters here.

        Default parameters are:
         - control_order (int): The order relative to other convergence controllers
         - beta (float): The safety factor

        Args:
            controller (pySDC.Controller): The controller
            params (dict): The params passed for this specific convergence controller
            description (dict): The description object used to instantiate the controller

        Returns:
            (dict): The updated params dictionary
        """
        defaults = {
            "control_order": -50,
            "beta": 0.9,
        }
<<<<<<< HEAD

=======
>>>>>>> 881150b5
        from pySDC.implementations.hooks.log_step_size import LogStepSize

        controller.add_hook(LogStepSize)

        return {**defaults, **super().setup(controller, params, description, **kwargs)}

    def dependencies(self, controller, description, **kwargs):
        """
        Load step size limiters here, if they are desired.

        Args:
            controller (pySDC.Controller): The controller
            description (dict): The description object used to instantiate the controller

        Returns:
            None
        """
        step_limiter_keys = ['dt_min', 'dt_max', 'dt_slope_min', 'dt_slope_max']
        available_keys = [me for me in step_limiter_keys if me in self.params.__dict__.keys()]

        if len(available_keys) > 0:
            step_limiter_params = {key: self.params.__dict__[key] for key in available_keys}
            controller.add_convergence_controller(StepSizeLimiter, params=step_limiter_params, description=description)

        return None

    def get_new_step_size(self, controller, S, **kwargs):
        """
        Determine a step size for the next step from an estimate of the local error of the current step.

        Args:
            controller (pySDC.Controller): The controller
            S (pySDC.Step): The current step

        Returns:
            None
        """
        raise NotImplementedError("Please implement a rule for updating the step size!")

    def compute_optimal_step_size(self, beta, dt, e_tol, e_est, order):
        """
        Compute the optimal step size for the current step based on the order of the scheme.
        This function can be called from `get_new_step_size` for various implementations of adaptivity, but notably not
        all! We require to know the order of the error estimate and if we do adaptivity based on the residual, for
        instance, we do not know that and we can't use this function.

        Args:
            beta (float): Safety factor
            dt (float): Current step size
            e_tol (float): The desired tolerance
            e_est (float): The estimated local error
            order (int): The order of the local error estimate

        Returns:
            float: The optimal step size
        """
        return beta * dt * (e_tol / e_est) ** (1.0 / order)

    def get_local_error_estimate(self, controller, S, **kwargs):
        """
        Get the local error estimate for updating the step size.
        It does not have to be an error estimate, but could be the residual or something else.

        Args:
            controller (pySDC.Controller): The controller
            S (pySDC.Step): The current step

        Returns:
            float: The error estimate
        """
        raise NotImplementedError("Please implement a way to get the local error")

    def determine_restart(self, controller, S, **kwargs):
        """
        Check if the step wants to be restarted by comparing the estimate of the local error to a preset tolerance

        Args:
            controller (pySDC.Controller): The controller
            S (pySDC.Step): The current step

        Returns:
            None
        """
        if S.status.iter >= S.params.maxiter:
            e_est = self.get_local_error_estimate(controller, S)
            if e_est >= self.params.e_tol:
                # see if we try to avoid restarts
                if self.params.get('avoid_restarts'):
                    more_iter_needed = max([L.status.iter_to_convergence for L in S.levels])
                    k_final = S.status.iter + more_iter_needed
                    rho = max([L.status.contraction_factor for L in S.levels])
                    coll_order = S.levels[0].sweep.coll.order

                    if rho > 1:
                        S.status.restart = True
                        self.log(f"Convergence factor = {rho:.2e} > 1 -> restarting", S)
                    elif k_final > 2 * S.params.maxiter:
                        S.status.restart = True
                        self.log(
                            f"{more_iter_needed} more iterations needed for convergence -> restart is more efficient", S
                        )
                    elif k_final > coll_order:
                        S.status.restart = True
                        self.log(
                            f"{more_iter_needed} more iterations needed for convergence -> restart because collocation problem would be over resolved",
                            S,
                        )
                    else:
                        S.status.force_continue = True
                        self.log(f"{more_iter_needed} more iterations needed for convergence -> no restart", S)
                else:
                    S.status.restart = True
                    self.log(f"Restarting: e={e_est:.2e} >= e_tol={self.params.e_tol:.2e}", S)

        return None


class Adaptivity(AdaptivityBase):
    """
    Class to compute time step size adaptively based on embedded error estimate.

    We have a version working in non-MPI pipelined SDC, but Adaptivity requires you to know the order of the scheme,
    which you can also know for block-Jacobi, but it works differently and it is only implemented for block
    Gauss-Seidel so far.

    There is an option to reduce restarts if continued iterations could yield convergence in fewer iterations than
    restarting based on an estimate of the contraction factor.
    Since often only one or two more iterations suffice, this can boost efficiency of adaptivity significantly.
    Notice that the computed step size is not effected.
    Be aware that this does not work when Hot Rod is enabled, since that requires us to know the order of the scheme in
    more detail. Since we reset to the second to last sweep before moving on, we cannot continue to iterate.
    Set the reduced restart up by setting a boolean value for "avoid_restarts" in the parameters for the convergence
    controller.
    The behaviour in multi-step SDC is not well studied and it is unclear if anything useful happens there.
    """

    def setup(self, controller, params, description, **kwargs):
        """
        Define default parameters here.

        Default parameters are:
         - control_order (int): The order relative to other convergence controllers
         - beta (float): The safety factor

        Args:
            controller (pySDC.Controller): The controller
            params (dict): The params passed for this specific convergence controller
            description (dict): The description object used to instantiate the controller

        Returns:
            (dict): The updated params dictionary
        """
        defaults = {
            "embedded_error_flavor": 'standard',
        }
        return {**defaults, **super().setup(controller, params, description, **kwargs)}

    def dependencies(self, controller, description, **kwargs):
        """
        Load the embedded error estimator.

        Args:
            controller (pySDC.Controller): The controller
            description (dict): The description object used to instantiate the controller

        Returns:
            None
        """
        from pySDC.implementations.convergence_controller_classes.estimate_embedded_error import EstimateEmbeddedError

        super().dependencies(controller, description)

        controller.add_convergence_controller(
            EstimateEmbeddedError.get_implementation(self.params.embedded_error_flavor, self.params.useMPI),
            description=description,
        )

        # load contraction factor estimator if necessary
        if self.params.get('avoid_restarts'):
            from pySDC.implementations.convergence_controller_classes.estimate_contraction_factor import (
                EstimateContractionFactor,
            )

            params = {'e_tol': self.params.e_tol}
            controller.add_convergence_controller(EstimateContractionFactor, description=description, params=params)
        return None

    def check_parameters(self, controller, params, description, **kwargs):
        """
        Check whether parameters are compatible with whatever assumptions went into the step size functions etc.
        For adaptivity, we need to know the order of the scheme.

        Args:
            controller (pySDC.Controller): The controller
            params (dict): The params passed for this specific convergence controller
            description (dict): The description object used to instantiate the controller

        Returns:
            bool: Whether the parameters are compatible
            str: The error message
        """
        if description["level_params"].get("restol", -1.0) >= 0:
            return (
                False,
                "Adaptivity needs constant order in time and hence restol in the step parameters has to be \
smaller than 0!",
            )

        if controller.params.mssdc_jac:
            return (
                False,
                "Adaptivity needs the same order on all steps, please activate Gauss-Seidel multistep mode!",
            )

        if "e_tol" not in params.keys():
            return (
                False,
                "Adaptivity needs a local tolerance! Please pass `e_tol` to the parameters for this convergence controller!",
            )

        return True, ""

    def get_new_step_size(self, controller, S, **kwargs):
        """
        Determine a step size for the next step from an embedded estimate of the local error of the current step.

        Args:
            controller (pySDC.Controller): The controller
            S (pySDC.Step): The current step

        Returns:
            None
        """
        # check if we performed the desired amount of sweeps
        if S.status.iter == S.params.maxiter:
            L = S.levels[0]

            # compute next step size
            order = S.status.iter  # embedded error estimate is same order as time marching

            e_est = self.get_local_error_estimate(controller, S)
            L.status.dt_new = self.compute_optimal_step_size(
                self.params.beta, L.params.dt, self.params.e_tol, e_est, order
            )
            self.log(f'Adjusting step size from {L.params.dt:.2e} to {L.status.dt_new:.2e}', S)

        return None

    def get_local_error_estimate(self, controller, S, **kwargs):
        """
        Get the embedded error estimate of the finest level of the step.

        Args:
            controller (pySDC.Controller): The controller
            S (pySDC.Step): The current step

        Returns:
            float: Embedded error estimate
        """
        return S.levels[0].status.error_embedded_estimate


class AdaptivityRK(Adaptivity):
    """
    Adaptivity for Runge-Kutta methods. Basically, we need to change the order in the step size update
    """

    def setup(self, controller, params, description, **kwargs):
        defaults = {}
        defaults['update_order'] = params.get('update_order', description['sweeper_class'].get_update_order())
        return {**defaults, **super().setup(controller, params, description, **kwargs)}

    def get_new_step_size(self, controller, S, **kwargs):
        """
        Determine a step size for the next step from an embedded estimate of the local error of the current step.

        Args:
            controller (pySDC.Controller): The controller
            S (pySDC.Step): The current step

        Returns:
            None
        """
        # check if we performed the desired amount of sweeps
        if S.status.iter == S.params.maxiter:
            L = S.levels[0]

            # compute next step size
            order = self.params.update_order
            e_est = self.get_local_error_estimate(controller, S)
            L.status.dt_new = self.compute_optimal_step_size(
                self.params.beta, L.params.dt, self.params.e_tol, e_est, order
            )
            self.log(f'Adjusting step size from {L.params.dt:.2e} to {L.status.dt_new:.2e}', S)

        return None


class AdaptivityResidual(AdaptivityBase):
    """
    Do adaptivity based on residual.

    Since we don't know a correlation between the residual and the error (for nonlinear problems), we employ a simpler
    rule to update the step size. Instead of giving a local tolerance that we try to hit as closely as possible, we set
    two thresholds for the residual. When we exceed the upper one, we reduce the step size by a factor of 2 and if the
    residual falls below the lower threshold, we double the step size.
    Please setup these parameters as "e_tol" and "e_tol_low".
    """

    def setup(self, controller, params, description, **kwargs):
        """
        Define default parameters here.

        Default parameters are:
         - control_order (int): The order relative to other convergence controllers
         - e_tol_low (float): Lower absolute threshold for the residual
         - e_tol (float): Upper absolute threshold for the residual
         - max_restarts: Override maximum number of restarts

        Args:
            controller (pySDC.Controller): The controller
            params (dict): The params passed for this specific convergence controller
            description (dict): The description object used to instantiate the controller

        Returns:
            (dict): The updated params dictionary
        """
        defaults = {
            "control_order": -45,
            "e_tol_low": 0,
            "e_tol": np.inf,
            "max_restarts": 99 if "e_tol_low" in params else None,
            "allowed_modifications": ['increase', 'decrease'],  # what we are allowed to do with the step size
        }
        return {**defaults, **params}

    def setup_status_variables(self, controller, **kwargs):
        """
        Change maximum number of allowed restarts here.

        Args:
            controller (pySDC.Controller): The controller

        Reutrns:
            None
        """
        if self.params.max_restarts is not None:
            conv_controllers = controller.convergence_controllers
            restart_cont = [me for me in conv_controllers if type(me) == BasicRestartingNonMPI]

            if len(restart_cont) == 0:
                raise NotImplementedError("Please implement override of maximum number of restarts!")

            restart_cont[0].params.max_restarts = self.params.max_restarts
        return None

    def check_parameters(self, controller, params, description, **kwargs):
        """
        Check whether parameters are compatible with whatever assumptions went into the step size functions etc.
        For adaptivity, we want a fixed order of the scheme.

        Args:
            controller (pySDC.Controller): The controller
            params (dict): The params passed for this specific convergence controller
            description (dict): The description object used to instantiate the controller

        Returns:
            bool: Whether the parameters are compatible
            str: The error message
        """
        if description["level_params"].get("restol", -1.0) >= 0:
            return (
                False,
                "Adaptivity needs constant order in time and hence restol in the step parameters has to be \
smaller than 0!",
            )

        if controller.params.mssdc_jac:
            return (
                False,
                "Adaptivity needs the same order on all steps, please activate Gauss-Seidel multistep mode!",
            )

        return True, ""

    def get_new_step_size(self, controller, S, **kwargs):
        """
        Determine a step size for the next step.
        If we exceed the absolute tolerance of the residual in either direction, we either double or halve the step
        size.

        Args:
            controller (pySDC.Controller): The controller
            S (pySDC.Step): The current step

        Returns:
            None
        """
        # check if we performed the desired amount of sweeps
        if S.status.iter == S.params.maxiter:
            L = S.levels[0]

            res = self.get_local_error_estimate(controller, S)

            dt_planned = L.status.dt_new if L.status.dt_new is not None else L.params.dt

            if res > self.params.e_tol and 'decrease' in self.params.allowed_modifications:
                L.status.dt_new = min([dt_planned, L.params.dt / 2.0])
                self.log(f'Adjusting step size from {L.params.dt:.2e} to {L.status.dt_new:.2e}', S)
            elif res < self.params.e_tol_low and 'increase' in self.params.allowed_modifications:
                L.status.dt_new = max([dt_planned, L.params.dt * 2.0])
                self.log(f'Adjusting step size from {L.params.dt:.2e} to {L.status.dt_new:.2e}', S)

        return None

    def get_local_error_estimate(self, controller, S, **kwargs):
        """
        Get the residual of the finest level of the step.

        Args:
            controller (pySDC.Controller): The controller
            S (pySDC.Step): The current step

        Returns:
            float: Embedded error estimate
        """
        return S.levels[0].status.residual


class AdaptivityCollocation(AdaptivityBase):
    """
    Control the step size via a collocation based estimate of the local error.
    The error estimate works by subtracting two solutions to collocation problems with different order. You can
    interpolate between collocation methods as much as you want but the adaptive step size selection will always be
    based on the last switch of quadrature.
    """

    def setup(self, controller, params, description, **kwargs):
        """
        Add a default value for control order to the parameters.

        Args:
            controller (pySDC.Controller): The controller
            params (dict): Parameters for the convergence controller
            description (dict): The description object used to instantiate the controller

        Returns:
            dict: Updated parameters
        """
        defaults = {
            "adaptive_coll_params": {},
            "num_colls": 0,
            **super().setup(controller, params, description, **kwargs),
            "control_order": 220,
        }

        for key in defaults['adaptive_coll_params'].keys():
            if type(defaults['adaptive_coll_params'][key]) == list:
                defaults['num_colls'] = max([defaults['num_colls'], len(defaults['adaptive_coll_params'][key])])

        return defaults

    def setup_status_variables(self, controller, **kwargs):
        self.status = Status(['error', 'order'])
        self.status.error = []
        self.status.order = []

    def reset_status_variables(self, controller, **kwargs):
        self.setup_status_variables(controller, **kwargs)

    def dependencies(self, controller, description, **kwargs):
        """
        Load the `EstimateEmbeddedErrorCollocation` convergence controller to estimate the local error by switching
        between collocation problems between iterations.

        Args:
            controller (pySDC.Controller): The controller
            description (dict): The description object used to instantiate the controller
        """
        from pySDC.implementations.convergence_controller_classes.estimate_embedded_error import (
            EstimateEmbeddedErrorCollocation,
        )

        super().dependencies(controller, description)

        params = {'adaptive_coll_params': self.params.adaptive_coll_params}
        controller.add_convergence_controller(
            EstimateEmbeddedErrorCollocation,
            params=params,
            description=description,
        )

    def get_local_error_estimate(self, controller, S, **kwargs):
        """
        Get the collocation based embedded error estimate.

        Args:
            controller (pySDC.Controller): The controller
            S (pySDC.Step): The current step

        Returns:
            float: Embedded error estimate
        """
        if len(self.status.error) > 1:
            return self.status.error[-1][1]
        else:
            return 0.0

    def post_iteration_processing(self, controller, step, **kwargs):
        """
        Get the error estimate and its order if available.

        Args:
            controller (pySDC.Controller.controller): The controller
            step (pySDC.Step.step): The current step
        """
        if step.status.done:
            lvl = step.levels[0]
            self.status.error += [lvl.status.error_embedded_estimate_collocation]
            self.status.order += [lvl.sweep.coll.order]

    def get_new_step_size(self, controller, S, **kwargs):
        if len(self.status.order) == self.params.num_colls:
            lvl = S.levels[0]

            # compute next step size
            order = (
                min(self.status.order[-2::]) + 1
            )  # local order of less accurate of the last two collocation problems
            e_est = self.get_local_error_estimate(controller, S)

            lvl.status.dt_new = self.compute_optimal_step_size(
                self.params.beta, lvl.params.dt, self.params.e_tol, e_est, order
            )
            self.log(f'Adjusting step size from {lvl.params.dt:.2e} to {lvl.status.dt_new:.2e}', S)

    def check_parameters(self, controller, params, description, **kwargs):
        """
        Check whether parameters are compatible with whatever assumptions went into the step size functions etc.
        For adaptivity, we need to know the order of the scheme.

        Args:
            controller (pySDC.Controller): The controller
            params (dict): The params passed for this specific convergence controller
            description (dict): The description object used to instantiate the controller

        Returns:
            bool: Whether the parameters are compatible
            str: The error message
        """
        if controller.params.mssdc_jac:
            return (
                False,
                "Adaptivity needs the same order on all steps, please activate Gauss-Seidel multistep mode!",
            )

        if "e_tol" not in params.keys():
            return (
                False,
                "Adaptivity needs a local tolerance! Please pass `e_tol` to the parameters for this convergence controller!",
            )

        return True, ""

    def determine_restart(self, controller, S, **kwargs):
        """
        Check if the step wants to be restarted by comparing the estimate of the local error to a preset tolerance

        Args:
            controller (pySDC.Controller): The controller
            S (pySDC.Step): The current step

        Returns:
            None
        """
        if len(self.status.order) == self.params.num_colls:
            e_est = self.get_local_error_estimate(controller, S)
            if e_est >= self.params.e_tol:
                S.status.restart = True
                self.log(f"Restarting: e={e_est:.2e} >= e_tol={self.params.e_tol:.2e}", S)<|MERGE_RESOLUTION|>--- conflicted
+++ resolved
@@ -34,10 +34,6 @@
             "control_order": -50,
             "beta": 0.9,
         }
-<<<<<<< HEAD
-
-=======
->>>>>>> 881150b5
         from pySDC.implementations.hooks.log_step_size import LogStepSize
 
         controller.add_hook(LogStepSize)
