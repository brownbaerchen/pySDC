import numpy as np
from scipy.special import factorial

from pySDC.core.ConvergenceController import ConvergenceController, Status
from pySDC.core.Errors import DataError
from pySDC.implementations.datatype_classes.mesh import mesh, imex_mesh
from pySDC.implementations.hooks.log_extrapolated_error_estimate import LogExtrapolationErrorEstimate


class EstimateExtrapolationErrorBase(ConvergenceController):
    """
    Abstract base class for extrapolated error estimates
    ----------------------------------------------------
    This error estimate extrapolates a solution based on Taylor expansions using solutions of previous time steps.
    In particular, child classes need to implement how to make these solutions available, which works differently for
    MPI and non-MPI versions.
    """

    def __init__(self, controller, params, description, **kwargs):
        """
        Initialization routine

        Args:
            controller (pySDC.Controller): The controller
            params (dict): The params passed for this specific convergence controller
            description (dict): The description object used to instantiate the controller
        """
        self.prev = Status(["t", "u", "f", "dt"])  # store solutions etc. of previous steps here
        self.coeff = Status(["u", "f", "prefactor"])  # store coefficients for extrapolation here
        super().__init__(controller, params, description)
        controller.add_hook(LogExtrapolationErrorEstimate)

    def setup(self, controller, params, description, **kwargs):
        """
        The extrapolation based method requires storage of previous values of u, f, t and dt and also requires solving
        a linear system of equations to compute the Taylor expansion finite difference style. Here, all variables are
        initialized which are needed for this process.

        Args:
            controller (pySDC.Controller): The controller
            params (dict): The params passed for this specific convergence controller
            description (dict): The description object used to instantiate the controller

        Returns:
            dict: Updated parameters with default values
        """

        from pySDC.implementations.convergence_controller_classes.hotrod import HotRod
        from pySDC.implementations.convergence_controller_classes.adaptivity import (
            Adaptivity,
        )

        default_params = {
            "control_order": -75,
            "use_adaptivity": True in [me == Adaptivity for me in description.get("convergence_controllers", {})],
            "use_HotRod": True in [me == HotRod for me in description.get("convergence_controllers", {})],
            "order_time_marching": description["step_params"]["maxiter"],
        }

        new_params = {**default_params, **super().setup(controller, params, description, **kwargs)}

        # Do a sufficiently high order Taylor expansion
        new_params["Taylor_order"] = new_params["order_time_marching"] + 2

        # Estimate and store values from this iteration
        new_params["estimate_iter"] = new_params["order_time_marching"] - (1 if new_params["use_HotRod"] else 0)

        # Store n values. Since we store u and f, we need only half of each (the +1 is for rounding)
        new_params["n"] = (new_params["Taylor_order"] + 1) // 2
        new_params["n_per_proc"] = new_params["n"] * 1

        return new_params

    def setup_status_variables(self, controller, **kwargs):
        """
        Initialize coefficient variables and add variable to the levels for extrapolated error

        Args:
            controller (pySDC.controller): The controller

        Returns:
            None
        """
        self.coeff.u = [None] * self.params.n
        self.coeff.f = [0.0] * self.params.n

        self.reset_status_variables(controller, **kwargs)
        return None

    def reset_status_variables(self, controller, **kwargs):
        """
        Add variable for extrapolated error

        Args:
            controller (pySDC.Controller): The controller

        Returns:
            None
        """
        if 'comm' in kwargs.keys():
            steps = [controller.S]
        else:
            if 'active_slots' in kwargs.keys():
                steps = [controller.MS[i] for i in kwargs['active_slots']]
            else:
                steps = controller.MS
        where = ["levels", "status"]
        for S in steps:
            self.add_variable(S, name='error_extrapolation_estimate', where=where, init=None)

    def check_parameters(self, controller, params, description, **kwargs):
        """
        Check whether parameters are compatible with whatever assumptions went into the step size functions etc.

        Args:
            controller (pySDC.Controller): The controller
            params (dict): The params passed for this specific convergence controller
            description (dict): The description object used to instantiate the controller

        Returns:
            bool: Whether the parameters are compatible
            str: Error message
        """
        if description["step_params"].get("restol", -1.0) >= 0:
            return (
                False,
                "Extrapolation error needs constant order in time and hence restol in the step parameters \
has to be smaller than 0!",
            )

        if controller.params.mssdc_jac:
            return (
                False,
                "Extrapolation error estimator needs the same order on all steps, please activate Gauss-Seid\
el multistep mode!",
            )

        return True, ""

    def store_values(self, S, **kwargs):
        """
        Store the required attributes of the step to do the extrapolation. We only care about the last collocation
        node on the finest level at the moment.

        Args:
            S (pySDC.Step): The current step

        Returns:
            None
        """
        # figure out which values are to be replaced by the new ones
        if None in self.prev.t:
            oldest_val = len(self.prev.t) - len(self.prev.t[self.prev.t == [None]])
        else:
            oldest_val = np.argmin(self.prev.t)

        # figure out how to store the right hand side
        f = S.levels[0].f[-1]
        if type(f) == imex_mesh:
            self.prev.f[oldest_val] = f.impl + f.expl
        elif type(f) == mesh:
            self.prev.f[oldest_val] = f
        else:
            raise DataError(
                f"Unable to store f from datatype {type(f)}, extrapolation based error estimate only\
 works with types imex_mesh and mesh"
            )

        # store the rest of the values
        self.prev.u[oldest_val] = S.levels[0].u[-1]
        self.prev.t[oldest_val] = S.time + S.dt
        self.prev.dt[oldest_val] = S.dt

        return None

    def get_extrapolation_coefficients(self, t, dt, t_eval):
        """
        This function solves a linear system where in the matrix A, the row index reflects the order of the derivative
        in the Taylor expansion and the column index reflects the particular step and whether its u or f from that
        step. The vector b on the other hand, contains a 1 in the first entry and zeros elsewhere, since we want to
        compute the value itself and all the derivatives should vanish after combining the Taylor expansions. This
        works to the order of the number of rows and since we want a square matrix for solving, we need the same amount
        of columns, which determines the memory overhead, since it is equal to the solutions / rhs that we need in
        memory at the time of evaluation.

        This is enough to get the extrapolated solution, but if we want to compute the local error, we have to compute
        a prefactor. This is based on error accumulation between steps (first step's solution is exact plus 1 LTE,
        second solution is exact plus 2 LTE and so on), which can be computed for adaptive step sizes as well. However,
        this is only true for linear problems, which means we expect the error estimate to work less well for non-linear
        problems.

        Since only time differences are important for computing the coefficients, we need to compute this only once when
        using constant step sizes. When we allow the step size to change, however, we need to recompute this in every
        step, which is activated by the `use_adaptivity` parameter.

        Solving for the coefficients requires solving a dense linear system of equations. The number of unknowns is
        equal to the order of the Taylor expansion, so this step should be cheap compared to the solves in each SDC
        iteration.

        The function stores the computed coefficients in the `self.coeff` variables.

        Args:
            t (list): The list of times at which we have solutions available
            dt (list): The step sizes used for computing these solutions (needed for the prefactor)
            t_eval (float): The time we want to extrapolate to

        Returns:
            None
        """

        # prepare A matrix
        A = np.zeros((self.params.Taylor_order, self.params.Taylor_order))
        A[0, 0 : self.params.n] = 1.0
        j = np.arange(self.params.Taylor_order)
        inv_facs = 1.0 / factorial(j)

        # get the steps backwards from the point of evaluation
        idx = np.argsort(t)
        steps_from_now = t[idx] - t_eval

        # fill A matrix
        for i in range(1, self.params.Taylor_order):
            # Taylor expansions of the solutions
            A[i, : self.params.n] = steps_from_now ** j[i] * inv_facs[i]

            # Taylor expansions of the first derivatives a.k.a. right hand side evaluations
            A[i, self.params.n : self.params.Taylor_order] = (
                steps_from_now[2 * self.params.n - self.params.Taylor_order :] ** (j[i] - 1) * inv_facs[i - 1]
            )

        # prepare rhs
        b = np.zeros(self.params.Taylor_order)
        b[0] = 1.0

        # solve linear system for the coefficients
        coeff = np.linalg.solve(A, b)
        self.coeff.u = coeff[: self.params.n]
        self.coeff.f[self.params.n * 2 - self.params.Taylor_order :] = coeff[self.params.n : self.params.Taylor_order]

        # determine prefactor
        step_size_ratios = abs(dt[len(dt) - len(self.coeff.u) :] / dt[-1]) ** (self.params.Taylor_order - 1)
        inv_prefactor = -sum(step_size_ratios[1:]) - 1.0
        for i in range(len(self.coeff.u)):
            inv_prefactor += sum(step_size_ratios[1 : i + 1]) * self.coeff.u[i]
        self.coeff.prefactor = 1.0 / abs(inv_prefactor)

        return None


class EstimateExtrapolationErrorNonMPI(EstimateExtrapolationErrorBase):
    """
    Implementation of the extrapolation error estimate for the non-MPI controller.
    """

    def setup(self, controller, params, description, **kwargs):
        """
        Add a no parameter 'no_storage' which decides whether the standard or the no-memory-overhead version is run,
        where only values are used for extrapolation which are in memory of other processes

        Args:
            controller (pySDC.Controller): The controller
            params (dict): The params passed for this specific convergence controller
            description (dict): The description object used to instantiate the controller

        Returns:
            dict: Updated parameters with default values
        """
        default_params = super().setup(controller, params, description)

        non_mpi_defaults = {
            "no_storage": False,
        }

        return {**non_mpi_defaults, **default_params}

    def setup_status_variables(self, controller, **kwargs):
        """
        Initialize storage variables.

        Args:
            controller (pySDC.controller): The controller

        Returns:
            None
        """
        super().setup_status_variables(controller, **kwargs)

        self.prev.t = np.array([None] * self.params.n)
        self.prev.dt = np.array([None] * self.params.n)
        self.prev.u = [None] * self.params.n
        self.prev.f = [None] * self.params.n

        return None

    def post_iteration_processing(self, controller, S, **kwargs):
        """
        We perform three key operations here in the last iteration:
         - Compute the error estimate
         - Compute the coefficients if needed
         - Store the values of the step if we pretend not to for the no-memory overhead version

        Args:
            controller (pySDC.Controller): The controller
            S (pySDC.Step): The current step

        Returns:
            None
        """
        if S.status.iter == self.params.estimate_iter:
            t_eval = S.time + S.dt

            # compute the extrapolation coefficients if needed
            if (
                (
                    None in self.coeff.u
                    or self.params.use_adaptivity
                    or (not self.params.no_storage and S.status.time_size > 1)
                )
                and None not in self.prev.t
                and t_eval > max(self.prev.t)
            ):
                self.get_extrapolation_coefficients(self.prev.t, self.prev.dt, t_eval)

            # compute the error if we can
            if None not in self.coeff.u and None not in self.prev.t:
                self.get_extrapolated_error(S)

            # store the solution and pretend we didn't because in the non MPI version we take a few shortcuts
            if self.params.no_storage:
                self.store_values(S)

        return None

    def prepare_next_block(self, controller, S, size, time, Tend, MS, **kwargs):
        """
        If the no-memory-overhead version is used, we need to delete stuff that shouldn't be available. Otherwise, we
        need to store all the stuff that we can.

        Args:
            controller (pySDC.Controller): The controller
            S (pySDC.step): The current step
            size (int): Number of ranks
            time (float): The current time
            Tend (float): The final time
            MS (list): Active steps

        Returns:
            None
        """

        # delete values that should not be available in the next step
        if self.params.no_storage:
            self.prev.t = np.array([None] * self.params.n)
            self.prev.dt = np.array([None] * self.params.n)
            self.prev.u = [None] * self.params.n
            self.prev.f = [None] * self.params.n

        else:
            # decide where we need to restart to store everything up to that point
            restarts = [S.status.restart for S in MS]
            restart_at = np.where(restarts)[0][0] if True in restarts else len(MS)

            # store values in the current block that don't need restarting
            if restart_at > S.status.slot:
                self.store_values(S)

        return None

    def get_extrapolated_solution(self, S, **kwargs):
        """
        Combine values from previous steps to extrapolate.

        Args:
            S (pySDC.Step): The current step

        Returns:
            dtype_u: The extrapolated solution
        """
        if len(S.levels) > 1:
            raise NotImplementedError("Extrapolated estimate only works on the finest level for now")

        # prepare variables
        u_ex = S.levels[0].u[-1] * 0.0
        idx = np.argsort(self.prev.t)

        # see if we have a solution for the current step already stored
        if (abs(S.time + S.dt - self.prev.t) < 10.0 * np.finfo(float).eps).any():
            idx_step = idx[np.argmin(abs(self.prev.t - S.time - S.dt))]
        else:
            idx_step = max(idx) + 1

        # make a mask of all the steps we want to include in the extrapolation
        mask = np.logical_and(idx < idx_step, idx >= idx_step - self.params.n)

        # do the extrapolation by summing everything up
        for i in range(self.params.n):
            u_ex += self.coeff.u[i] * self.prev.u[idx[mask][i]] + self.coeff.f[i] * self.prev.f[idx[mask][i]]

        return u_ex

    def get_extrapolated_error(self, S, **kwargs):
        """
        The extrapolation estimate combines values of u and f from multiple steps to extrapolate and compare to the
        solution obtained by the time marching scheme.

        Args:
            S (pySDC.Step): The current step

        Returns:
            None
        """
        u_ex = self.get_extrapolated_solution(S)
        if u_ex is not None:
            S.levels[0].status.error_extrapolation_estimate = abs(u_ex - S.levels[0].u[-1]) * self.coeff.prefactor
        else:
            S.levels[0].status.error_extrapolation_estimate = None


class EstimateExtrapolationErrorWithinQ(EstimateExtrapolationErrorBase):
    """
    This convergence controller estimates the local error based on comparing the SDC solution to an extrapolated
    solution within the quadrature matrix. Collocation methods compute a high order solution from a linear combination
    of solutions at intermediate time points. While the intermediate solutions (a.k.a. stages) don't share the order of
    accuracy with the solution at the end of the interval, for SDC we know that the order is equal to the number of
    nodes + 1 (locally). This is because the solution to the collocation problem is a polynomial approximation of order
    of the number of nodes.
    That means we can do a Taylor expansion around the end point of the interval to higher order and after cancelling
    terms just like we are used to with the extrapolation based error estimate across multiple steps, we get an error
    estimate that is of the order of accuracy of the stages.
    This can be used for adaptivity, for instance, with the nice property that it doesn't matter how we arrived at the
    converged collocation solution, as long as we did. We don't rely on knowing the order of accuracy after every sweep,
    only after convergence of the collocation problem has been achieved, which we can check from the residual.
    """

    def setup(self, controller, params, description, **kwargs):
        """
        We need this convergence controller to become active after the check for convergence, because we need the step
        to be converged.

        Args:
            controller (pySDC.Controller): The controller
            params (dict): The params passed for this specific convergence controller
            description (dict): The description object used to instantiate the controller

        Returns:
            dict: Updated parameters with default values
        """
        from pySDC.implementations.convergence_controller_classes.check_convergence import CheckConvergence

        num_nodes = description['sweeper_params']['num_nodes']
        self.comm = description['sweeper_params'].get('comm', None)
        if self.comm:
            from mpi4py import MPI

            self.sum = MPI.SUM

        self.check_convergence = CheckConvergence.check_convergence

        default_params = {
            'Taylor_order': 2 * num_nodes,
            'n': num_nodes,
<<<<<<< HEAD
            'high_Taylor_order': False,
=======
>>>>>>> f05aed23
            'recompute_coefficients': False,
            **params,
        }

        return {**super().setup(controller, params, description, **kwargs), **default_params}

    def post_iteration_processing(self, controller, S, **kwargs):
        """
        Compute the extrapolated error estimate here if the step is converged.

        Args:
            controller (pySDC.Controller): The controller
            S (pySDC.Step): The current step

        Returns:
            None
        """

        if not self.check_convergence(S):
            return None

        lvl = S.levels[0]

        nodes_ = lvl.sweep.coll.nodes * S.dt
        nodes = S.time + np.append(0, nodes_[:-1])
        t_eval = S.time + nodes_[-1]

        dts = np.append(nodes_[0], nodes_[1:] - nodes_[:-1])
<<<<<<< HEAD
        self.params.Taylor_order = len(nodes) * 2 if self.params.high_Taylor_order else len(nodes)
=======
        self.params.Taylor_order = len(nodes)
>>>>>>> f05aed23
        self.params.n = len(nodes)

        # compute the extrapolation coefficients
        if None in self.coeff.u or self.params.recompute_coefficients:
            self.get_extrapolation_coefficients(nodes, dts, t_eval)

        # compute the extrapolated solution
        if lvl.f[0] is None:
            lvl.f[0] = lvl.prob.eval_f(lvl.u[0], lvl.time)

        if type(lvl.f[0]) == imex_mesh:
            f = [lvl.f[i].impl + lvl.f[i].expl if self.coeff.f[i] and lvl.f[i] else 0.0 for i in range(len(lvl.f) - 1)]
        elif type(lvl.f[0]) == mesh:
            f = [lvl.f[i] if self.coeff.f[i] else 0.0 for i in range(len(lvl.f) - 1)]
        else:
            raise DataError(
                f"Unable to store f from datatype {type(lvl.f[0])}, extrapolation based error estimate only\
 works with types imex_mesh and mesh"
            )

        # compute the error with the weighted sum
        if self.comm:
            idx = (self.comm.rank + 1) % self.comm.size
            sendbuf = self.coeff.u[idx] * lvl.u[idx] + self.coeff.f[idx] * f[idx]
            u_ex = lvl.prob.dtype_u(lvl.prob.init, val=0.0) if self.comm.rank == self.comm.size - 1 else None
            self.comm.Reduce(sendbuf, u_ex, op=self.sum, root=self.comm.size - 1)
        else:
            u_ex = lvl.prob.dtype_u(lvl.prob.init, val=0.0)
            for i in range(self.params.n):
                u_ex += self.coeff.u[i] * lvl.u[i] + self.coeff.f[i] * f[i]

        # store the error
        if self.comm:
            error = (
                abs(u_ex - lvl.u[self.comm.rank + 1]) * self.coeff.prefactor
                if self.comm.rank == self.comm.size - 1
                else None
            )
            lvl.status.error_extrapolation_estimate = self.comm.bcast(error, root=self.comm.size - 1)
        else:
            lvl.status.error_extrapolation_estimate = abs(u_ex - lvl.u[-1]) * self.coeff.prefactor
        return None<|MERGE_RESOLUTION|>--- conflicted
+++ resolved
@@ -459,10 +459,6 @@
         default_params = {
             'Taylor_order': 2 * num_nodes,
             'n': num_nodes,
-<<<<<<< HEAD
-            'high_Taylor_order': False,
-=======
->>>>>>> f05aed23
             'recompute_coefficients': False,
             **params,
         }
@@ -491,11 +487,7 @@
         t_eval = S.time + nodes_[-1]
 
         dts = np.append(nodes_[0], nodes_[1:] - nodes_[:-1])
-<<<<<<< HEAD
-        self.params.Taylor_order = len(nodes) * 2 if self.params.high_Taylor_order else len(nodes)
-=======
         self.params.Taylor_order = len(nodes)
->>>>>>> f05aed23
         self.params.n = len(nodes)
 
         # compute the extrapolation coefficients
