--- conflicted
+++ resolved
@@ -5,15 +5,15 @@
 
 
 class EstimateEmbeddedError(ConvergenceController):
-    '''
+    """
     The embedded error is obtained by computing two solutions of different accuracy and pretending the more accurate
     one is an exact solution from the point of view of the less accurate solution. In practice, we like to compute the
     solutions with different order methods, meaning that in SDC we can just subtract two consecutive sweeps, as long as
     you make sure your preconditioner is compatible, which you have to just try out...
-    '''
+    """
 
     def setup(self, controller, params, description):
-        '''
+        """
         Add a default value for control order to the parameters
 
         Args:
@@ -23,11 +23,11 @@
 
         Returns:
             dict: Updated parameters
-        '''
+        """
         return {'control_order': -80, **params}
 
     def dependencies(self, controller, description):
-        '''
+        """
         Load the convergence controller that stores the solution of the last sweep
 
         Args:
@@ -36,31 +36,27 @@
 
         Returns:
             None
-        '''
+        """
         controller.add_convergence_controller(StoreUOld, description=description)
         return None
 
 
 class EstimateEmbeddedErrorNonMPI(EstimateEmbeddedError):
-<<<<<<< HEAD
-    def reset_global_variables_nonMPI(self, controller):
-        self.e_em_last = 0.0
-=======
 
     def __init__(self, controller, params, description):
-        '''
+        """
         Initalization routine. Add the buffers for communication over the parent class.
 
         Args:
             controller (pySDC.Controller): The controller
             params (dict): Parameters for the convergence controller
             description (dict): The description object used to instantiate the controller
-        '''
+        """
         super(EstimateEmbeddedErrorNonMPI, self).__init__(controller, params, description)
         self.buffers = Pars({'e_em_last': 0.})
 
     def reset_buffers_nonMPI(self, controller):
-        '''
+        """
         Reset buffers for immitated communication.
 
         Args:
@@ -68,10 +64,9 @@
 
         Returns:
             None
-        '''
+        """
         self.buffers.e_em_last = 0.
         return None
->>>>>>> 5eacd07f
 
     def post_iteration_processing(self, controller, S):
         """
@@ -99,8 +94,4 @@
 
             self.buffers.e_em_last = temp * 1.
 
-<<<<<<< HEAD
-            self.e_em_last = temp * 1.0
-=======
-        return None
->>>>>>> 5eacd07f
+        return None