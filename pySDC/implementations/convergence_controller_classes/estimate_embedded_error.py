import numpy as np

from pySDC.core.ConvergenceController import ConvergenceController, Pars
from pySDC.implementations.convergence_controller_classes.store_uold import StoreUOld

from pySDC.implementations.sweeper_classes.Runge_Kutta import RungeKutta


class EstimateEmbeddedError(ConvergenceController):
    """
    The embedded error is obtained by computing two solutions of different accuracy and pretending the more accurate
    one is an exact solution from the point of view of the less accurate solution. In practice, we like to compute the
    solutions with different order methods, meaning that in SDC we can just subtract two consecutive sweeps, as long as
    you make sure your preconditioner is compatible, which you have to just try out...
    """

<<<<<<< HEAD
    def setup(self, controller, params, description, **kwargs):
=======
    def setup(self, controller, params, description):
>>>>>>> 3364532f
        """
        Add a default value for control order to the parameters and check if we are using a Runge-Kutta sweeper

        Args:
            controller (pySDC.Controller): The controller
            params (dict): Parameters for the convergence controller
            description (dict): The description object used to instantiate the controller

        Returns:
            dict: Updated parameters
        """
<<<<<<< HEAD
        sweeper_type = (
            "RK" if RungeKutta in description["sweeper_class"].__bases__ else "SDC"
        )
        return {"control_order": -80, "sweeper_type": sweeper_type, **params}

    def dependencies(self, controller, description, **kwargs):
=======
        sweeper_type = 'RK' if RungeKutta in description['sweeper_class'].__bases__ else 'SDC'
        return {'control_order': -80, 'sweeper_type': sweeper_type, **params}

    def dependencies(self, controller, description):
>>>>>>> 3364532f
        """
        Load the convergence controller that stores the solution of the last sweep unless we are doing Runge-Kutta

        Args:
            controller (pySDC.Controller): The controller
            description (dict): The description object used to instantiate the controller

        Returns:
            None
        """
<<<<<<< HEAD
        if RungeKutta not in description["sweeper_class"].__bases__:
=======
        if RungeKutta not in description['sweeper_class'].__bases__:
>>>>>>> 3364532f
            controller.add_convergence_controller(StoreUOld, description=description)
        return None

    def estimate_embedded_error_serial(self, L):
        """
        Estimate the serial embedded error, which may need to be modified for a parallel estimate.

        Depending on the type of sweeper, the lower order solution is stored in a different place.

        Args:
            L (pySDC.level): The level

        Returns:
            dtype_u: The embedded error estimate
        """
<<<<<<< HEAD
        if self.params.sweeper_type == "RK":
=======
        if self.params.sweeper_type == 'RK':
>>>>>>> 3364532f
            # lower order solution is stored in the second to last entry of L.u
            return abs(L.u[-2] - L.u[-1])
        elif self.params.sweeper_type == "SDC":
            # order rises by one between sweeps, making this so ridiculously easy
            return abs(L.uold[-1] - L.u[-1])
        else:
            raise NotImplementedError(
<<<<<<< HEAD
                f"Don't know how to estimate embedded error for sweeper type \
{self.params.sweeper_type}"
=======
                f'Don\'t know how to estimate embedded error for sweeper type \
{self.params.sweeper_type}'
>>>>>>> 3364532f
            )


class EstimateEmbeddedErrorNonMPI(EstimateEmbeddedError):
<<<<<<< HEAD
    def __init__(self, controller, params, description, **kwargs):
=======
    def __init__(self, controller, params, description):
>>>>>>> 3364532f
        """
        Initalization routine. Add the buffers for communication over the parent class.

        Args:
            controller (pySDC.Controller): The controller
            params (dict): Parameters for the convergence controller
            description (dict): The description object used to instantiate the controller
        """
<<<<<<< HEAD
        super(EstimateEmbeddedErrorNonMPI, self).__init__(
            controller, params, description
        )
        self.buffers = Pars({"e_em_last": 0.0})

    def reset_buffers_nonMPI(self, controller, **kwargs):
=======
        super(EstimateEmbeddedErrorNonMPI, self).__init__(controller, params, description)
        self.buffers = Pars({'e_em_last': 0.0})

    def reset_buffers_nonMPI(self, controller):
>>>>>>> 3364532f
        """
        Reset buffers for immitated communication.

        Args:
            controller (pySDC.controller): The controller

        Returns:
            None
        """
        self.buffers.e_em_last = 0.0
        return None

    def post_iteration_processing(self, controller, S, **kwargs):
        """
        Compute embedded error estimate on the last node of each level
        In serial this is the local error, but in block Gauss-Seidel MSSDC this is a semi-global error in each block

        Args:
            controller (pySDC.Controller): The controller
            S (pySDC.Step): The current step

        Returns:
            None
        """
        if len(S.levels) > 1 and len(controller.MS) > 1:
            raise NotImplementedError(
<<<<<<< HEAD
                "Embedded error estimate only works for serial multi-level or parallel single \
level"
=======
                'Embedded error estimate only works for serial multi-level or parallel single \
level'
>>>>>>> 3364532f
            )

        if S.status.iter > 1 or self.params.sweeper_type == "RK":
            for L in S.levels:
                temp = self.estimate_embedded_error_serial(L)
                L.status.error_embedded_estimate = max(
                    [abs(temp - self.buffers.e_em_last), np.finfo(float).eps]
                )

            self.buffers.e_em_last = temp * 1.0

        return None<|MERGE_RESOLUTION|>--- conflicted
+++ resolved
@@ -14,11 +14,7 @@
     you make sure your preconditioner is compatible, which you have to just try out...
     """
 
-<<<<<<< HEAD
     def setup(self, controller, params, description, **kwargs):
-=======
-    def setup(self, controller, params, description):
->>>>>>> 3364532f
         """
         Add a default value for control order to the parameters and check if we are using a Runge-Kutta sweeper
 
@@ -30,19 +26,10 @@
         Returns:
             dict: Updated parameters
         """
-<<<<<<< HEAD
-        sweeper_type = (
-            "RK" if RungeKutta in description["sweeper_class"].__bases__ else "SDC"
-        )
+        sweeper_type = 'RK' if RungeKutta in description['sweeper_class'].__bases__ else 'SDC'
         return {"control_order": -80, "sweeper_type": sweeper_type, **params}
 
     def dependencies(self, controller, description, **kwargs):
-=======
-        sweeper_type = 'RK' if RungeKutta in description['sweeper_class'].__bases__ else 'SDC'
-        return {'control_order': -80, 'sweeper_type': sweeper_type, **params}
-
-    def dependencies(self, controller, description):
->>>>>>> 3364532f
         """
         Load the convergence controller that stores the solution of the last sweep unless we are doing Runge-Kutta
 
@@ -53,11 +40,7 @@
         Returns:
             None
         """
-<<<<<<< HEAD
         if RungeKutta not in description["sweeper_class"].__bases__:
-=======
-        if RungeKutta not in description['sweeper_class'].__bases__:
->>>>>>> 3364532f
             controller.add_convergence_controller(StoreUOld, description=description)
         return None
 
@@ -73,11 +56,7 @@
         Returns:
             dtype_u: The embedded error estimate
         """
-<<<<<<< HEAD
         if self.params.sweeper_type == "RK":
-=======
-        if self.params.sweeper_type == 'RK':
->>>>>>> 3364532f
             # lower order solution is stored in the second to last entry of L.u
             return abs(L.u[-2] - L.u[-1])
         elif self.params.sweeper_type == "SDC":
@@ -85,22 +64,13 @@
             return abs(L.uold[-1] - L.u[-1])
         else:
             raise NotImplementedError(
-<<<<<<< HEAD
                 f"Don't know how to estimate embedded error for sweeper type \
 {self.params.sweeper_type}"
-=======
-                f'Don\'t know how to estimate embedded error for sweeper type \
-{self.params.sweeper_type}'
->>>>>>> 3364532f
             )
 
 
 class EstimateEmbeddedErrorNonMPI(EstimateEmbeddedError):
-<<<<<<< HEAD
     def __init__(self, controller, params, description, **kwargs):
-=======
-    def __init__(self, controller, params, description):
->>>>>>> 3364532f
         """
         Initalization routine. Add the buffers for communication over the parent class.
 
@@ -109,19 +79,10 @@
             params (dict): Parameters for the convergence controller
             description (dict): The description object used to instantiate the controller
         """
-<<<<<<< HEAD
-        super(EstimateEmbeddedErrorNonMPI, self).__init__(
-            controller, params, description
-        )
-        self.buffers = Pars({"e_em_last": 0.0})
-
-    def reset_buffers_nonMPI(self, controller, **kwargs):
-=======
         super(EstimateEmbeddedErrorNonMPI, self).__init__(controller, params, description)
         self.buffers = Pars({'e_em_last': 0.0})
 
-    def reset_buffers_nonMPI(self, controller):
->>>>>>> 3364532f
+    def reset_buffers_nonMPI(self, controller, **kwargs):
         """
         Reset buffers for immitated communication.
 
@@ -148,13 +109,8 @@
         """
         if len(S.levels) > 1 and len(controller.MS) > 1:
             raise NotImplementedError(
-<<<<<<< HEAD
                 "Embedded error estimate only works for serial multi-level or parallel single \
 level"
-=======
-                'Embedded error estimate only works for serial multi-level or parallel single \
-level'
->>>>>>> 3364532f
             )
 
         if S.status.iter > 1 or self.params.sweeper_type == "RK":
