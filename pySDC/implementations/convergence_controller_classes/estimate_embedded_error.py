import numpy as np

from pySDC.core.ConvergenceController import ConvergenceController, Pars
from pySDC.implementations.convergence_controller_classes.store_uold import StoreUOld

from pySDC.implementations.sweeper_classes.Runge_Kutta import RungeKutta


class EstimateEmbeddedError(ConvergenceController):
    """
    The embedded error is obtained by computing two solutions of different accuracy and pretending the more accurate
    one is an exact solution from the point of view of the less accurate solution. In practice, we like to compute the
    solutions with different order methods, meaning that in SDC we can just subtract two consecutive sweeps, as long as
    you make sure your preconditioner is compatible, which you have to just try out...
    """

    def __init__(self, controller, params, description, **kwargs):
        """
        Initalization routine. Add the buffers for communication.

        Args:
            controller (pySDC.Controller): The controller
            params (dict): Parameters for the convergence controller
            description (dict): The description object used to instantiate the controller
        """
        super(EstimateEmbeddedError, self).__init__(controller, params, description, **kwargs)
        self.buffers = Pars({'e_em_last': 0.0})

    @classmethod
    def get_implementation(cls, flavor):
        """
        Retrieve the implementation for a specific flavor of this class.

        Args:
            flavor (str): The implementation that you want

        Returns:
            cls: The child class that implements the desired flavor
        """
        if flavor == 'MPI':
            return EstimateEmbeddedErrorMPI
        elif flavor == 'nonMPI':
            return EstimateEmbeddedErrorNonMPI
        else:
            raise NotImplementedError(f'Flavor {flavor} of EmstimateEmbeddedError is not implemented!')

    def setup(self, controller, params, description, **kwargs):
        """
        Add a default value for control order to the parameters and check if we are using a Runge-Kutta sweeper

        Args:
            controller (pySDC.Controller): The controller
            params (dict): Parameters for the convergence controller
            description (dict): The description object used to instantiate the controller

        Returns:
            dict: Updated parameters
        """
        sweeper_type = 'RK' if RungeKutta in description['sweeper_class'].__bases__ else 'SDC'
        return {"control_order": -80, "sweeper_type": sweeper_type, "estimate_semi_glob_error": False, **params}

    def dependencies(self, controller, description, **kwargs):
        """
        Load the convergence controller that stores the solution of the last sweep unless we are doing Runge-Kutta

        Args:
            controller (pySDC.Controller): The controller
            description (dict): The description object used to instantiate the controller

        Returns:
            None
        """
        if RungeKutta not in description["sweeper_class"].__bases__:
            controller.add_convergence_controller(StoreUOld, description=description)
        return None

    def estimate_embedded_error_serial(self, L):
        """
        Estimate the serial embedded error, which may need to be modified for a parallel estimate.

        Depending on the type of sweeper, the lower order solution is stored in a different place.

        Args:
            L (pySDC.level): The level

        Returns:
            dtype_u: The embedded error estimate
        """
        if self.params.sweeper_type == "RK":
            # lower order solution is stored in the second to last entry of L.u
            return abs(L.u[-2] - L.u[-1])
        elif self.params.sweeper_type == "SDC":
            # order rises by one between sweeps, making this so ridiculously easy
            return abs(L.uold[-1] - L.u[-1])
        else:
            raise NotImplementedError(
                f"Don't know how to estimate embedded error for sweeper type \
{self.params.sweeper_type}"
            )

    def setup_status_variables(self, controller, **kwargs):
        """
        Add the embedded error variable to the error function.

        Args:
            controller (pySDC.Controller): The controller
        """
        if 'comm' in kwargs.keys():
            steps = [controller.S]
        else:
            if 'active_slots' in kwargs.keys():
                steps = [controller.MS[i] for i in kwargs['active_slots']]
            else:
                steps = controller.MS
        where = ["levels", "status"]
        for S in steps:
            self.add_variable(S, name='error_embedded_estimate', where=where, init=None)

    def reset_status_variables(self, controller, **kwargs):
        self.setup_status_variables(controller, **kwargs)


class EstimateEmbeddedErrorNonMPI(EstimateEmbeddedError):
    def reset_buffers_nonMPI(self, controller, **kwargs):
        """
        Reset buffers for immitated communication.

        Args:
            controller (pySDC.controller): The controller

        Returns:
            None
        """
        self.buffers.e_em_last = 0.0
        return None

    def post_iteration_processing(self, controller, S, **kwargs):
        """
        Compute embedded error estimate on the last node of each level
        In serial this is the local error, but in block Gauss-Seidel MSSDC this is a semi-global error in each block

        Args:
            controller (pySDC.Controller): The controller
            S (pySDC.Step): The current step

        Returns:
            None
        """
        if len(S.levels) > 1 and len(controller.MS) > 1:
            raise NotImplementedError(
                "Embedded error estimate only works for serial multi-level or parallel single \
level"
            )

        if S.status.iter > 0 or self.params.sweeper_type == "RK":
            for L in S.levels:
                temp = self.estimate_embedded_error_serial(L)
                L.status.error_embedded_estimate = max([abs(temp - self.buffers.e_em_last), np.finfo(float).eps])

            if not self.params.estimate_semi_glob_error:
                self.buffers.e_em_last = temp * 1.0

        return None


class EstimateEmbeddedErrorMPI(EstimateEmbeddedError):
    def post_iteration_processing(self, controller, S, **kwargs):
        """
        Compute embedded error estimate on the last node of each level
        In serial this is the local error, but in block Gauss-Seidel MSSDC this is a semi-global error in each block

        Args:
            controller (pySDC.Controller): The controller
            S (pySDC.Step): The current step

        Returns:
            None
        """
        comm = kwargs['comm']

        if S.status.iter > 0 or self.params.sweeper_type == "RK":
            for L in S.levels:

                # get accumulated local errors from previous steps
<<<<<<< HEAD
                if not S.status.first and not self.params.estimate_semi_glob_error:
                    e_em_last = self.recv(comm, S.status.slot - 1)
=======
                if not S.status.first:
                    if not S.status.prev_done:
                        self.buffers.e_em_last = self.recv(comm, S.status.slot - 1)
>>>>>>> 957985d3
                else:
                    self.buffers.e_em_last = 0.0

                # estimate accumulated local error
                temp = self.estimate_embedded_error_serial(L)

                # estimate local error as difference of accumulated errors
                L.status.error_embedded_estimate = max([abs(temp - self.buffers.e_em_last), np.finfo(float).eps])

                # send the accumulated local errors forward
                if not S.status.last and not self.params.estimate_semi_glob_error:
                    self.send(comm, dest=S.status.slot + 1, data=temp, blocking=True)

        return None<|MERGE_RESOLUTION|>--- conflicted
+++ resolved
@@ -182,14 +182,9 @@
             for L in S.levels:
 
                 # get accumulated local errors from previous steps
-<<<<<<< HEAD
                 if not S.status.first and not self.params.estimate_semi_glob_error:
-                    e_em_last = self.recv(comm, S.status.slot - 1)
-=======
-                if not S.status.first:
                     if not S.status.prev_done:
                         self.buffers.e_em_last = self.recv(comm, S.status.slot - 1)
->>>>>>> 957985d3
                 else:
                     self.buffers.e_em_last = 0.0
 
