--- conflicted
+++ resolved
@@ -194,11 +194,6 @@
         if S.status.last and self.params.restart_from_first_step and not self.buffers.max_restart_reached:
             for step in MS:
                 step.status.restart = self.buffers.restart
-<<<<<<< HEAD
-        print(
-            [me.status.restart for me in MS], self.params.restart_from_first_step, self.params.restart_from_first_step
-        )
-=======
 
         return None
 
@@ -227,7 +222,6 @@
         else:
             step = MS[S.status.slot - restart_from]
             step.status.restarts_in_a_row = S.status.restarts_in_a_row + 1 if S.status.restart else 0
->>>>>>> 235e00fe
 
         return None
 
@@ -294,9 +288,6 @@
             self.send(comm, dest=S.status.slot + 1, data=(S.status.restart, self.buffers.max_restart_reached))
 
         if self.params.restart_from_first_step:
-<<<<<<< HEAD
-            raise NotImplementedError("Restart from first step in the block not implemented in MPI yet")
-=======
             max_restart_reached = comm.bcast(S.status.restarts_in_a_row > self.params.max_restarts, root=0)
             S.status.restart = comm.allreduce(S.status.restart, op=self.OR) and not max_restart_reached
 
@@ -338,6 +329,5 @@
             S.status.restarts_in_a_row = buff[0]
         else:
             S.status.restarts_in_a_row = 0
->>>>>>> 235e00fe
 
         return None