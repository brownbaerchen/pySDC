--- conflicted
+++ resolved
@@ -1,7 +1,7 @@
 from pySDC.core.ConvergenceController import ConvergenceController
 
 
-class Inexactness(ConvergenceController):
+class NewtonInexactness(ConvergenceController):
     """
     Gradually refine Newton tolerance based on SDC residual.
     Be aware that the problem needs a parameter called "newton_tol" which controls the tolerance for the Newton solver for this to work!
@@ -81,30 +81,7 @@
             self.log(f'Changed tolerance to {tol:.2e}', step)
 
     def set_tolerance(self, lvl, tol):
-<<<<<<< HEAD
-        raise NotImplementedError
-
-    def set_maxiter(self, description, maxiter):
-        raise NotImplementedError
-
-
-class NewtonInexactness(Inexactness):
-    def set_tolerance(self, lvl, tol):
         lvl.prob.newton_tol = tol
 
     def set_maxiter(self, description, maxiter):
-        description['problem_params']['newton_maxiter'] = maxiter
-
-
-class LinearInexactness(Inexactness):
-    def set_tolerance(self, lvl, tol):
-        lvl.prob.lin_tol = tol
-
-    def set_maxiter(self, description, maxiter):
-        description['problem_params']['lin_maxiter'] = maxiter
-=======
-        lvl.prob.newton_tol = tol
-
-    def set_maxiter(self, description, maxiter):
-        description['problem_params']['newton_maxiter'] = maxiter
->>>>>>> f05aed23
+        description['problem_params']['newton_maxiter'] = maxiter