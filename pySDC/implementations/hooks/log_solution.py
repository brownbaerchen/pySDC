from pySDC.core.hooks import Hooks
import pickle
import os
import numpy as np


class LogSolution(Hooks):
    """
    Store the solution at the end of each step as "u".
    """

    def post_step(self, step, level_number):
        """
        Record solution at the end of the step

        Args:
            step (pySDC.Step.step): the current step
            level_number (int): the current level number

        Returns:
            None
        """
        super().post_step(step, level_number)

        L = step.levels[level_number]
        L.sweep.compute_end_point()

        self.add_to_stats(
            process=step.status.slot,
            time=L.time + L.dt,
            level=L.level_index,
            iter=step.status.iter,
            sweep=L.status.sweep,
            type='u',
            value=L.uend,
        )


class LogSolutionAfterIteration(Hooks):
    """
    Store the solution at the end of each iteration as "u".
    """

    def post_iteration(self, step, level_number):
        """
        Record solution at the end of the iteration

        Args:
            step (pySDC.Step.step): the current step
            level_number (int): the current level number

        Returns:
            None
        """
        super().post_iteration(step, level_number)

        L = step.levels[level_number]
        L.sweep.compute_end_point()

        self.add_to_stats(
            process=step.status.slot,
            time=L.time + L.dt,
            level=L.level_index,
            iter=step.status.iter,
            sweep=L.status.sweep,
            type='u',
            value=L.uend,
        )


class LogToFile(Hooks):
    r"""
    Hook for logging the solution to file after the step using pickle.

    Please configure the hook to your liking by manipulating class attributes.
    You must set a custom path to a directory like so:

    ```
    LogToFile.path = '/my/directory/'
    ```

    Keep in mind that the hook will overwrite files without warning!
    You can give a custom file name by setting the ``file_name`` class attribute and give a custom way of rendering the
    index associated with individual files by giving a different function ``format_index`` class attribute. This should
    accept one index and return one string.

    You can also give a custom ``logging_condition`` function, accepting the current level if you want to log selectively.

    Importantly, you may need to change ``process_solution``. By default, this will return a numpy view of the solution.
    Of course, if you are not using numpy, you need to change this. Again, this is a function accepting the level.

    After the fact, you can use the classmethod `get_path` to get the path to a certain data or the `load` function to
    directly load the solution at a given index. Just configure the hook like you did when you recorded the data
    beforehand.

    Finally, be aware that using this hook with MPI parallel runs may lead to different tasks overwriting files. Make
    sure to give a different `file_name` for each task that writes files.
    """

    path = None
    file_name = 'solution'
    counter = 0

    def logging_condition(L):
        return True

    def process_solution(L):
        return {'t': L.time + L.dt, 'u': L.uend.view(np.ndarray)}

    def format_index(index):
        return f'{index:06d}'

    def __init__(self):
        super().__init__()

        if self.path is None:
            raise ValueError('Please set a path for logging as the class attribute `LogToFile.path`!')

        if os.path.isfile(self.path):
            raise ValueError(
                f'{self.path!r} is not a valid path to log to because a file of the same name exists. Please supply a directory'
            )

        if not os.path.isdir(self.path):
            os.mkdir(self.path)

    def log_to_file(self, step, level_number, condition, process_solution=None):
        if level_number > 0:
            return None

        L = step.levels[level_number]

        if condition:
            path = self.get_path(self.counter)

            if process_solution:
                data = process_solution(L)
            else:
                data = type(self).process_solution(L)

            with open(path, 'wb') as file:
                pickle.dump(data, file)
            self.logger.info(f'Stored file {path!r}')

            type(self).counter += 1

    def post_step(self, step, level_number):
        L = step.levels[level_number]
        self.log_to_file(step, level_number, type(self).logging_condition(L))
<<<<<<< HEAD

    def pre_run(self, step, level_number):
        L = step.levels[level_number]
        L.uend = L.u[0]
        if type(L.u[0]).__name__ in ['cupy_mesh']:
            import cupy as cp

            process_solution = lambda L: {
                **type(self).process_solution(L),
                't': L.time,
            }
        else:
            process_solution = lambda L: {**type(self).process_solution(L), 't': L.time}
=======

    def pre_run(self, step, level_number):
        L = step.levels[level_number]
        L.uend = L.u[0]

        def process_solution(L):
            return {
                **type(self).process_solution(L),
                't': L.time,
            }

>>>>>>> 7ded866b
        self.log_to_file(step, level_number, True, process_solution=process_solution)

    @classmethod
    def get_path(cls, index):
        return f'{cls.path}/{cls.file_name}_{cls.format_index(index)}.pickle'

    @classmethod
    def load(cls, index):
        path = cls.get_path(index)
        with open(path, 'rb') as file:
            return pickle.load(file)


class LogToFileAfterXs(LogToFile):
    r'''
    Log to file after certain amount of time has passed instead of after every step
    '''

    time_increment = 0
    t_next_log = 0

    def post_step(self, step, level_number):
        L = step.levels[level_number]

        if self.t_next_log == 0:
            self.t_next_log = self.time_increment

        if L.time + L.dt >= self.t_next_log and not step.status.restart:
            super().post_step(step, level_number)
            self.t_next_log = max([L.time + L.dt, self.t_next_log]) + self.time_increment<|MERGE_RESOLUTION|>--- conflicted
+++ resolved
@@ -147,21 +147,6 @@
     def post_step(self, step, level_number):
         L = step.levels[level_number]
         self.log_to_file(step, level_number, type(self).logging_condition(L))
-<<<<<<< HEAD
-
-    def pre_run(self, step, level_number):
-        L = step.levels[level_number]
-        L.uend = L.u[0]
-        if type(L.u[0]).__name__ in ['cupy_mesh']:
-            import cupy as cp
-
-            process_solution = lambda L: {
-                **type(self).process_solution(L),
-                't': L.time,
-            }
-        else:
-            process_solution = lambda L: {**type(self).process_solution(L), 't': L.time}
-=======
 
     def pre_run(self, step, level_number):
         L = step.levels[level_number]
@@ -173,7 +158,6 @@
                 't': L.time,
             }
 
->>>>>>> 7ded866b
         self.log_to_file(step, level_number, True, process_solution=process_solution)
 
     @classmethod
