from pySDC.core.hooks import Hooks
import pickle
import os
import numpy as np


class LogSolution(Hooks):
    """
    Store the solution at the end of each step as "u".
    """

    def post_step(self, step, level_number):
        """
        Record solution at the end of the step

        Args:
            step (pySDC.Step.step): the current step
            level_number (int): the current level number

        Returns:
            None
        """
        super().post_step(step, level_number)

        L = step.levels[level_number]
        L.sweep.compute_end_point()

        self.add_to_stats(
            process=step.status.slot,
            time=L.time + L.dt,
            level=L.level_index,
            iter=step.status.iter,
            sweep=L.status.sweep,
            type='u',
            value=L.uend,
        )


class LogSolutionAfterIteration(Hooks):
    """
    Store the solution at the end of each iteration as "u".
    """

    def post_iteration(self, step, level_number):
        """
        Record solution at the end of the iteration

        Args:
            step (pySDC.Step.step): the current step
            level_number (int): the current level number

        Returns:
            None
        """
        super().post_iteration(step, level_number)

        L = step.levels[level_number]
        L.sweep.compute_end_point()

        self.add_to_stats(
            process=step.status.slot,
            time=L.time + L.dt,
            level=L.level_index,
            iter=step.status.iter,
            sweep=L.status.sweep,
            type='u',
            value=L.uend,
        )


class LogToFile(Hooks):
    r"""
    Hook for logging the solution to file after the step using pickle.

    Please configure the hook to your liking by manipulating class attributes.
    You must set a custom path to a directory like so:

    ```
    LogToFile.path = '/my/directory/'
    ```

    Keep in mind that the hook will overwrite files without warning!
    You can give a custom file name by setting the ``file_name`` class attribute and give a custom way of rendering the
    index associated with individual files by giving a different function ``format_index`` class attribute. This should
    accept one index and return one string.

    You can also give a custom ``logging_condition`` function, accepting the current level if you want to log selectively.

    Importantly, you may need to change ``process_solution``. By default, this will return a numpy view of the solution.
    Of course, if you are not using numpy, you need to change this. Again, this is a function accepting the level.

    After the fact, you can use the classmethod `get_path` to get the path to a certain data or the `load` function to
    directly load the solution at a given index. Just configure the hook like you did when you recorded the data
    beforehand.

    Finally, be aware that using this hook with MPI parallel runs may lead to different tasks overwriting files. Make
    sure to give a different `file_name` for each task that writes files.
    """

    path = None
    file_name = 'solution'
<<<<<<< HEAD
    logging_condition = lambda L: True
    process_solution = lambda L: {'t': L.time + L.dt, 'u': L.uend.view(np.ndarray)}
    format_index = lambda index: f'{index:06d}'
    counter = 0
=======
    counter = 0

    def logging_condition(L):
        return True

    def process_solution(L):
        return {'t': L.time + L.dt, 'u': L.uend.view(np.ndarray)}

    def format_index(index):
        return f'{index:06d}'
>>>>>>> 7ded866b

    def __init__(self):
        super().__init__()

        if self.path is None:
            raise ValueError('Please set a path for logging as the class attribute `LogToFile.path`!')

        if os.path.isfile(self.path):
            raise ValueError(
                f'{self.path!r} is not a valid path to log to because a file of the same name exists. Please supply a directory'
            )

        if not os.path.isdir(self.path):
            os.mkdir(self.path)

    def log_to_file(self, step, level_number, condition, process_solution=None):
        if level_number > 0:
            return None

        L = step.levels[level_number]

        if condition:
            path = self.get_path(self.counter)

            if process_solution:
                data = process_solution(L)
            else:
                data = type(self).process_solution(L)

            with open(path, 'wb') as file:
                pickle.dump(data, file)
            self.logger.info(f'Stored file {path!r}')

            type(self).counter += 1

    def post_step(self, step, level_number):
        L = step.levels[level_number]
        self.log_to_file(step, level_number, type(self).logging_condition(L))

    def pre_run(self, step, level_number):
        L = step.levels[level_number]
<<<<<<< HEAD
        if type(L.u[0]).__name__ in ['cupy_mesh']:
            import cupy as cp

            process_solution = lambda L: {'t': L.time, 'u': cp.asnumpy(L.u[0]).view(np.ndarray)}
        else:
            process_solution = lambda L: {'t': L.time, 'u': L.u[0].view(np.ndarray)}
=======
        L.uend = L.u[0]

        def process_solution(L):
            return {
                **type(self).process_solution(L),
                't': L.time,
            }

>>>>>>> 7ded866b
        self.log_to_file(step, level_number, True, process_solution=process_solution)

    @classmethod
    def get_path(cls, index):
        return f'{cls.path}/{cls.file_name}_{cls.format_index(index)}.pickle'

    @classmethod
    def load(cls, index):
        path = cls.get_path(index)
        with open(path, 'rb') as file:
            return pickle.load(file)


class LogToFileAfterXs(LogToFile):
    r'''
    Log to file after certain amount of time has passed instead of after every step
    '''

    time_increment = 0
    t_next_log = 0

    def post_step(self, step, level_number):
        L = step.levels[level_number]

<<<<<<< HEAD
        if L.time + L.dt >= self.t_next_log and not step.status.restart:
            super().post_step(step, level_number)
            self.t_next_log += self.time_increment
=======
        if self.t_next_log == 0:
            self.t_next_log = self.time_increment

        if L.time + L.dt >= self.t_next_log and not step.status.restart:
            super().post_step(step, level_number)
            self.t_next_log = max([L.time + L.dt, self.t_next_log]) + self.time_increment
>>>>>>> 7ded866b
<|MERGE_RESOLUTION|>--- conflicted
+++ resolved
@@ -99,12 +99,6 @@
 
     path = None
     file_name = 'solution'
-<<<<<<< HEAD
-    logging_condition = lambda L: True
-    process_solution = lambda L: {'t': L.time + L.dt, 'u': L.uend.view(np.ndarray)}
-    format_index = lambda index: f'{index:06d}'
-    counter = 0
-=======
     counter = 0
 
     def logging_condition(L):
@@ -115,7 +109,6 @@
 
     def format_index(index):
         return f'{index:06d}'
->>>>>>> 7ded866b
 
     def __init__(self):
         super().__init__()
@@ -157,14 +150,6 @@
 
     def pre_run(self, step, level_number):
         L = step.levels[level_number]
-<<<<<<< HEAD
-        if type(L.u[0]).__name__ in ['cupy_mesh']:
-            import cupy as cp
-
-            process_solution = lambda L: {'t': L.time, 'u': cp.asnumpy(L.u[0]).view(np.ndarray)}
-        else:
-            process_solution = lambda L: {'t': L.time, 'u': L.u[0].view(np.ndarray)}
-=======
         L.uend = L.u[0]
 
         def process_solution(L):
@@ -173,7 +158,6 @@
                 't': L.time,
             }
 
->>>>>>> 7ded866b
         self.log_to_file(step, level_number, True, process_solution=process_solution)
 
     @classmethod
@@ -198,15 +182,9 @@
     def post_step(self, step, level_number):
         L = step.levels[level_number]
 
-<<<<<<< HEAD
-        if L.time + L.dt >= self.t_next_log and not step.status.restart:
-            super().post_step(step, level_number)
-            self.t_next_log += self.time_increment
-=======
         if self.t_next_log == 0:
             self.t_next_log = self.time_increment
 
         if L.time + L.dt >= self.t_next_log and not step.status.restart:
             super().post_step(step, level_number)
-            self.t_next_log = max([L.time + L.dt, self.t_next_log]) + self.time_increment
->>>>>>> 7ded866b
+            self.t_next_log = max([L.time + L.dt, self.t_next_log]) + self.time_increment