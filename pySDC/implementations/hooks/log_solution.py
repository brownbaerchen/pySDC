from pySDC.core.hooks import Hooks
import pickle
import os
import numpy as np
<<<<<<< HEAD
from pySDC.helpers.fieldsIO import Rectilinear
=======
from pySDC.helpers.fieldsIO import FieldsIO
from pySDC.core.errors import DataError
>>>>>>> 0ef2b348


class LogSolution(Hooks):
    """
    Store the solution at the end of each step as "u".
    """

    def post_step(self, step, level_number):
        """
        Record solution at the end of the step

        Args:
            step (pySDC.Step.step): the current step
            level_number (int): the current level number

        Returns:
            None
        """
        super().post_step(step, level_number)

        L = step.levels[level_number]
        L.sweep.compute_end_point()

        self.add_to_stats(
            process=step.status.slot,
            time=L.time + L.dt,
            level=L.level_index,
            iter=step.status.iter,
            sweep=L.status.sweep,
            type='u',
            value=L.uend,
        )


class LogSolutionAfterIteration(Hooks):
    """
    Store the solution at the end of each iteration as "u".
    """

    def post_iteration(self, step, level_number):
        """
        Record solution at the end of the iteration

        Args:
            step (pySDC.Step.step): the current step
            level_number (int): the current level number

        Returns:
            None
        """
        super().post_iteration(step, level_number)

        L = step.levels[level_number]
        L.sweep.compute_end_point()

        self.add_to_stats(
            process=step.status.slot,
            time=L.time + L.dt,
            level=L.level_index,
            iter=step.status.iter,
            sweep=L.status.sweep,
            type='u',
            value=L.uend,
        )


class LogToPickleFile(Hooks):
    r"""
    Hook for logging the solution to file after the step using pickle.

    Please configure the hook to your liking by manipulating class attributes.
    You must set a custom path to a directory like so:

    ```
    LogToFile.path = '/my/directory/'
    ```

    Keep in mind that the hook will overwrite files without warning!
    You can give a custom file name by setting the ``file_name`` class attribute and give a custom way of rendering the
    index associated with individual files by giving a different function ``format_index`` class attribute. This should
    accept one index and return one string.

    You can also give a custom ``logging_condition`` function, accepting the current level if you want to log selectively.

    Importantly, you may need to change ``process_solution``. By default, this will return a numpy view of the solution.
    Of course, if you are not using numpy, you need to change this. Again, this is a function accepting the level.

    After the fact, you can use the classmethod `get_path` to get the path to a certain data or the `load` function to
    directly load the solution at a given index. Just configure the hook like you did when you recorded the data
    beforehand.

    Finally, be aware that using this hook with MPI parallel runs may lead to different tasks overwriting files. Make
    sure to give a different `file_name` for each task that writes files.
    """

    path = None
    file_name = 'solution'
    counter = 0

    def logging_condition(L):
        return True

    def process_solution(L):
        return {'t': L.time + L.dt, 'u': L.uend.view(np.ndarray)}

    def format_index(index):
        return f'{index:06d}'

    def __init__(self):
        super().__init__()

        if self.path is None:
            raise ValueError('Please set a path for logging as the class attribute `LogToFile.path`!')

        if os.path.isfile(self.path):
            raise ValueError(
                f'{self.path!r} is not a valid path to log to because a file of the same name exists. Please supply a directory'
            )

        if not os.path.isdir(self.path):
            os.makedirs(self.path, exist_ok=True)

    def log_to_file(self, step, level_number, condition, process_solution=None):
        if level_number > 0:
            return None

        L = step.levels[level_number]

        if condition:
            path = self.get_path(self.counter)

            if process_solution:
                data = process_solution(L)
            else:
                data = type(self).process_solution(L)

            with open(path, 'wb') as file:
                pickle.dump(data, file)
            self.logger.info(f'Stored file {path!r}')

            type(self).counter += 1

    def post_step(self, step, level_number):
        L = step.levels[level_number]
        self.log_to_file(step, level_number, type(self).logging_condition(L))

    def pre_run(self, step, level_number):
        L = step.levels[level_number]
        L.uend = L.u[0]

        def process_solution(L):
            return {
                **type(self).process_solution(L),
                't': L.time,
            }

        self.log_to_file(step, level_number, True, process_solution=process_solution)

    @classmethod
    def get_path(cls, index):
        return f'{cls.path}/{cls.file_name}_{cls.format_index(index)}.pickle'

    @classmethod
    def load(cls, index):
        path = cls.get_path(index)
        with open(path, 'rb') as file:
            return pickle.load(file)


class LogToPickleFileAfterXS(LogToPickleFile):
    r'''
    Log to file after certain amount of time has passed instead of after every step
    '''

    time_increment = 0
    t_next_log = 0

    def post_step(self, step, level_number):
        L = step.levels[level_number]

        if self.t_next_log == 0:
            self.t_next_log = self.time_increment

        if L.time + L.dt >= self.t_next_log and not step.status.restart:
            super().post_step(step, level_number)
            self.t_next_log = max([L.time + L.dt, self.t_next_log]) + self.time_increment

    def pre_run(self, step, level_number):
        L = step.levels[level_number]
        L.uend = L.u[0]

        def process_solution(L):
            return {
                **type(self).process_solution(L),
                't': L.time,
            }

        self.log_to_file(step, level_number, type(self).logging_condition(L), process_solution=process_solution)


class LogToFile(Hooks):
    filename = 'myRun.pySDC'
    time_increment = 0
    allow_overwriting = False

    def __init__(self):
        super().__init__()
        self.outfile = None
        self.t_next_log = 0
<<<<<<< HEAD
        Rectilinear.ALLOW_OVERWRITE = self.allow_overwriting
=======
        FieldsIO.ALLOW_OVERWRITE = self.allow_overwriting
>>>>>>> 0ef2b348

    def pre_run(self, step, level_number):
        if level_number > 0:
            return None
        L = step.levels[level_number]

        # setup outfile
        if os.path.isfile(self.filename) and L.time > 0:
<<<<<<< HEAD
            from pySDC.helpers.fieldsIO import FieldsIO

=======
>>>>>>> 0ef2b348
            L.prob.setUpFieldsIO()
            self.outfile = FieldsIO.fromFile(self.filename)
            self.logger.info(
                f'Set up file {self.filename!r} for writing output. This file already contains solutions up to t={self.outfile.times[-1]:.4f}.'
            )
        else:
            self.outfile = L.prob.getOutputFile(self.filename)
            self.logger.info(f'Set up file {self.filename!r} for writing output.')

<<<<<<< HEAD
        # write initial conditions
        if L.time not in self.outfile.times:
            self.outfile.addField(time=L.time, field=L.prob.processSolutionForOutput(L.u[0]))
            self.logger.info(f'Written initial conditions at t={L.time:4f} to file')
=======
            # write initial conditions
            if L.time not in self.outfile.times:
                self.outfile.addField(time=L.time, field=L.prob.processSolutionForOutput(L.u[0]))
                self.logger.info(f'Written initial conditions at t={L.time:4f} to file')
>>>>>>> 0ef2b348

    def post_step(self, step, level_number):
        if level_number > 0:
            return None

        L = step.levels[level_number]

        if self.t_next_log == 0:
            self.t_next_log = L.time + self.time_increment

        if L.time + L.dt >= self.t_next_log and not step.status.restart:
<<<<<<< HEAD
            if L.time + L.dt in self.outfile.times and not self.allow_overwriting:
                raise Exception(f'Already have recorded data for time {L.time + L.dt} in this file!')
            self.outfile.addField(time=L.time + L.dt, field=L.prob.processSolutionForOutput(L.uend))
            self.logger.info(f'Written solution at t={L.time+L.dt:.4f} to file')
            self.t_next_log = max([L.time + L.dt, self.t_next_log]) + self.time_increment
=======
            value_exists = True in [abs(me - (L.time + L.dt)) < np.finfo(float).eps * 1000 for me in self.outfile.times]
            if value_exists and not self.allow_overwriting:
                raise DataError(f'Already have recorded data for time {L.time + L.dt} in this file!')
            self.outfile.addField(time=L.time + L.dt, field=L.prob.processSolutionForOutput(L.uend))
            self.logger.info(f'Written solution at t={L.time+L.dt:.4f} to file')
            self.t_next_log = max([L.time + L.dt, self.t_next_log]) + self.time_increment

    @classmethod
    def load(cls, index):
        data = {}
        file = FieldsIO.fromFile(cls.filename)
        file_entry = file.readField(idx=index)
        data['u'] = file_entry[1]
        data['t'] = file_entry[0]
        return data
>>>>>>> 0ef2b348
<|MERGE_RESOLUTION|>--- conflicted
+++ resolved
@@ -2,12 +2,8 @@
 import pickle
 import os
 import numpy as np
-<<<<<<< HEAD
-from pySDC.helpers.fieldsIO import Rectilinear
-=======
 from pySDC.helpers.fieldsIO import FieldsIO
 from pySDC.core.errors import DataError
->>>>>>> 0ef2b348
 
 
 class LogSolution(Hooks):
@@ -217,11 +213,7 @@
         super().__init__()
         self.outfile = None
         self.t_next_log = 0
-<<<<<<< HEAD
-        Rectilinear.ALLOW_OVERWRITE = self.allow_overwriting
-=======
         FieldsIO.ALLOW_OVERWRITE = self.allow_overwriting
->>>>>>> 0ef2b348
 
     def pre_run(self, step, level_number):
         if level_number > 0:
@@ -230,11 +222,6 @@
 
         # setup outfile
         if os.path.isfile(self.filename) and L.time > 0:
-<<<<<<< HEAD
-            from pySDC.helpers.fieldsIO import FieldsIO
-
-=======
->>>>>>> 0ef2b348
             L.prob.setUpFieldsIO()
             self.outfile = FieldsIO.fromFile(self.filename)
             self.logger.info(
@@ -244,17 +231,10 @@
             self.outfile = L.prob.getOutputFile(self.filename)
             self.logger.info(f'Set up file {self.filename!r} for writing output.')
 
-<<<<<<< HEAD
-        # write initial conditions
-        if L.time not in self.outfile.times:
-            self.outfile.addField(time=L.time, field=L.prob.processSolutionForOutput(L.u[0]))
-            self.logger.info(f'Written initial conditions at t={L.time:4f} to file')
-=======
             # write initial conditions
             if L.time not in self.outfile.times:
                 self.outfile.addField(time=L.time, field=L.prob.processSolutionForOutput(L.u[0]))
                 self.logger.info(f'Written initial conditions at t={L.time:4f} to file')
->>>>>>> 0ef2b348
 
     def post_step(self, step, level_number):
         if level_number > 0:
@@ -266,13 +246,6 @@
             self.t_next_log = L.time + self.time_increment
 
         if L.time + L.dt >= self.t_next_log and not step.status.restart:
-<<<<<<< HEAD
-            if L.time + L.dt in self.outfile.times and not self.allow_overwriting:
-                raise Exception(f'Already have recorded data for time {L.time + L.dt} in this file!')
-            self.outfile.addField(time=L.time + L.dt, field=L.prob.processSolutionForOutput(L.uend))
-            self.logger.info(f'Written solution at t={L.time+L.dt:.4f} to file')
-            self.t_next_log = max([L.time + L.dt, self.t_next_log]) + self.time_increment
-=======
             value_exists = True in [abs(me - (L.time + L.dt)) < np.finfo(float).eps * 1000 for me in self.outfile.times]
             if value_exists and not self.allow_overwriting:
                 raise DataError(f'Already have recorded data for time {L.time + L.dt} in this file!')
@@ -287,5 +260,4 @@
         file_entry = file.readField(idx=index)
         data['u'] = file_entry[1]
         data['t'] = file_entry[0]
-        return data
->>>>>>> 0ef2b348
+        return data