import cupy as cp
from pySDC.core.Errors import DataError

try:
    from mpi4py import MPI
except ImportError:
    MPI = None


class cupy_mesh(cp.ndarray):
    """
    CuPy-based datatype for serial or parallel meshes.
    """

    def __new__(cls, init, val=0.0, offset=0, buffer=None, strides=None, order=None):
        """
        Instantiates new datatype. This ensures that even when manipulating data, the result is still a mesh.

        Args:
            init: either another mesh or a tuple containing the dimensions, the communicator and the dtype
            val: value to initialize

        Returns:
            obj of type mesh

        """
        if isinstance(init, cupy_mesh):
            obj = cp.ndarray.__new__(cls, shape=init.shape, dtype=init.dtype, strides=strides, order=order)
            obj[:] = init[:]
            obj._comm = init._comm
        elif (
            isinstance(init, tuple)
            and (init[1] is None or isinstance(init[1], MPI.Intracomm))
            and isinstance(init[2], cp.dtype)
        ):
            obj = cp.ndarray.__new__(cls, init[0], dtype=init[2], strides=strides, order=order)
            obj.fill(val)
            obj._comm = init[1]
        else:
            raise NotImplementedError(type(init))
        return obj

    @property
    def comm(self):
        """
        Getter for the communicator
        """
        return self._comm

    @property
    def xp(self):
        '''
        Use this to infer what numerical library to use with this data.
        '''
        return cp

    def __array_finalize__(self, obj):
        """
        Finalizing the datatype. Without this, new datatypes do not 'inherit' the communicator.
        """
        if obj is None:
            return
        self._comm = getattr(obj, '_comm', None)

    def __array_ufunc__(self, ufunc, method, *inputs, out=None, **kwargs):
        """
        Overriding default ufunc, cf. https://numpy.org/doc/stable/user/basics.subclassing.html#array-ufunc-for-ufuncs
        """
        args = []
        comm = None
        for _, input_ in enumerate(inputs):
            if isinstance(input_, cupy_mesh):
                args.append(input_.view(cp.ndarray))
                comm = input_.comm
            else:
                args.append(input_)
        results = super(cupy_mesh, self).__array_ufunc__(ufunc, method, *args, **kwargs).view(cupy_mesh)
        if not method == 'reduce':
            results._comm = comm
        return results

    def __abs__(self):
        """
        Overloading the abs operator

        Returns:
            float: absolute maximum of all mesh values
        """
        # take absolute values of the mesh values
        local_absval = float(cp.amax(cp.ndarray.__abs__(self)))

        if self.comm is not None:
            if self.comm.Get_size() > 1:
                global_absval = 0.0
                global_absval = max(self.comm.allreduce(sendobj=local_absval, op=MPI.MAX), global_absval)
            else:
                global_absval = local_absval
        else:
            global_absval = local_absval

        return float(global_absval)

    def isend(self, dest=None, tag=None, comm=None):
        """
        Routine for sending data forward in time (non-blocking)

        Args:
            dest (int): target rank
            tag (int): communication tag
            comm: communicator

        Returns:
            request handle
        """
        return comm.Issend(self[:], dest=dest, tag=tag)

    def irecv(self, source=None, tag=None, comm=None):
        """
        Routine for receiving in time

        Args:
            source (int): source rank
            tag (int): communication tag
            comm: communicator

        Returns:
            None
        """
        return comm.Irecv(self[:], source=source, tag=tag)

    def bcast(self, root=None, comm=None):
        """
        Routine for broadcasting values

        Args:
            root (int): process with value to broadcast
            comm: communicator

        Returns:
            broadcasted values
        """
        comm.Bcast(self[:], root=root)
        return self


<<<<<<< HEAD
class MultiComponentMeshCuPy(cupy_mesh):
    r"""
    See documentation of `MultiComponentMesh`, which is also valid for this class.
=======
class CuPyMultiComponentMesh(cupy_mesh):
    r"""
    Generic mesh with multiple components.

    To make a specific multi-component mesh, derive from this class and list the components as strings in the class
    attribute ``components``. An example:

    ```
    class imex_cupy_mesh(CuPyMultiComponentMesh):
        components = ['impl', 'expl']
    ```

    Instantiating such a mesh will expand the mesh along an added first dimension for each component and allow access
    to the components with ``.``. Continuing the above example:

    ```
    init = ((100,), None, numpy.dtype('d'))
    f = imex_cupy_mesh(init)
    f.shape  # (2, 100)
    f.expl.shape  # (100,)
    ```

    Note that the components are not attributes of the mesh: ``"expl" in dir(f)`` will return False! Rather, the
    components are handled in ``__getattr__``. This function is called if an attribute is not found and returns a view
    on to the component if appropriate. Importantly, this means that you cannot name a component like something that
    is already an attribute of ``cupy_mesh`` or ``cupy.ndarray`` because this will not result in calls to ``__getattr__``.

    There are a couple more things to keep in mind:
     - Because a ``CuPyMultiComponentMesh`` is just a ``cupy.ndarray`` with one more dimension, all components must have
       the same shape.
     - You can use the entire ``CuPyMultiComponentMesh`` like a ``cupy.ndarray`` in operations that accept arrays, but make
       sure that you really want to apply the same operation on all components if you do.
     - If you omit the assignment operator ``[:]`` during assignment, you will not change the mesh at all. Omitting this
       leads to all kinds of trouble throughout the code. But here you really cannot get away without.
>>>>>>> 87c54520
    """

    components = []

    def __new__(cls, init, *args, **kwargs):
        if isinstance(init, tuple):
            shape = (init[0],) if type(init[0]) is int else init[0]
            obj = super().__new__(cls, ((len(cls.components), *shape), *init[1:]), *args, **kwargs)
        else:
            obj = super().__new__(cls, init, *args, **kwargs)
<<<<<<< HEAD

        return obj

    def __getattr__(self, name):
        if name in self.components:
            if self.shape[0] == len(self.components):
                return self[self.components.index(name)]
            else:
                raise AttributeError(f'Cannot access {name!r} in {type(self)!r} because the shape is unexpected.')
        else:
            raise AttributeError(f"{type(self)!r} does not have attribute {name!r}!")


class imex_cupy_mesh(MultiComponentMeshCuPy):
    components = ['impl', 'expl']
=======

        return obj

    def __getattr__(self, name):
        if name in self.components:
            if self.shape[0] == len(self.components):
                return self[self.components.index(name)].view(cupy_mesh)
            else:
                raise AttributeError(f'Cannot access {name!r} in {type(self)!r} because the shape is unexpected.')
        else:
            raise AttributeError(f"{type(self)!r} does not have attribute {name!r}!")


class imex_cupy_mesh(CuPyMultiComponentMesh):
    components = ['impl', 'expl']


class comp2_cupy_mesh(CuPyMultiComponentMesh):
    components = ['comp1', 'comp2']
>>>>>>> 87c54520
<|MERGE_RESOLUTION|>--- conflicted
+++ resolved
@@ -143,11 +143,6 @@
         return self
 
 
-<<<<<<< HEAD
-class MultiComponentMeshCuPy(cupy_mesh):
-    r"""
-    See documentation of `MultiComponentMesh`, which is also valid for this class.
-=======
 class CuPyMultiComponentMesh(cupy_mesh):
     r"""
     Generic mesh with multiple components.
@@ -182,7 +177,6 @@
        sure that you really want to apply the same operation on all components if you do.
      - If you omit the assignment operator ``[:]`` during assignment, you will not change the mesh at all. Omitting this
        leads to all kinds of trouble throughout the code. But here you really cannot get away without.
->>>>>>> 87c54520
     """
 
     components = []
@@ -193,23 +187,6 @@
             obj = super().__new__(cls, ((len(cls.components), *shape), *init[1:]), *args, **kwargs)
         else:
             obj = super().__new__(cls, init, *args, **kwargs)
-<<<<<<< HEAD
-
-        return obj
-
-    def __getattr__(self, name):
-        if name in self.components:
-            if self.shape[0] == len(self.components):
-                return self[self.components.index(name)]
-            else:
-                raise AttributeError(f'Cannot access {name!r} in {type(self)!r} because the shape is unexpected.')
-        else:
-            raise AttributeError(f"{type(self)!r} does not have attribute {name!r}!")
-
-
-class imex_cupy_mesh(MultiComponentMeshCuPy):
-    components = ['impl', 'expl']
-=======
 
         return obj
 
@@ -228,5 +205,4 @@
 
 
 class comp2_cupy_mesh(CuPyMultiComponentMesh):
-    components = ['comp1', 'comp2']
->>>>>>> 87c54520
+    components = ['comp1', 'comp2']