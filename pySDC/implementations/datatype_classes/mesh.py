import numpy as np

try:
    # TODO : mpi4py cannot be imported before dolfin when using fenics mesh
    # see https://github.com/Parallel-in-Time/pySDC/pull/285#discussion_r1145850590
    # This should be dealt with at some point
    from mpi4py import MPI
except ImportError:
    MPI = None


class mesh(np.ndarray):
    """
    Numpy-based datatype for serial or parallel meshes.
    Can include a communicator and expects a dtype to allow complex data.

    Attributes:
        comm: MPI communicator or None
    """

    comm = None

    def __new__(cls, init, val=0.0, **kwargs):
        """
        Instantiates new datatype. This ensures that even when manipulating data, the result is still a mesh.

        Args:
            init: either another mesh or a tuple containing the dimensions, the communicator and the dtype
            val: value to initialize

        Returns:
            obj of type mesh

        """
        if isinstance(init, mesh):
            obj = np.ndarray.__new__(cls, shape=init.shape, dtype=init.dtype, **kwargs)
            obj[:] = init[:]
        elif (
            isinstance(init, tuple)
            and (init[1] is None or isinstance(init[1], MPI.Intracomm))
            and isinstance(init[2], np.dtype)
        ):
            obj = np.ndarray.__new__(cls, init[0], dtype=init[2], **kwargs)
            obj.fill(val)
            cls.comm = init[1]
        else:
            raise NotImplementedError(type(init))
        return obj

<<<<<<< HEAD
    @property
    def xp(self):
        '''
        Use this to infer what numerical library to use with this data.
        '''
        return np

    @property
    def comm(self):
        """
        Getter for the communicator
        """
        return self._comm

    def __array_finalize__(self, obj):
        """
        Finalizing the datatype. Without this, new datatypes do not 'inherit' the communicator.
        """
        if obj is None:
            return
        self._comm = getattr(obj, '_comm', None)

=======
>>>>>>> eab6284f
    def __array_ufunc__(self, ufunc, method, *inputs, out=None, **kwargs):
        """
        Overriding default ufunc, cf. https://numpy.org/doc/stable/user/basics.subclassing.html#array-ufunc-for-ufuncs
        """
        args = []
        for _, input_ in enumerate(inputs):
            if isinstance(input_, mesh):
                args.append(input_.view(np.ndarray))
            else:
                args.append(input_)

        results = super().__array_ufunc__(ufunc, method, *args, **kwargs).view(type(self))
        return results

    def __abs__(self):
        """
        Overloading the abs operator

        Returns:
            float: absolute maximum of all mesh values
        """
        # take absolute values of the mesh values
        local_absval = float(np.amax(np.ndarray.__abs__(self)))

        if self.comm is not None:
            if self.comm.Get_size() > 1:
                global_absval = 0.0
                global_absval = max(self.comm.allreduce(sendobj=local_absval, op=MPI.MAX), global_absval)
            else:
                global_absval = local_absval
        else:
            global_absval = local_absval

        return float(global_absval)

    def isend(self, dest=None, tag=None, comm=None):
        """
        Routine for sending data forward in time (non-blocking)

        Args:
            dest (int): target rank
            tag (int): communication tag
            comm: communicator

        Returns:
            request handle
        """
        return comm.Issend(self[:], dest=dest, tag=tag)

    def irecv(self, source=None, tag=None, comm=None):
        """
        Routine for receiving in time

        Args:
            source (int): source rank
            tag (int): communication tag
            comm: communicator

        Returns:
            None
        """
        return comm.Irecv(self[:], source=source, tag=tag)

    def bcast(self, root=None, comm=None):
        """
        Routine for broadcasting values

        Args:
            root (int): process with value to broadcast
            comm: communicator

        Returns:
            broadcasted values
        """
        comm.Bcast(self[:], root=root)
        return self


class MultiComponentMesh(mesh):
    r"""
    Generic mesh with multiple components.

    To make a specific multi-component mesh, derive from this class and list the components as strings in the class
    attribute ``components``. An example:

    ```
    class imex_mesh(MultiComponentMesh):
        components = ['impl', 'expl']
    ```

    Instantiating such a mesh will expand the mesh along an added first dimension for each component and allow access
    to the components with ``.``. Continuing the above example:

    ```
    init = ((100,), None, numpy.dtype('d'))
    f = imex_mesh(init)
    f.shape  # (2, 100)
    f.expl.shape  # (100,)
    ```

    Note that the components are not attributes of the mesh: ``"expl" in dir(f)`` will return False! Rather, the
    components are handled in ``__getattr__``. This function is called if an attribute is not found and returns a view
    on to the component if appropriate. Importantly, this means that you cannot name a component like something that
    is already an attribute of ``mesh`` or ``numpy.ndarray`` because this will not result in calls to ``__getattr__``.

    There are a couple more things to keep in mind:
     - Because a ``MultiComponentMesh`` is just a ``numpy.ndarray`` with one more dimension, all components must have
       the same shape.
     - You can use the entire ``MultiComponentMesh`` like a ``numpy.ndarray`` in operations that accept arrays, but make
       sure that you really want to apply the same operation on all components if you do.
     - If you omit the assignment operator ``[:]`` during assignment, you will not change the mesh at all. Omitting this
       leads to all kinds of trouble throughout the code. But here you really cannot get away without.
    """

    components = []

    def __new__(cls, init, *args, **kwargs):
        if isinstance(init, tuple):
            shape = (init[0],) if type(init[0]) is int else init[0]
            obj = super().__new__(cls, ((len(cls.components), *shape), *init[1:]), *args, **kwargs)
        else:
            obj = super().__new__(cls, init, *args, **kwargs)

        return obj

    def __getattr__(self, name):
        if name in self.components:
            if self.shape[0] == len(self.components):
                return self[self.components.index(name)].view(mesh)
            else:
                raise AttributeError(f'Cannot access {name!r} in {type(self)!r} because the shape is unexpected.')
        else:
            raise AttributeError(f"{type(self)!r} does not have attribute {name!r}!")


class imex_mesh(MultiComponentMesh):
    components = ['impl', 'expl']


class comp2_mesh(MultiComponentMesh):
    components = ['comp1', 'comp2']<|MERGE_RESOLUTION|>--- conflicted
+++ resolved
@@ -47,7 +47,6 @@
             raise NotImplementedError(type(init))
         return obj
 
-<<<<<<< HEAD
     @property
     def xp(self):
         '''
@@ -70,8 +69,6 @@
             return
         self._comm = getattr(obj, '_comm', None)
 
-=======
->>>>>>> eab6284f
     def __array_ufunc__(self, ufunc, method, *inputs, out=None, **kwargs):
         """
         Overriding default ufunc, cf. https://numpy.org/doc/stable/user/basics.subclassing.html#array-ufunc-for-ufuncs
