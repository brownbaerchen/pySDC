from pySDC.core.Errors import TransferError
from pySDC.core.SpaceTransfer import space_transfer
from pySDC.implementations.datatype_classes.mesh import mesh, imex_mesh
from mpi4py_fft import PFFT, newDistArray


class fft_to_fft(space_transfer):
    """
    Custom base_transfer class, implements Transfer.py

    This implementation can restrict and prolong between PMESH datatypes meshes with FFT for periodic boundaries

    """

    def __init__(self, fine_prob, coarse_prob, params):
        """
        Initialization routine

        Args:
            fine_prob: fine problem
            coarse_prob: coarse problem
            params: parameters for the transfer operators
        """
        # invoke super initialization
        super().__init__(fine_prob, coarse_prob, params)

        assert self.fine_prob.spectral == self.coarse_prob.spectral

        self.spectral = self.fine_prob.spectral

        Nf = list(self.fine_prob.fft.global_shape())
        Nc = list(self.coarse_prob.fft.global_shape())
        self.ratio = [int(nf / nc) for nf, nc in zip(Nf, Nc)]
        axes = tuple(range(len(Nf)))

        dtype_u = self.fine_prob.dtype_u.__name__
        dtype_f = self.fine_prob.dtype_f.__name__
        print(dtype_u, dtype_f)

        self.fft_pad = PFFT(
            self.coarse_prob.comm,
            Nc,
            padding=self.ratio,
            axes=axes,
            dtype=self.coarse_prob.fft.dtype(False),
            slab=True,
        )

    def restrict(self, F):
        """
        Restriction implementation

        Args:
            F: the fine level data (easier to access than via the fine attribute)
        """
<<<<<<< HEAD
        # if type(F).__name__ in ['mesh']:
        print(type(F), isinstance(F, mesh))
        breakpoint()
        if isinstance(F, mesh):
=======
        G = type(F)(self.coarse_prob.init)

        def _restrict(fine, coarse):
>>>>>>> eb35848b
            if self.spectral:
                if hasattr(self.fine_prob, 'ncomp'):
                    for i in range(self.fine_prob.ncomp):
                        if fine.shape[-1] == self.fine_prob.ncomp:
                            tmpF = newDistArray(self.fine_prob.fft, False)
                            tmpF = self.fine_prob.fft.backward(fine[..., i], tmpF)
                            tmpG = tmpF[:: int(self.ratio[0]), :: int(self.ratio[1])]
                            coarse[..., i] = self.coarse_prob.fft.forward(tmpG, coarse[..., i])
                        elif fine.shape[0] == self.fine_prob.ncomp:
                            tmpF = newDistArray(self.fine_prob.fft, False)
                            tmpF = self.fine_prob.fft.backward(fine[i, ...], tmpF)
                            tmpG = tmpF[:: int(self.ratio[0]), :: int(self.ratio[1])]
                            coarse[i, ...] = self.coarse_prob.fft.forward(tmpG, coarse[i, ...])
                        else:
                            raise TransferError('Don\'t know how to restrict for this problem with multiple components')
                else:
                    tmpF = self.fine_prob.fft.backward(fine)
                    tmpG = tmpF[:: int(self.ratio[0]), :: int(self.ratio[1])]
                    coarse[:] = self.coarse_prob.fft.forward(tmpG, coarse)
            else:
                coarse[:] = fine[:: int(self.ratio[0]), :: int(self.ratio[1])]

        if hasattr(type(F), 'components'):
            for comp in F.components:
                _restrict(F.__getattr__(comp), G.__getattr__(comp))
        elif type(F).__name__ == 'mesh':
            _restrict(F, G)
        else:
            raise TransferError('Wrong data type for restriction, got %s' % type(F))

        return G

    def prolong(self, G):
        """
        Prolongation implementation

        Args:
            G: the coarse level data (easier to access than via the coarse attribute)
        """
        F = type(G)(self.fine_prob.init)

        def _prolong(coarse, fine):
            if self.spectral:
                if hasattr(self.fine_prob, 'ncomp'):
                    for i in range(self.fine_prob.ncomp):
                        if coarse.shape[-1] == self.fine_prob.ncomp:
                            tmpF = self.fft_pad.backward(coarse[..., i])
                            fine[..., i] = self.fine_prob.fft.forward(tmpF, fine[..., i])
                        elif coarse.shape[0] == self.fine_prob.ncomp:
                            tmpF = self.fft_pad.backward(coarse[i, ...])
                            fine[i, ...] = self.fine_prob.fft.forward(tmpF, fine[i, ...])
                        else:
                            raise TransferError('Don\'t know how to prolong for this problem with multiple components')

                else:
                    tmpF = self.fft_pad.backward(coarse)
                    fine[:] = self.fine_prob.fft.forward(tmpF, fine)
            else:
                if hasattr(self.fine_prob, 'ncomp'):
                    for i in range(self.fine_prob.ncomp):
                        G_hat = self.coarse_prob.fft.forward(coarse[..., i])
                        fine[..., i] = self.fft_pad.backward(G_hat, fine[..., i])
                else:
                    G_hat = self.coarse_prob.fft.forward(coarse)
                    fine[:] = self.fft_pad.backward(G_hat, fine)

        if hasattr(type(F), 'components'):
            for comp in F.components:
                _prolong(G.__getattr__(comp), F.__getattr__(comp))
        elif type(G).__name__ == 'mesh':
            _prolong(G, F)

        else:
            raise TransferError('Unknown data type, got %s' % type(G))

        return F<|MERGE_RESOLUTION|>--- conflicted
+++ resolved
@@ -53,16 +53,9 @@
         Args:
             F: the fine level data (easier to access than via the fine attribute)
         """
-<<<<<<< HEAD
-        # if type(F).__name__ in ['mesh']:
-        print(type(F), isinstance(F, mesh))
-        breakpoint()
-        if isinstance(F, mesh):
-=======
         G = type(F)(self.coarse_prob.init)
 
         def _restrict(fine, coarse):
->>>>>>> eb35848b
             if self.spectral:
                 if hasattr(self.fine_prob, 'ncomp'):
                     for i in range(self.fine_prob.ncomp):
