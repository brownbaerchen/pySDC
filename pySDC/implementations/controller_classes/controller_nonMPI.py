--- conflicted
+++ resolved
@@ -38,15 +38,9 @@
         try:
             for _ in range(num_procs - 1):
                 self.MS.append(dill.copy(self.MS[0]))
-<<<<<<< HEAD
-        # if this fails (e.g. due to un-picklable data in the steps), initialize seperately
+        # if this fails (e.g. due to un-picklable data in the steps), initialize separately
         except (dill.PicklingError, TypeError) as error:
             self.logger.warning(f'Need to initialize steps separately due to pickling error: {error}')
-=======
-        # if this fails (e.g. due to un-picklable data in the steps), initialize separately
-        except (dill.PicklingError, TypeError):
-            self.logger.warning('Need to initialize steps separately due to pickling error')
->>>>>>> 235e00fe
             for _ in range(num_procs - 1):
                 self.MS.append(stepclass.step(description))
 
