import itertools
import copy as cp
import numpy as np
import dill

from pySDC.core.Controller import controller
from pySDC.core import Step as stepclass
from pySDC.core.Errors import ControllerError, CommunicationError
from pySDC.implementations.convergence_controller_classes.basic_restarting_nonMPI import BasicRestartingNonMPI


class controller_nonMPI(controller):
    """

    PFASST controller, running serialized version of PFASST in blocks (MG-style)

    """

    def __init__(self, num_procs, controller_params, description):
        """
        Initialization routine for PFASST controller

        Args:
           num_procs: number of parallel time steps (still serial, though), can be 1
           controller_params: parameter set for the controller and the steps
           description: all the parameters to set up the rest (levels, problems, transfer, ...)
        """

        if 'predict' in controller_params:
            raise ControllerError('predict flag is ignored, use predict_type instead')

        # call parent's initialization routine
        super(controller_nonMPI, self).__init__(controller_params, description)

        self.MS = [stepclass.step(description)]

        # try to initialize via dill.copy (much faster for many time-steps)
        try:
            for _ in range(num_procs - 1):
                self.MS.append(dill.copy(self.MS[0]))
        # if this fails (e.g. due to un-picklable data in the steps), initialize seperately
        except dill.PicklingError and TypeError:
            self.logger.warning('Need to initialize steps separately due to pickling error')
            for _ in range(num_procs - 1):
                self.MS.append(stepclass.step(description))

        if self.params.dump_setup:
            self.dump_setup(step=self.MS[0], controller_params=controller_params, description=description)

        if num_procs > 1 and len(self.MS[0].levels) > 1:
            for S in self.MS:
                for L in S.levels:
                    if not L.sweep.coll.right_is_node:
                        raise ControllerError("For PFASST to work, we assume uend^k = u_M^k")

        if all(len(S.levels) == len(self.MS[0].levels) for S in self.MS):
            self.nlevels = len(self.MS[0].levels)
        else:
            raise ControllerError('all steps need to have the same number of levels')

        if self.nlevels == 0:
            raise ControllerError('need at least one level')

        self.nsweeps = []
        for nl in range(self.nlevels):

            if all(S.levels[nl].params.nsweeps == self.MS[0].levels[nl].params.nsweeps for S in self.MS):
                self.nsweeps.append(self.MS[0].levels[nl].params.nsweeps)

        if self.nlevels > 1 and self.nsweeps[-1] > 1:
            raise ControllerError('this controller cannot do multiple sweeps on coarsest level')

        if self.nlevels == 1 and self.params.predict_type is not None:
            self.logger.warning(
                'you have specified a predictor type but only a single level.. ' 'predictor will be ignored'
            )

        self.add_convergence_controller(BasicRestartingNonMPI, description)

<<<<<<< HEAD
        for C in self.convergence_controllers:
            C.reset_global_variables_nonMPI(self)

    def check_iteration_estimator(self, MS):
        """
        Method to check the iteration estimator

        Args:
            MS (list): list of currently active steps
        """
        diff_new = 0.0
        Kest_loc = 99

        # go through active steps and compute difference, Ltilde, Kest up to this step
        for S in MS:
            L = S.levels[0]

            for m in range(1, L.sweep.coll.num_nodes + 1):
                diff_new = max(diff_new, abs(L.uold[m] - L.u[m]))

            if S.status.iter == 1:
                S.status.diff_old_loc = diff_new
                S.status.diff_first_loc = diff_new
            elif S.status.iter > 1:
                Ltilde_loc = min(diff_new / S.status.diff_old_loc, 0.9)
                S.status.diff_old_loc = diff_new
                alpha = 1 / (1 - Ltilde_loc) * S.status.diff_first_loc
                Kest_loc = np.log(S.params.errtol / alpha) / np.log(Ltilde_loc) * 1.05  # Safety factor!
                self.logger.debug(
                    f'LOCAL: {L.time:8.4f}, {S.status.iter}: {int(np.ceil(Kest_loc))}, '
                    f'{Ltilde_loc:8.6e}, {Kest_loc:8.6e}, {Ltilde_loc ** S.status.iter * alpha:8.6e}'
                )
                # You should not stop prematurely on earlier steps, since later steps may need more accuracy to reach
                # the tolerance themselves. The final Kest_loc is the one that counts.
                # if np.ceil(Kest_loc) <= S.status.iter:
                #     S.status.force_done = True

        # set global Kest as last local one, force stop if done
        for S in MS:
            if S.status.iter > 1:
                Kest_glob = Kest_loc
                if np.ceil(Kest_glob) <= S.status.iter:
                    S.status.force_done = True
=======
        for C in [self.convergence_controllers[i] for i in self.convergence_controller_order]:
            C.reset_buffers_nonMPI(self)
            C.setup_status_variables(self)
>>>>>>> 5eacd07f

    def run(self, u0, t0, Tend):
        """
        Main driver for running the serial version of SDC, MSSDC, MLSDC and PFASST (virtual parallelism)

        Args:
           u0: initial values
           t0: starting time
           Tend: ending time

        Returns:
            end values on the finest level
            stats object containing statistics for each step, each level and each iteration
        """

        # some initializations and reset of statistics
        uend = None
        num_procs = len(self.MS)
        self.hooks.reset_stats()

        # initial ordering of the steps: 0,1,...,Np-1
        slots = list(range(num_procs))

        # initialize time variables of each step
        time = [t0 + sum(self.MS[j].dt for j in range(p)) for p in slots]

        # determine which steps are still active (time < Tend)
        active = [time[p] < Tend - 10 * np.finfo(float).eps for p in slots]

        if not any(active):
            raise ControllerError('Nothing to do, check t0, dt and Tend.')

        # compress slots according to active steps, i.e. remove all steps which have times above Tend
        active_slots = list(itertools.compress(slots, active))

        # initialize block of steps with u0
        self.restart_block(active_slots, time, u0)

        self.hooks.post_setup(step=None, level_number=None)

        # call pre-run hook
        for S in self.MS:
            self.hooks.pre_run(step=S, level_number=0)

        # main loop: as long as at least one step is still active (time < Tend), do something
        while any(active):

            MS_active = [self.MS[p] for p in active_slots]
            done = False
            while not done:
                done = self.pfasst(MS_active)

            restarts = [S.status.restart for S in MS_active]
            restart_at = np.where(restarts)[0][0] if True in restarts else len(MS_active)
            if True in restarts:  # restart part of the block
                # initial condition to next block is initial condition of step that needs restarting
                uend = self.MS[restart_at].levels[0].u[0]
                time[active_slots[0]] = time[restart_at]
                self.logger.info(f'Starting next block with initial conditions from step {restart_at}')

            else:  # move on to next block
                # initial condition for next block is last solution of current block
                uend = self.MS[active_slots[-1]].levels[0].uend
                time[active_slots[0]] = time[active_slots[-1]] + self.MS[active_slots[-1]].dt

            for S in MS_active[:restart_at]:
                for C in [self.convergence_controllers[i] for i in self.convergence_controller_order]:
                    C.post_step_processing(self, S)

            for C in [self.convergence_controllers[i] for i in self.convergence_controller_order]:
                [C.prepare_next_block(self, S, len(active_slots), time, Tend) for S in self.MS]
                C.prepare_next_block_nonMPI(self, self.MS, active_slots, time, Tend)

            # setup the times of the steps for the next block
            for i in range(1, len(active_slots)):
                time[active_slots[i]] = time[active_slots[i] - 1] + self.MS[active_slots[i] - 1].dt

            # determine new set of active steps and compress slots accordingly
            active = [time[p] < Tend - 10 * np.finfo(float).eps for p in slots]
            active_slots = list(itertools.compress(slots, active))

            # restart active steps (reset all values and pass uend to u0)
            self.restart_block(active_slots, time, uend)

        # call post-run hook
        for S in self.MS:
            self.hooks.post_run(step=S, level_number=0)

        return uend, self.hooks.return_stats()

    def restart_block(self, active_slots, time, u0):
        """
        Helper routine to reset/restart block of (active) steps

        Args:
            active_slots: list of active steps
            time: list of new times
            u0: initial value to distribute across the steps

        """

        # loop over active slots (not directly, since we need the previous entry as well)
        for j in range(len(active_slots)):

            # get slot number
            p = active_slots[j]

            # store current slot number for diagnostics
            self.MS[p].status.slot = p
            # store link to previous step
            self.MS[p].prev = self.MS[active_slots[j - 1]]
            # resets step
            self.MS[p].reset_step()
            # determine whether I am the first and/or last in line
            self.MS[p].status.first = active_slots.index(p) == 0
            self.MS[p].status.last = active_slots.index(p) == len(active_slots) - 1
            # initialize step with u0
            self.MS[p].init_step(u0)
            # reset some values
            self.MS[p].status.done = False
            self.MS[p].status.prev_done = False
            self.MS[p].status.iter = 0
            self.MS[p].status.stage = 'SPREAD'
            self.MS[p].status.force_done = False
            self.MS[p].status.time_size = len(active_slots)
            self.MS[p].status.restart = False

            for l in self.MS[p].levels:
                l.tag = None
                l.status.sweep = 1

        for p in active_slots:
            for lvl in self.MS[p].levels:
                lvl.status.time = time[p]

    def send_full(self, S, level=None, add_to_stats=False):
        """
        Function to perform the send, including bookkeeping and logging

        Args:
            S: the current step
            level: the level number
            add_to_stats: a flag to end recording data in the hooks (defaults to False)
        """

        def send(source, tag):
            """
            Send function

            Args:
                source: level which has the new values
                tag: identifier for this message
            """
            # sending here means computing uend ("one-sided communication")
            source.sweep.compute_end_point()
            source.tag = cp.deepcopy(tag)

        self.hooks.pre_comm(step=S, level_number=level)
        if not S.status.last:
            self.logger.debug(
                'Process %2i provides data on level %2i with tag %s' % (S.status.slot, level, S.status.iter)
            )
            send(S.levels[level], tag=(level, S.status.iter, S.status.slot))
        self.hooks.post_comm(step=S, level_number=level, add_to_stats=add_to_stats)

    def recv_full(self, S, level=None, add_to_stats=False):
        """
        Function to perform the recv, including bookkeeping and logging

        Args:
            S: the current step
            level: the level number
            add_to_stats: a flag to end recording data in the hooks (defaults to False)
        """

        def recv(target, source, tag=None):
            """
            Receive function

            Args:
                target: level which will receive the values
                source: level which initiated the send
                tag: identifier to check if this message is really for me
            """

            if tag is not None and source.tag != tag:
                raise CommunicationError('source and target tag are not the same, got %s and %s' % (source.tag, tag))
            # simply do a deepcopy of the values uend to become the new u0 at the target
            target.u[0] = target.prob.dtype_u(source.uend)
            # re-evaluate f on left interval boundary
            target.f[0] = target.prob.eval_f(target.u[0], target.time)

        self.hooks.pre_comm(step=S, level_number=level)
        if not S.status.prev_done and not S.status.first:
            self.logger.debug(
                'Process %2i receives from %2i on level %2i with tag %s'
                % (S.status.slot, S.prev.status.slot, level, S.status.iter)
            )
            recv(S.levels[level], S.prev.levels[level], tag=(level, S.status.iter, S.prev.status.slot))
        self.hooks.post_comm(step=S, level_number=level, add_to_stats=add_to_stats)

    def pfasst(self, local_MS_active):
        """
        Main function including the stages of SDC, MLSDC and PFASST (the "controller")

        For the workflow of this controller, check out one of our PFASST talks or the pySDC paper

        This method changes self.MS directly by accessing active steps through local_MS_active. Nothing is returned.

        Args:
            local_MS_active (list): all active steps
        """

        # if all stages are the same (or DONE), continue, otherwise abort
        stages = [S.status.stage for S in local_MS_active if S.status.stage != 'DONE']
        if stages[1:] == stages[:-1]:
            stage = stages[0]
        else:
            raise ControllerError('not all stages are equal')

        self.logger.debug(stage)

        MS_running = [S for S in local_MS_active if S.status.stage != 'DONE']

        switcher = {
            'SPREAD': self.spread,
            'PREDICT': self.predict,
            'IT_CHECK': self.it_check,
            'IT_FINE': self.it_fine,
            'IT_DOWN': self.it_down,
            'IT_COARSE': self.it_coarse,
            'IT_UP': self.it_up,
        }

        switcher.get(stage, self.default)(MS_running)

        return all([S.status.done for S in local_MS_active])

    def spread(self, local_MS_running):
        """
        Spreading phase

        Args:
            local_MS_running (list): list of currently running steps
        """

        for S in local_MS_running:

            # first stage: spread values
            self.hooks.pre_step(step=S, level_number=0)

            # call predictor from sweeper
            S.levels[0].sweep.predict()

            # update stage
            if len(S.levels) > 1:  # MLSDC or PFASST with predict
                S.status.stage = 'PREDICT'
            else:
                S.status.stage = 'IT_CHECK'

            for C in [self.convergence_controllers[i] for i in self.convergence_controller_order]:
                C.post_spread_processing(self, S)

    def predict(self, local_MS_running):
        """
        Predictor phase

        Args:
            local_MS_running (list): list of currently running steps
        """

        for S in local_MS_running:
            self.hooks.pre_predict(step=S, level_number=0)

        if self.params.predict_type is None:
            pass

        elif self.params.predict_type == 'fine_only':

            # do a fine sweep only
            for S in local_MS_running:
                S.levels[0].sweep.update_nodes()

        # elif self.params.predict_type == 'libpfasst_style':
        #
        #     # loop over all steps
        #     for S in local_MS_running:
        #
        #         # restrict to coarsest level
        #         for l in range(1, len(S.levels)):
        #             S.transfer(source=S.levels[l - 1], target=S.levels[l])
        #
        #     # run in serial on coarse level
        #     for S in local_MS_running:
        #
        #         self.hooks.pre_comm(step=S, level_number=len(S.levels) - 1)
        #         # receive from previous step (if not first)
        #         if not S.status.first:
        #             self.logger.debug('Process %2i receives from %2i on level %2i with tag %s -- PREDICT' %
        #                               (S.status.slot, S.prev.status.slot, len(S.levels) - 1, 0))
        #             self.recv(S.levels[-1], S.prev.levels[-1], tag=(len(S.levels), 0, S.prev.status.slot))
        #         self.hooks.post_comm(step=S, level_number=len(S.levels) - 1)
        #
        #         # do the coarse sweep
        #         S.levels[-1].sweep.update_nodes()
        #
        #         self.hooks.pre_comm(step=S, level_number=len(S.levels) - 1)
        #         # send to succ step
        #         if not S.status.last:
        #             self.logger.debug('Process %2i provides data on level %2i with tag %s -- PREDICT'
        #                               % (S.status.slot, len(S.levels) - 1, 0))
        #             self.send(S.levels[-1], tag=(len(S.levels), 0, S.status.slot))
        #         self.hooks.post_comm(step=S, level_number=len(S.levels) - 1, add_to_stats=True)
        #
        #     # go back to fine level, sweeping
        #     for l in range(self.nlevels - 1, 0, -1):
        #
        #         for S in local_MS_running:
        #             # prolong values
        #             S.transfer(source=S.levels[l], target=S.levels[l - 1])
        #
        #             if l - 1 > 0:
        #                 S.levels[l - 1].sweep.update_nodes()
        #
        #     # end with a fine sweep
        #     for S in local_MS_running:
        #         S.levels[0].sweep.update_nodes()

        elif self.params.predict_type == 'pfasst_burnin':

            # loop over all steps
            for S in local_MS_running:

                # restrict to coarsest level
                for l in range(1, len(S.levels)):
                    S.transfer(source=S.levels[l - 1], target=S.levels[l])

            # loop over all steps
            for q in range(len(local_MS_running)):

                # loop over last steps: [1,2,3,4], [2,3,4], [3,4], [4]
                for p in range(q, len(local_MS_running)):
                    S = local_MS_running[p]

                    # do the sweep with new values
                    S.levels[-1].sweep.update_nodes()

                    # send updated values on coarsest level
                    self.send_full(S, level=len(S.levels) - 1)

                # loop over last steps: [2,3,4], [3,4], [4]
                for p in range(q + 1, len(local_MS_running)):
                    S = local_MS_running[p]
                    # receive values sent during previous sweep
                    self.recv_full(S, level=len(S.levels) - 1, add_to_stats=(p == len(local_MS_running) - 1))

            # loop over all steps
            for S in local_MS_running:

                # interpolate back to finest level
                for l in range(len(S.levels) - 1, 0, -1):
                    S.transfer(source=S.levels[l], target=S.levels[l - 1])

                # send updated values forward
                self.send_full(S, level=0)
                # receive values
                self.recv_full(S, level=0)

            # end this with a fine sweep
            for S in local_MS_running:
                S.levels[0].sweep.update_nodes()

        elif self.params.predict_type == 'fmg':
            # TODO: implement FMG predictor
            raise NotImplementedError('FMG predictor is not yet implemented')

        else:
            raise ControllerError('Wrong predictor type, got %s' % self.params.predict_type)

        for S in local_MS_running:
            self.hooks.post_predict(step=S, level_number=0)

        for S in local_MS_running:
            # update stage
            S.status.stage = 'IT_CHECK'

    def it_check(self, local_MS_running):
        """
        Key routine to check for convergence/termination

        Args:
            local_MS_running (list): list of currently running steps
        """

        for S in local_MS_running:

            # send updated values forward
            self.send_full(S, level=0)
            # receive values
            self.recv_full(S, level=0)
            # compute current residual
            S.levels[0].sweep.compute_residual()

        for S in local_MS_running:

            if S.status.iter > 0:
                self.hooks.post_iteration(step=S, level_number=0)

            # decide if the step is done, needs to be restarted and other things convergence related
            for C in [self.convergence_controllers[i] for i in self.convergence_controller_order]:
                C.post_iteration_processing(self, S)
                C.convergence_control(self, S)

        for S in local_MS_running:
            if not S.status.first:
                self.hooks.pre_comm(step=S, level_number=0)
                S.status.prev_done = S.prev.status.done  # "communicate"
                self.hooks.post_comm(step=S, level_number=0, add_to_stats=True)
                S.status.done = S.status.done and S.status.prev_done

            if self.params.all_to_done:
                self.hooks.pre_comm(step=S, level_number=0)
                S.status.done = all([T.status.done for T in local_MS_running])
                self.hooks.post_comm(step=S, level_number=0, add_to_stats=True)

            if not S.status.done:
                # increment iteration count here (and only here)
                S.status.iter += 1
                self.hooks.pre_iteration(step=S, level_number=0)

                if len(S.levels) > 1:  # MLSDC or PFASST
                    S.status.stage = 'IT_DOWN'
                else:  # SDC or MSSDC
                    if len(local_MS_running) == 1 or self.params.mssdc_jac:  # SDC or parallel MSSDC (Jacobi-like)
                        S.status.stage = 'IT_FINE'
                    else:
                        S.status.stage = 'IT_COARSE'  # serial MSSDC (Gauss-like)
            else:
                S.levels[0].sweep.compute_end_point()
                self.hooks.post_step(step=S, level_number=0)
                S.status.stage = 'DONE'

        for C in [self.convergence_controllers[i] for i in self.convergence_controller_order]:
            C.reset_buffers_nonMPI(self)

    def it_fine(self, local_MS_running):
        """
        Fine sweeps

        Args:
            local_MS_running (list): list of currently running steps
        """

        for S in local_MS_running:
            S.levels[0].status.sweep = 0

        for k in range(self.nsweeps[0]):

            for S in local_MS_running:
                S.levels[0].status.sweep += 1

            for S in local_MS_running:
                # send updated values forward
                self.send_full(S, level=0)
                # receive values
                self.recv_full(S, level=0, add_to_stats=(k == self.nsweeps[0] - 1))

            for S in local_MS_running:
                # standard sweep workflow: update nodes, compute residual, log progress
                self.hooks.pre_sweep(step=S, level_number=0)
                S.levels[0].sweep.update_nodes()
                S.levels[0].sweep.compute_residual()
                self.hooks.post_sweep(step=S, level_number=0)

        for S in local_MS_running:
            # update stage
            S.status.stage = 'IT_CHECK'

    def it_down(self, local_MS_running):
        """
        Go down the hierarchy from finest to coarsest level

        Args:
            local_MS_running (list): list of currently running steps
        """

        for S in local_MS_running:
            S.transfer(source=S.levels[0], target=S.levels[1])

        for l in range(1, self.nlevels - 1):

            # sweep on middle levels (not on finest, not on coarsest, though)

            for _ in range(self.nsweeps[l]):

                for S in local_MS_running:

                    # send updated values forward
                    self.send_full(S, level=l)
                    # receive values
                    self.recv_full(S, level=l)

                for S in local_MS_running:
                    self.hooks.pre_sweep(step=S, level_number=l)
                    S.levels[l].sweep.update_nodes()
                    S.levels[l].sweep.compute_residual()
                    self.hooks.post_sweep(step=S, level_number=l)

            for S in local_MS_running:
                # transfer further down the hierarchy
                S.transfer(source=S.levels[l], target=S.levels[l + 1])

        for S in local_MS_running:
            # update stage
            S.status.stage = 'IT_COARSE'

    def it_coarse(self, local_MS_running):
        """
        Coarse sweep

        Args:
            local_MS_running (list): list of currently running steps
        """

        for S in local_MS_running:

            # receive from previous step (if not first)
            self.recv_full(S, level=len(S.levels) - 1)

            # do the sweep
            self.hooks.pre_sweep(step=S, level_number=len(S.levels) - 1)
            S.levels[-1].sweep.update_nodes()
            S.levels[-1].sweep.compute_residual()
            self.hooks.post_sweep(step=S, level_number=len(S.levels) - 1)

            # send to succ step
            self.send_full(S, level=len(S.levels) - 1, add_to_stats=True)

            # update stage
            if len(S.levels) > 1:  # MLSDC or PFASST
                S.status.stage = 'IT_UP'
            else:  # MSSDC
                S.status.stage = 'IT_CHECK'

    def it_up(self, local_MS_running):
        """
        Prolong corrections up to finest level (parallel)

        Args:
            local_MS_running (list): list of currently running steps
        """

        for l in range(self.nlevels - 1, 0, -1):

            for S in local_MS_running:
                # prolong values
                S.transfer(source=S.levels[l], target=S.levels[l - 1])

            # on middle levels: do communication and sweep as usual
            if l - 1 > 0:

                for k in range(self.nsweeps[l - 1]):

                    for S in local_MS_running:

                        # send updated values forward
                        self.send_full(S, level=l - 1)
                        # receive values
                        self.recv_full(S, level=l - 1, add_to_stats=(k == self.nsweeps[l - 1] - 1))

                    for S in local_MS_running:
                        self.hooks.pre_sweep(step=S, level_number=l - 1)
                        S.levels[l - 1].sweep.update_nodes()
                        S.levels[l - 1].sweep.compute_residual()
                        self.hooks.post_sweep(step=S, level_number=l - 1)

        for S in local_MS_running:
            # update stage
            S.status.stage = 'IT_FINE'

    def default(self, local_MS_running):
        """
        Default routine to catch wrong status

        Args:
            local_MS_running (list): list of currently running steps
        """
        raise ControllerError('Unknown stage, got %s' % local_MS_running[0].status.stage)  # TODO<|MERGE_RESOLUTION|>--- conflicted
+++ resolved
@@ -77,55 +77,9 @@
 
         self.add_convergence_controller(BasicRestartingNonMPI, description)
 
-<<<<<<< HEAD
-        for C in self.convergence_controllers:
-            C.reset_global_variables_nonMPI(self)
-
-    def check_iteration_estimator(self, MS):
-        """
-        Method to check the iteration estimator
-
-        Args:
-            MS (list): list of currently active steps
-        """
-        diff_new = 0.0
-        Kest_loc = 99
-
-        # go through active steps and compute difference, Ltilde, Kest up to this step
-        for S in MS:
-            L = S.levels[0]
-
-            for m in range(1, L.sweep.coll.num_nodes + 1):
-                diff_new = max(diff_new, abs(L.uold[m] - L.u[m]))
-
-            if S.status.iter == 1:
-                S.status.diff_old_loc = diff_new
-                S.status.diff_first_loc = diff_new
-            elif S.status.iter > 1:
-                Ltilde_loc = min(diff_new / S.status.diff_old_loc, 0.9)
-                S.status.diff_old_loc = diff_new
-                alpha = 1 / (1 - Ltilde_loc) * S.status.diff_first_loc
-                Kest_loc = np.log(S.params.errtol / alpha) / np.log(Ltilde_loc) * 1.05  # Safety factor!
-                self.logger.debug(
-                    f'LOCAL: {L.time:8.4f}, {S.status.iter}: {int(np.ceil(Kest_loc))}, '
-                    f'{Ltilde_loc:8.6e}, {Kest_loc:8.6e}, {Ltilde_loc ** S.status.iter * alpha:8.6e}'
-                )
-                # You should not stop prematurely on earlier steps, since later steps may need more accuracy to reach
-                # the tolerance themselves. The final Kest_loc is the one that counts.
-                # if np.ceil(Kest_loc) <= S.status.iter:
-                #     S.status.force_done = True
-
-        # set global Kest as last local one, force stop if done
-        for S in MS:
-            if S.status.iter > 1:
-                Kest_glob = Kest_loc
-                if np.ceil(Kest_glob) <= S.status.iter:
-                    S.status.force_done = True
-=======
         for C in [self.convergence_controllers[i] for i in self.convergence_controller_order]:
             C.reset_buffers_nonMPI(self)
             C.setup_status_variables(self)
->>>>>>> 5eacd07f
 
     def run(self, u0, t0, Tend):
         """
