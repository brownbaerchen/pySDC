--- conflicted
+++ resolved
@@ -132,15 +132,9 @@
         self.Dzz = S2 @ Dzz
 
         # compute rescaled Rayleigh number to extract viscosity and thermal diffusivity
-<<<<<<< HEAD
-        Ra = Rayleigh / (abs(BCs['T_top'] - BCs['T_bottom']) * self.axes[1].L ** 3)
-        kappa = (Ra * Prandtl) ** (-1 / 2.0)
-        nu = (Ra / Prandtl) ** (-1 / 2.0)
-=======
         Ra = Rayleigh / (max([abs(BCs['T_top'] - BCs['T_bottom']), np.finfo(float).eps]) * self.axes[1].L ** 3)
         self.kappa = (Ra * Prandtl) ** (-1 / 2.0)
         self.nu = (Ra / Prandtl) ** (-1 / 2.0)
->>>>>>> f9eb1f5b
 
         # construct operators
         L_lhs = {
