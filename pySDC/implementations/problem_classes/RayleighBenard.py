--- conflicted
+++ resolved
@@ -205,13 +205,9 @@
 
         # -------------------------------------------
         # treat convection explicitly with dealiasing
-<<<<<<< HEAD
-        if not hasattr(self, '_Dx_expanded'):
-=======
 
         # start by computing derivatives
         if not hasattr(self, '_Dx_expanded') or not hasattr(self, '_Dz_expanded'):
->>>>>>> 5fccc9f1
             self._Dx_expanded = self._setup_operator({'u': {'u': Dx}, 'v': {'v': Dx}, 'T': {'T': Dx}, 'p': {}})
             self._Dz_expanded = self._setup_operator({'u': {'u': Dz}, 'v': {'v': Dz}, 'T': {'T': Dz}, 'p': {}})
         Dx_u_hat = (self._Dx_expanded @ u_hat.flatten()).reshape(u_hat.shape)
