--- conflicted
+++ resolved
@@ -400,23 +400,6 @@
             'kinetic': Nusselt_kinetic,
         }
 
-    def get_vertical_profiles(self, u, components):
-        if self.spectral_space:
-            u_hat = u.copy()
-        else:
-            u_hat = self.transform(u)
-
-        _u_hat = self.axes[-1].itransform(u_hat, axes=(-1,))
-
-        avgs = {}
-        for c in components:
-            i = self.index(c)
-            avg = self.xp.ascontiguousarray(_u_hat[i, 0, 0, :].real) / self.axes[0].N / self.axes[1].N
-            self.comm.Bcast(avg, root=0)
-            avgs[c] = avg
-
-        return avgs
-
     def get_frequency_spectrum(self, u):
         """
         Compute the frequency spectrum of the velocities in x and y direction in the horizontal plane for every point in
@@ -484,7 +467,6 @@
 
         return xp.array(unique_k_all), spectrum
 
-<<<<<<< HEAD
     def get_CFL_limit(self, u):
         if self.spectral_space:
             u = self.itransform(u)
@@ -504,7 +486,7 @@
         self.logger.debug(f'CFL stability limit on dt: x: {CFL[0]:.2e} y: {CFL[1]:.2e} z: {CFL[2]:.2e}')
 
         return min(CFL)
-=======
+
     def get_vertical_profiles(self, u, components):
         if self.spectral_space:
             u_hat = u.copy()
@@ -520,5 +502,4 @@
             self.comm.Bcast(avg, root=0)
             avgs[c] = avg
 
-        return avgs
->>>>>>> 1ba41c3b
+        return avgs