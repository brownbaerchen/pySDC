import numpy as np

from pySDC.core.errors import ProblemError
from pySDC.core.problem import Problem, WorkCounter
from pySDC.implementations.datatype_classes.mesh import mesh


# noinspection PyUnusedLocal
class vanderpol(Problem):
    r"""
    This class implements the stiff Van der Pol oscillator given by the equation

    .. math::
        \frac{d^2 u(t)}{d t^2} - \mu (1 - u(t)^2) \frac{d u(t)}{dt} + u(t) = 0.

    Parameters
    ----------
    u0 : sequence of array_like, optional
        Initial condition.
    mu : float, optional
        Stiff parameter :math:`\mu`.
    newton_maxiter : int, optional
        Maximum number of iterations for Newton's method to terminate.
    newton_tol : float, optional
        Tolerance for Newton to terminate.
    stop_at_nan : bool, optional
        Indicate whether Newton's method should stop if ``nan`` values arise.
    crash_at_maxiter : bool, optional
        Indicates whether Newton's method should stop if maximum number of iterations
        ``newton_maxiter`` is reached.
    relative_tolerance : bool, optional
        Use a relative or absolute tolerance for the Newton solver

    Attributes
    ----------
    work_counters : WorkCounter
        Counts different things, here: Number of evaluations of the right-hand side in ``eval_f``
        and number of Newton calls in each Newton iterations are counted.
    """

    dtype_u = mesh
    dtype_f = mesh

    def __init__(
        self,
        u0=None,
        mu=5.0,
        newton_maxiter=100,
        newton_tol=1e-9,
        stop_at_nan=True,
        crash_at_maxiter=True,
        relative_tolerance=False,
    ):
        """Initialization routine"""
        nvars = 2

        if u0 is None:
            u0 = [2.0, 0.0]

        super().__init__((nvars, None, np.dtype('float64')))
        self._makeAttributeAndRegister('nvars', 'u0', localVars=locals(), readOnly=True)
        self._makeAttributeAndRegister(
            'mu',
            'newton_maxiter',
            'newton_tol',
            'stop_at_nan',
            'crash_at_maxiter',
            'relative_tolerance',
            localVars=locals(),
        )
        self.work_counters['newton'] = WorkCounter()
        self.work_counters['jacobian_solves'] = WorkCounter()
        self.work_counters['rhs'] = WorkCounter()

    def u_exact(self, t, u_init=None, t_init=None):
        r"""
        Routine to approximate the exact solution at time t by ``SciPy`` or give initial conditions when called at :math:`t=0`.

        Parameters
        ----------
        t : float
            Current time.
        u_init : pySDC.problem.vanderpol.dtype_u
            Initial conditions for getting the exact solution.
        t_init : float
            The starting time.

        Returns
        -------
        me : dtype_u
            Approximate exact solution.
        """

        me = self.dtype_u(self.init)

        if t > 0.0:

            def eval_rhs(t, u):
                return self.eval_f(u, t)

            me[:] = self.generate_scipy_reference_solution(eval_rhs, t, u_init, t_init)
        else:
            me[:] = self.u0
        return me

    def eval_f(self, u, t):
        """
        Routine to compute the right-hand side for both components simultaneously.

        Parameters
        ----------
        u : dtype_u
            Current values of the numerical solution.
        t : float
            Current time at which the numerical solution is computed (not used here).

        Returns
        -------
        f : dtype_f
            The right-hand side (contains 2 components).
        """

        x1 = u[0]
        x2 = u[1]
        f = self.f_init
        f[0] = x2
        f[1] = self.mu * (1 - x1**2) * x2 - x1
        self.work_counters['rhs']()
        return f

    def solve_system(self, rhs, dt, u0, t):
        """
        Simple Newton solver for the nonlinear system.

        Parameters
        ----------
        rhs : dtype_f
            Right-hand side for the nonlinear system.
        dt : float
            Abbrev. for the node-to-node stepsize (or any other factor required).
        u0 : dtype_u
            Initial guess for the iterative solver.
        t : float
            Current time (e.g. for time-dependent BCs).

        Returns
        -------
        u : dtype_u
            The solution u.
        """

        mu = self.mu

        # create new mesh object from u0 and set initial values for iteration
        u = self.dtype_u(u0)
        x1 = u[0]
        x2 = u[1]

        # start newton iteration
        n = 0
        res = 99
        while n < self.newton_maxiter:
            # form the function g with g(u) = 0
            g = np.array([x1 - dt * x2 - rhs[0], x2 - dt * (mu * (1 - x1**2) * x2 - x1) - rhs[1]])

            # if g is close to 0, then we are done
            res = np.linalg.norm(g, np.inf) / (abs(u) if self.relative_tolerance else 1.0)
            if res < self.newton_tol or np.isnan(res):
                break

            u -= self.solve_jacobian(g, dt, u)

            # set new values and increase iteration count
            x1 = u[0]
            x2 = u[1]
            n += 1
            self.work_counters['newton']()

        if np.isnan(res) and self.stop_at_nan:
            self.logger.warning('Newton got nan after %i iterations...' % n)
            raise ProblemError('Newton got nan after %i iterations, aborting...' % n)
        elif np.isnan(res):
            self.logger.warning('Newton got nan after %i iterations...' % n)

        if n == self.newton_maxiter and self.crash_at_maxiter:
            raise ProblemError('Newton did not converge after %i iterations, error is %s' % (n, res))

        return u

<<<<<<< HEAD
    def evaluate_jacobian(self, u0, u):
        g = np.array([[0, 1], [-1 - 2 * self.mu * u0[1] * u0[0], self.mu * (1 - u0[0] ** 2)]])
        return g @ u

=======
    def solve_jacobian(self, rhs, dt, u, **kwargs):
        mu = self.mu
        u1 = u[0]
        u2 = u[1]

        # assemble prefactor
        c = 1.0 / (-2 * dt**2 * mu * u1 * u2 - dt**2 - 1 + dt * mu * (1 - u1**2))
        # assemble (dg/du)^-1
        dg = c * np.array([[dt * mu * (1 - u1**2) - 1, -dt], [2 * dt * mu * u1 * u2 + dt, -1]])

        self.work_counters['jacobian_solves']()
        return np.dot(dg, rhs)

>>>>>>> d316cde1
<|MERGE_RESOLUTION|>--- conflicted
+++ resolved
@@ -1,209 +1,201 @@
-import numpy as np
-
-from pySDC.core.errors import ProblemError
-from pySDC.core.problem import Problem, WorkCounter
-from pySDC.implementations.datatype_classes.mesh import mesh
-
-
-# noinspection PyUnusedLocal
-class vanderpol(Problem):
-    r"""
-    This class implements the stiff Van der Pol oscillator given by the equation
-
-    .. math::
-        \frac{d^2 u(t)}{d t^2} - \mu (1 - u(t)^2) \frac{d u(t)}{dt} + u(t) = 0.
-
-    Parameters
-    ----------
-    u0 : sequence of array_like, optional
-        Initial condition.
-    mu : float, optional
-        Stiff parameter :math:`\mu`.
-    newton_maxiter : int, optional
-        Maximum number of iterations for Newton's method to terminate.
-    newton_tol : float, optional
-        Tolerance for Newton to terminate.
-    stop_at_nan : bool, optional
-        Indicate whether Newton's method should stop if ``nan`` values arise.
-    crash_at_maxiter : bool, optional
-        Indicates whether Newton's method should stop if maximum number of iterations
-        ``newton_maxiter`` is reached.
-    relative_tolerance : bool, optional
-        Use a relative or absolute tolerance for the Newton solver
-
-    Attributes
-    ----------
-    work_counters : WorkCounter
-        Counts different things, here: Number of evaluations of the right-hand side in ``eval_f``
-        and number of Newton calls in each Newton iterations are counted.
-    """
-
-    dtype_u = mesh
-    dtype_f = mesh
-
-    def __init__(
-        self,
-        u0=None,
-        mu=5.0,
-        newton_maxiter=100,
-        newton_tol=1e-9,
-        stop_at_nan=True,
-        crash_at_maxiter=True,
-        relative_tolerance=False,
-    ):
-        """Initialization routine"""
-        nvars = 2
-
-        if u0 is None:
-            u0 = [2.0, 0.0]
-
-        super().__init__((nvars, None, np.dtype('float64')))
-        self._makeAttributeAndRegister('nvars', 'u0', localVars=locals(), readOnly=True)
-        self._makeAttributeAndRegister(
-            'mu',
-            'newton_maxiter',
-            'newton_tol',
-            'stop_at_nan',
-            'crash_at_maxiter',
-            'relative_tolerance',
-            localVars=locals(),
-        )
-        self.work_counters['newton'] = WorkCounter()
-        self.work_counters['jacobian_solves'] = WorkCounter()
-        self.work_counters['rhs'] = WorkCounter()
-
-    def u_exact(self, t, u_init=None, t_init=None):
-        r"""
-        Routine to approximate the exact solution at time t by ``SciPy`` or give initial conditions when called at :math:`t=0`.
-
-        Parameters
-        ----------
-        t : float
-            Current time.
-        u_init : pySDC.problem.vanderpol.dtype_u
-            Initial conditions for getting the exact solution.
-        t_init : float
-            The starting time.
-
-        Returns
-        -------
-        me : dtype_u
-            Approximate exact solution.
-        """
-
-        me = self.dtype_u(self.init)
-
-        if t > 0.0:
-
-            def eval_rhs(t, u):
-                return self.eval_f(u, t)
-
-            me[:] = self.generate_scipy_reference_solution(eval_rhs, t, u_init, t_init)
-        else:
-            me[:] = self.u0
-        return me
-
-    def eval_f(self, u, t):
-        """
-        Routine to compute the right-hand side for both components simultaneously.
-
-        Parameters
-        ----------
-        u : dtype_u
-            Current values of the numerical solution.
-        t : float
-            Current time at which the numerical solution is computed (not used here).
-
-        Returns
-        -------
-        f : dtype_f
-            The right-hand side (contains 2 components).
-        """
-
-        x1 = u[0]
-        x2 = u[1]
-        f = self.f_init
-        f[0] = x2
-        f[1] = self.mu * (1 - x1**2) * x2 - x1
-        self.work_counters['rhs']()
-        return f
-
-    def solve_system(self, rhs, dt, u0, t):
-        """
-        Simple Newton solver for the nonlinear system.
-
-        Parameters
-        ----------
-        rhs : dtype_f
-            Right-hand side for the nonlinear system.
-        dt : float
-            Abbrev. for the node-to-node stepsize (or any other factor required).
-        u0 : dtype_u
-            Initial guess for the iterative solver.
-        t : float
-            Current time (e.g. for time-dependent BCs).
-
-        Returns
-        -------
-        u : dtype_u
-            The solution u.
-        """
-
-        mu = self.mu
-
-        # create new mesh object from u0 and set initial values for iteration
-        u = self.dtype_u(u0)
-        x1 = u[0]
-        x2 = u[1]
-
-        # start newton iteration
-        n = 0
-        res = 99
-        while n < self.newton_maxiter:
-            # form the function g with g(u) = 0
-            g = np.array([x1 - dt * x2 - rhs[0], x2 - dt * (mu * (1 - x1**2) * x2 - x1) - rhs[1]])
-
-            # if g is close to 0, then we are done
-            res = np.linalg.norm(g, np.inf) / (abs(u) if self.relative_tolerance else 1.0)
-            if res < self.newton_tol or np.isnan(res):
-                break
-
-            u -= self.solve_jacobian(g, dt, u)
-
-            # set new values and increase iteration count
-            x1 = u[0]
-            x2 = u[1]
-            n += 1
-            self.work_counters['newton']()
-
-        if np.isnan(res) and self.stop_at_nan:
-            self.logger.warning('Newton got nan after %i iterations...' % n)
-            raise ProblemError('Newton got nan after %i iterations, aborting...' % n)
-        elif np.isnan(res):
-            self.logger.warning('Newton got nan after %i iterations...' % n)
-
-        if n == self.newton_maxiter and self.crash_at_maxiter:
-            raise ProblemError('Newton did not converge after %i iterations, error is %s' % (n, res))
-
-        return u
-
-<<<<<<< HEAD
-    def evaluate_jacobian(self, u0, u):
-        g = np.array([[0, 1], [-1 - 2 * self.mu * u0[1] * u0[0], self.mu * (1 - u0[0] ** 2)]])
-        return g @ u
-
-=======
-    def solve_jacobian(self, rhs, dt, u, **kwargs):
-        mu = self.mu
-        u1 = u[0]
-        u2 = u[1]
-
-        # assemble prefactor
-        c = 1.0 / (-2 * dt**2 * mu * u1 * u2 - dt**2 - 1 + dt * mu * (1 - u1**2))
-        # assemble (dg/du)^-1
-        dg = c * np.array([[dt * mu * (1 - u1**2) - 1, -dt], [2 * dt * mu * u1 * u2 + dt, -1]])
-
-        self.work_counters['jacobian_solves']()
-        return np.dot(dg, rhs)
-
->>>>>>> d316cde1
+import numpy as np
+
+from pySDC.core.errors import ProblemError
+from pySDC.core.problem import Problem, WorkCounter
+from pySDC.implementations.datatype_classes.mesh import mesh
+
+
+# noinspection PyUnusedLocal
+class vanderpol(Problem):
+    r"""
+    This class implements the stiff Van der Pol oscillator given by the equation
+
+    .. math::
+        \frac{d^2 u(t)}{d t^2} - \mu (1 - u(t)^2) \frac{d u(t)}{dt} + u(t) = 0.
+
+    Parameters
+    ----------
+    u0 : sequence of array_like, optional
+        Initial condition.
+    mu : float, optional
+        Stiff parameter :math:`\mu`.
+    newton_maxiter : int, optional
+        Maximum number of iterations for Newton's method to terminate.
+    newton_tol : float, optional
+        Tolerance for Newton to terminate.
+    stop_at_nan : bool, optional
+        Indicate whether Newton's method should stop if ``nan`` values arise.
+    crash_at_maxiter : bool, optional
+        Indicates whether Newton's method should stop if maximum number of iterations
+        ``newton_maxiter`` is reached.
+    relative_tolerance : bool, optional
+        Use a relative or absolute tolerance for the Newton solver
+
+    Attributes
+    ----------
+    work_counters : WorkCounter
+        Counts different things, here: Number of evaluations of the right-hand side in ``eval_f``
+        and number of Newton calls in each Newton iterations are counted.
+    """
+
+    dtype_u = mesh
+    dtype_f = mesh
+
+    def __init__(
+        self,
+        u0=None,
+        mu=5.0,
+        newton_maxiter=100,
+        newton_tol=1e-9,
+        stop_at_nan=True,
+        crash_at_maxiter=True,
+        relative_tolerance=False,
+    ):
+        """Initialization routine"""
+        nvars = 2
+
+        if u0 is None:
+            u0 = [2.0, 0.0]
+
+        super().__init__((nvars, None, np.dtype('float64')))
+        self._makeAttributeAndRegister('nvars', 'u0', localVars=locals(), readOnly=True)
+        self._makeAttributeAndRegister(
+            'mu',
+            'newton_maxiter',
+            'newton_tol',
+            'stop_at_nan',
+            'crash_at_maxiter',
+            'relative_tolerance',
+            localVars=locals(),
+        )
+        self.work_counters['newton'] = WorkCounter()
+        self.work_counters['jacobian_solves'] = WorkCounter()
+        self.work_counters['rhs'] = WorkCounter()
+
+    def u_exact(self, t, u_init=None, t_init=None):
+        r"""
+        Routine to approximate the exact solution at time t by ``SciPy`` or give initial conditions when called at :math:`t=0`.
+
+        Parameters
+        ----------
+        t : float
+            Current time.
+        u_init : pySDC.problem.vanderpol.dtype_u
+            Initial conditions for getting the exact solution.
+        t_init : float
+            The starting time.
+
+        Returns
+        -------
+        me : dtype_u
+            Approximate exact solution.
+        """
+
+        me = self.dtype_u(self.init)
+
+        if t > 0.0:
+
+            def eval_rhs(t, u):
+                return self.eval_f(u, t)
+
+            me[:] = self.generate_scipy_reference_solution(eval_rhs, t, u_init, t_init)
+        else:
+            me[:] = self.u0
+        return me
+
+    def eval_f(self, u, t):
+        """
+        Routine to compute the right-hand side for both components simultaneously.
+
+        Parameters
+        ----------
+        u : dtype_u
+            Current values of the numerical solution.
+        t : float
+            Current time at which the numerical solution is computed (not used here).
+
+        Returns
+        -------
+        f : dtype_f
+            The right-hand side (contains 2 components).
+        """
+
+        x1 = u[0]
+        x2 = u[1]
+        f = self.f_init
+        f[0] = x2
+        f[1] = self.mu * (1 - x1**2) * x2 - x1
+        self.work_counters['rhs']()
+        return f
+
+    def solve_system(self, rhs, dt, u0, t):
+        """
+        Simple Newton solver for the nonlinear system.
+
+        Parameters
+        ----------
+        rhs : dtype_f
+            Right-hand side for the nonlinear system.
+        dt : float
+            Abbrev. for the node-to-node stepsize (or any other factor required).
+        u0 : dtype_u
+            Initial guess for the iterative solver.
+        t : float
+            Current time (e.g. for time-dependent BCs).
+
+        Returns
+        -------
+        u : dtype_u
+            The solution u.
+        """
+
+        mu = self.mu
+
+        # create new mesh object from u0 and set initial values for iteration
+        u = self.dtype_u(u0)
+        x1 = u[0]
+        x2 = u[1]
+
+        # start newton iteration
+        n = 0
+        res = 99
+        while n < self.newton_maxiter:
+            # form the function g with g(u) = 0
+            g = np.array([x1 - dt * x2 - rhs[0], x2 - dt * (mu * (1 - x1**2) * x2 - x1) - rhs[1]])
+
+            # if g is close to 0, then we are done
+            res = np.linalg.norm(g, np.inf) / (abs(u) if self.relative_tolerance else 1.0)
+            if res < self.newton_tol or np.isnan(res):
+                break
+
+            u -= self.solve_jacobian(g, dt, u)
+
+            # set new values and increase iteration count
+            x1 = u[0]
+            x2 = u[1]
+            n += 1
+            self.work_counters['newton']()
+
+        if np.isnan(res) and self.stop_at_nan:
+            self.logger.warning('Newton got nan after %i iterations...' % n)
+            raise ProblemError('Newton got nan after %i iterations, aborting...' % n)
+        elif np.isnan(res):
+            self.logger.warning('Newton got nan after %i iterations...' % n)
+
+        if n == self.newton_maxiter and self.crash_at_maxiter:
+            raise ProblemError('Newton did not converge after %i iterations, error is %s' % (n, res))
+
+        return u
+
+    def solve_jacobian(self, rhs, dt, u, **kwargs):
+        mu = self.mu
+        u1 = u[0]
+        u2 = u[1]
+
+        # assemble prefactor
+        c = 1.0 / (-2 * dt**2 * mu * u1 * u2 - dt**2 - 1 + dt * mu * (1 - u1**2))
+        # assemble (dg/du)^-1
+        dg = c * np.array([[dt * mu * (1 - u1**2) - 1, -dt], [2 * dt * mu * u1 * u2 + dt, -1]])
+
+        self.work_counters['jacobian_solves']()
+        return np.dot(dg, rhs)