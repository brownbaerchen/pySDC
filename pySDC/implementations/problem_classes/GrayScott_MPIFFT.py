import scipy.sparse as sp

from pySDC.core.errors import ProblemError
from pySDC.core.problem import WorkCounter
from pySDC.implementations.datatype_classes.mesh import comp2_mesh
from pySDC.implementations.problem_classes.generic_MPIFFT_Laplacian import IMEX_Laplacian_MPIFFT

from mpi4py_fft import newDistArray


class grayscott_imex_diffusion(IMEX_Laplacian_MPIFFT):
    r"""
    The Gray-Scott system [1]_ describes a reaction-diffusion process of two substances :math:`u` and :math:`v`,
    where they diffuse over time. During the reaction :math:`u` is used up with overall decay rate :math:`B`,
    whereas :math:`v` is produced with feed rate :math:`A`. :math:`D_u,\, D_v` are the diffusion rates for
    :math:`u,\, v`. Here, the process is described by the :math:`N`-dimensional model

    .. math::
        \frac{\partial u}{\partial t} = D_u \Delta u - u v^2 + A (1 - u),

    .. math::
        \frac{\partial v}{\partial t} = D_v \Delta v + u v^2 - B u

    in :math:`x \in \Omega:=[-L/2, L/2]^N` with :math:`N=2,3`. Spatial discretization is done by using
    Fast Fourier transformation for solving the linear parts provided by ``mpi4py-fft`` [2]_, see also
    https://mpi4py-fft.readthedocs.io/en/latest/.

    This class implements the problem for *semi-explicit* time-stepping (diffusion is treated implicitly, and reaction
    is computed in explicit fashion).

    Parameters
    ----------
    nvars : tuple of int, optional
        Spatial resolution, i.e., number of degrees of freedom in space. Should be a tuple, e.g. ``nvars=(127, 127)``.
    Du : float, optional
        Diffusion rate for :math:`u`.
    Dv: float, optional
        Diffusion rate for :math:`v`.
    A : float, optional
        Feed rate for :math:`v`.
    B : float, optional
        Overall decay rate for :math:`u`.
    spectral : bool, optional
        If True, the solution is computed in spectral space.
    L : int, optional
        Denotes the period of the function to be approximated for the Fourier transform.
    comm : COMM_WORLD, optional
        Communicator for ``mpi4py-fft``.
    num_blobs : int, optional
        Number of blobs in the initial conditions. Negative values give rectangles.

    Attributes
    ----------
    fft : PFFT
        Object for parallel FFT transforms.
    X : mesh-grid
        Grid coordinates in real space.
    ndim : int
        Number of spatial dimensions.
    Ku : matrix
        Laplace operator in spectral space (u component).
    Kv : matrix
        Laplace operator in spectral space (v component).

    References
    ----------
    .. [1] Autocatalytic reactions in the isothermal, continuous stirred tank reactor: Isolas and other forms
        of multistability. P. Gray, S. K. Scott. Chem. Eng. Sci. 38, 1 (1983).
    .. [2] Lisandro Dalcin, Mikael Mortensen, David E. Keyes. Fast parallel multidimensional FFT using advanced MPI.
        Journal of Parallel and Distributed Computing (2019).
    .. [3] https://www.chebfun.org/examples/pde/GrayScott.html
    """

    def __init__(
        self,
        Du=1.0,
        Dv=0.01,
        A=0.09,
        B=0.086,
        L=2.0,
        num_blobs=1,
        **kwargs,
    ):
        super().__init__(dtype='d', alpha=1.0, x0=-L / 2.0, L=L, **kwargs)

        # prepare the array with two components
        shape = (2,) + (self.init[0])
        self.iU = 0
        self.iV = 1
        self.ncomp = 2  # needed for transfer class

        self.init = (shape, self.comm, self.xp.dtype('complex') if self.spectral else self.xp.dtype('float'))

        self._makeAttributeAndRegister(
            'Du',
            'Dv',
            'A',
            'B',
            'num_blobs',
            localVars=locals(),
            readOnly=True,
        )

        # prepare "Laplacians"
        self.Ku = -self.Du * self.K2
        self.Kv = -self.Dv * self.K2

    def eval_f(self, u, t):
        """
        Routine to evaluate the right-hand side of the problem.

        Parameters
        ----------
        u : dtype_u
            Current values of the numerical solution.
        t : float
            Current time of the numerical solution is computed.

        Returns
        -------
        f : dtype_f
            The right-hand side of the problem.
        """

        f = self.dtype_f(self.init)

        if self.spectral:
            f.impl[0, ...] = self.Ku * u[0, ...]
            f.impl[1, ...] = self.Kv * u[1, ...]
            tmpu = newDistArray(self.fft, False)
            tmpv = newDistArray(self.fft, False)
            tmpu[:] = self.fft.backward(u[0, ...], tmpu)
            tmpv[:] = self.fft.backward(u[1, ...], tmpv)
            tmpfu = -tmpu * tmpv**2 + self.A * (1 - tmpu)
            tmpfv = tmpu * tmpv**2 - self.B * tmpv
            f.expl[0, ...] = self.fft.forward(tmpfu)
            f.expl[1, ...] = self.fft.forward(tmpfv)

        else:
            u_hat = self.fft.forward(u[0, ...])
            lap_u_hat = self.Ku * u_hat
            f.impl[0, ...] = self.fft.backward(lap_u_hat, f.impl[0, ...])
            u_hat = self.fft.forward(u[1, ...])
            lap_u_hat = self.Kv * u_hat
            f.impl[1, ...] = self.fft.backward(lap_u_hat, f.impl[1, ...])
            f.expl[0, ...] = -u[0, ...] * u[1, ...] ** 2 + self.A * (1 - u[0, ...])
            f.expl[1, ...] = u[0, ...] * u[1, ...] ** 2 - self.B * u[1, ...]

        self.work_counters['rhs']()
        return f

    def solve_system(self, rhs, factor, u0, t):
        """
        Simple FFT solver for the diffusion part.

        Parameters
        ----------
        rhs : dtype_f
            Right-hand side for the linear system.
        factor : float
            Abbrev. for the node-to-node stepsize (or any other factor required).
        u0 : dtype_u
            Initial guess for the iterative solver (not used here so far).
        t : float
            Current time (e.g. for time-dependent BCs).

        Returns
        -------
        me : dtype_u
            Solution.
        """

        me = self.dtype_u(self.init)
        if self.spectral:
            me[0, ...] = rhs[0, ...] / (1.0 - factor * self.Ku)
            me[1, ...] = rhs[1, ...] / (1.0 - factor * self.Kv)

        else:
            rhs_hat = self.fft.forward(rhs[0, ...])
            rhs_hat /= 1.0 - factor * self.Ku
            me[0, ...] = self.fft.backward(rhs_hat, me[0, ...])
            rhs_hat = self.fft.forward(rhs[1, ...])
            rhs_hat /= 1.0 - factor * self.Kv
            me[1, ...] = self.fft.backward(rhs_hat, me[1, ...])

        return me

    def u_exact(self, t, seed=10700000):
        r"""
        Routine to compute the exact solution at time :math:`t = 0`, see [3]_.

        Parameters
        ----------
        t : float
            Time of the exact solution.

        Returns
        -------
        me : dtype_u
            Exact solution.
        """
        assert t == 0.0, 'Exact solution only valid as initial condition'

        xp = self.xp

        _u = xp.zeros_like(self.X[0])
        _v = xp.zeros_like(self.X[0])

        rng = xp.random.default_rng(seed)

        if self.num_blobs < 0:
            """
            Rectangles with stationary background, see arXiv:1501.01990
            """
            F, k = self.A, self.B - self.A
            A = xp.sqrt(F) / (F + k)

            # set stable background state from Equation 2
            assert 2 * k < xp.sqrt(F) - 2 * F, 'Kill rate is too large to facilitate stable background'
            _u[...] = (A - xp.sqrt(A**2 - 4)) / (2 * A)
            _v[...] = xp.sqrt(F) * (A + xp.sqrt(A**2 - 4)) / 2

            for _ in range(-self.num_blobs):
                x0 = rng.random(size=self.ndim) * self.L[0] - self.L[0] / 2
<<<<<<< HEAD
                l = rng.random(size=self.ndim) * self.L[0] / self.nvars[0] * 80
=======
                l = rng.random(size=self.ndim) * self.L[0] / self.nvars[0] * 30
>>>>>>> 0518f267

                masks = [xp.logical_and(self.X[i] > x0[i], self.X[i] < x0[i] + l[i]) for i in range(self.ndim)]
                mask = masks[0]
                for m in masks[1:]:
                    mask = xp.logical_and(mask, m)

                _u[mask] = rng.random()
                _v[mask] = rng.random()

        elif self.num_blobs > 0:
            """
            Blobs as in https://www.chebfun.org/examples/pde/GrayScott.html
            """
            assert self.ndim == 2, 'The initial conditions are 2D for now..'

            inc = self.L[0] / (self.num_blobs + 1)

            for i in range(1, self.num_blobs + 1):
                for j in range(1, self.num_blobs + 1):
                    signs = (-1) ** rng.integers(low=0, high=2, size=self.ndim)

                    if self.ndim == 2:
                        # This assumes that the box is [-L/2, L/2]^2
                        _u[...] += -xp.exp(
                            -80.0
                            * (
                                (self.X[0] + self.x0 + inc * i + signs[0] * 0.05) ** 2
                                + (self.X[1] + self.x0 + inc * j + signs[1] * 0.02) ** 2
                            )
                        )
                        _v[...] += xp.exp(
                            -80.0
                            * (
                                (self.X[0] + self.x0 + inc * i - signs[0] * 0.05) ** 2
                                + (self.X[1] + self.x0 + inc * j - signs[1] * 0.02) ** 2
                            )
                        )
                    elif self.ndim == 3:
                        z_pos = self.x0 + rng.random() * self.L[2]
                        # This assumes that the box is [-L/2, L/2]^2
                        _u[...] += -xp.exp(
                            -80.0
                            * (
                                (self.X[0] + self.x0 + inc * i + signs[0] * 0.05) ** 2
                                + (self.X[1] + self.x0 + inc * j + signs[1] * 0.02) ** 2
                                + (self.X[2] - z_pos + signs[2] * 0.035) ** 2
                            )
                        )
                        _v[...] += xp.exp(
                            -80.0
                            * (
                                (self.X[0] + self.x0 + inc * i - signs[0] * 0.05) ** 2
                                + (self.X[1] + self.x0 + inc * j - signs[1] * 0.02) ** 2
                                + (self.X[2] - z_pos - signs[2] * 0.035) ** 2
                            )
                        )
                    else:
                        raise NotImplementedError

            _u += 1
        else:
            _u[...] = rng.random(_u.shape)
            _v[...] = rng.random(_v.shape)

        u = self.u_init
        if self.spectral:
            u[0, ...] = self.fft.forward(_u)
            u[1, ...] = self.fft.forward(_v)
        else:
            u[0, ...] = _u
            u[1, ...] = _v

        return u

    def get_fig(self, n_comps=2):  # pragma: no cover
        """
        Get a figure suitable to plot the solution of this problem

        Args:
        n_comps (int): Number of components that fit in the solution

        Returns
        -------
        self.fig : matplotlib.pyplot.figure.Figure
        """
        import matplotlib.pyplot as plt
        from mpl_toolkits.axes_grid1 import make_axes_locatable

        plt.rcParams['figure.constrained_layout.use'] = True

        if n_comps == 2:
            self.fig, axs = plt.subplots(1, 2, sharex=True, sharey=True, figsize=((6, 3)))
            divider = make_axes_locatable(axs[1])
            self.cax = divider.append_axes('right', size='3%', pad=0.03)
        else:
            self.fig, ax = plt.subplots(1, 1, figsize=((6, 5)))
            divider = make_axes_locatable(ax)
            self.cax = divider.append_axes('right', size='3%', pad=0.03)
        return self.fig

    def plot(self, u, t=None, fig=None):  # pragma: no cover
        r"""
        Plot the solution. Please supply a figure with the same structure as returned by ``self.get_fig``.

        Parameters
        ----------
        u : dtype_u
            Solution to be plotted
        t : float
            Time to display at the top of the figure
        fig : matplotlib.pyplot.figure.Figure
            Figure with the correct structure

        Returns
        -------
        None
        """
        fig = self.get_fig(n_comps=2) if fig is None else fig
        axs = fig.axes

        vmin = u.min()
        vmax = u.max()
        for i, label in zip([self.iU, self.iV], [r'$u$', r'$v$']):
            im = axs[i].pcolormesh(self.X[0], self.X[1], u[i], vmin=vmin, vmax=vmax)
            axs[i].set_aspect(1)
            axs[i].set_title(label)

        if t is not None:
            fig.suptitle(f't = {t:.2e}')
        axs[0].set_xlabel(r'$x$')
        axs[0].set_ylabel(r'$y$')
        fig.colorbar(im, self.cax)


class grayscott_imex_linear(grayscott_imex_diffusion):
    r"""
    The Gray-Scott system [1]_ describes a reaction-diffusion process of two substances :math:`u` and :math:`v`,
    where they diffuse over time. During the reaction :math:`u` is used up with overall decay rate :math:`B`,
    whereas :math:`v` is produced with feed rate :math:`A`. :math:`D_u,\, D_v` are the diffusion rates for
    :math:`u,\, v`. The model with linear (reaction) part is described by the :math:`N`-dimensional model

    .. math::
        \frac{d u}{d t} = D_u \Delta u - u v^2 + A,

    .. math::
        \frac{d v}{d t} = D_v \Delta v + u v^2

    in :math:`x \in \Omega:=[-L/2, L/2]^N` with :math:`N=2,3`. Spatial discretization is done by using
    Fast Fourier transformation for solving the linear parts provided by ``mpi4py-fft`` [2]_, see also
    https://mpi4py-fft.readthedocs.io/en/latest/.

    This class implements the problem for *semi-explicit* time-stepping (diffusion is treated implicitly, and linear
    part is computed in an explicit way).
    """

    def __init__(self, **kwargs):
        super().__init__(**kwargs)
        self.Ku -= self.A
        self.Kv -= self.B

    def eval_f(self, u, t):
        """
        Routine to evaluate the right-hand side of the problem.

        Parameters
        ----------
        u : dtype_u
            Current values of the numerical solution.
        t : float
            Current time of the numerical solution is computed.

        Returns
        -------
        f : dtype_f
            The right-hand side of the problem.
        """

        f = self.dtype_f(self.init)

        if self.spectral:
            f.impl[0, ...] = self.Ku * u[0, ...]
            f.impl[1, ...] = self.Kv * u[1, ...]
            tmpu = newDistArray(self.fft, False)
            tmpv = newDistArray(self.fft, False)
            tmpu[:] = self.fft.backward(u[0, ...], tmpu)
            tmpv[:] = self.fft.backward(u[1, ...], tmpv)
            tmpfu = -tmpu * tmpv**2 + self.A
            tmpfv = tmpu * tmpv**2
            f.expl[0, ...] = self.fft.forward(tmpfu)
            f.expl[1, ...] = self.fft.forward(tmpfv)

        else:
            u_hat = self.fft.forward(u[0, ...])
            lap_u_hat = self.Ku * u_hat
            f.impl[0, ...] = self.fft.backward(lap_u_hat, f.impl[0, ...])
            u_hat = self.fft.forward(u[1, ...])
            lap_u_hat = self.Kv * u_hat
            f.impl[1, ...] = self.fft.backward(lap_u_hat, f.impl[1, ...])
            f.expl[0, ...] = -u[0, ...] * u[1, ...] ** 2 + self.A
            f.expl[1, ...] = u[0, ...] * u[1, ...] ** 2

        self.work_counters['rhs']()
        return f


class grayscott_mi_diffusion(grayscott_imex_diffusion):
    r"""
    The Gray-Scott system [1]_ describes a reaction-diffusion process of two substances :math:`u` and :math:`v`,
    where they diffuse over time. During the reaction :math:`u` is used up with overall decay rate :math:`B`,
    whereas :math:`v` is produced with feed rate :math:`A`. :math:`D_u,\, D_v` are the diffusion rates for
    :math:`u,\, v`. Here, the process is described by the :math:`N`-dimensional model

    .. math::
        \frac{\partial u}{\partial t} = D_u \Delta u - u v^2 + A (1 - u),

    .. math::
        \frac{\partial v}{\partial t} = D_v \Delta v + u v^2 - B u

    in :math:`x \in \Omega:=[-L/2, L/2]^N` with :math:`N=2,3`. Spatial discretization is done by using
    Fast Fourier transformation for solving the linear parts provided by ``mpi4py-fft`` [2]_, see also
    https://mpi4py-fft.readthedocs.io/en/latest/.

    This class implements the problem for *multi-implicit* time-stepping, i.e., both diffusion and reaction part will be treated
    implicitly.

    Parameters
    ----------
    nvars : tuple of int, optional
        Spatial resolution, i.e., number of degrees of freedom in space. Should be a tuple, e.g. ``nvars=(127, 127)``.
    Du : float, optional
        Diffusion rate for :math:`u`.
    Dv: float, optional
        Diffusion rate for :math:`v`.
    A : float, optional
        Feed rate for :math:`v`.
    B : float, optional
        Overall decay rate for :math:`u`.
    spectral : bool, optional
        If True, the solution is computed in spectral space.
    L : int, optional
        Denotes the period of the function to be approximated for the Fourier transform.
    comm : COMM_WORLD, optional
        Communicator for ``mpi4py-fft``.

    Attributes
    ----------
    fft : PFFT
        Object for parallel FFT transforms.
    X : mesh-grid
        Grid coordinates in real space.
    ndim : int
        Number of spatial dimensions.
    Ku : matrix
        Laplace operator in spectral space (u component).
    Kv : matrix
        Laplace operator in spectral space (v component).

    References
    ----------
    .. [1] Autocatalytic reactions in the isothermal, continuous stirred tank reactor: Isolas and other forms
        of multistability. P. Gray, S. K. Scott. Chem. Eng. Sci. 38, 1 (1983).
    .. [2] Lisandro Dalcin, Mikael Mortensen, David E. Keyes. Fast parallel multidimensional FFT using advanced MPI.
        Journal of Parallel and Distributed Computing (2019).
    """

    dtype_f = comp2_mesh

    def __init__(
        self,
        newton_maxiter=100,
        newton_tol=1e-12,
        **kwargs,
    ):
        """Initialization routine"""
        super().__init__(**kwargs)
        # This may not run in parallel yet..
        assert self.comm.Get_size() == 1
        self.work_counters['newton'] = WorkCounter()
        self.Ku = -self.Du * self.K2
        self.Kv = -self.Dv * self.K2
        self._makeAttributeAndRegister('newton_maxiter', 'newton_tol', localVars=locals(), readOnly=False)

    def eval_f(self, u, t):
        """
        Routine to evaluate the right-hand side of the problem.

        Parameters
        ----------
        u : dtype_u
            Current values of the numerical solution.
        t : float
            Current time of the numerical solution is computed.

        Returns
        -------
        f : dtype_f
            The right-hand side of the problem.
        """

        f = self.dtype_f(self.init)

        if self.spectral:
            f.comp1[0, ...] = self.Ku * u[0, ...]
            f.comp1[1, ...] = self.Kv * u[1, ...]
            tmpu = newDistArray(self.fft, False)
            tmpv = newDistArray(self.fft, False)
            tmpu[:] = self.fft.backward(u[0, ...], tmpu)
            tmpv[:] = self.fft.backward(u[1, ...], tmpv)
            tmpfu = -tmpu * tmpv**2 + self.A * (1 - tmpu)
            tmpfv = tmpu * tmpv**2 - self.B * tmpv
            f.comp2[0, ...] = self.fft.forward(tmpfu)
            f.comp2[1, ...] = self.fft.forward(tmpfv)

        else:
            u_hat = self.fft.forward(u[0, ...])
            lap_u_hat = self.Ku * u_hat
            f.comp1[0, ...] = self.fft.backward(lap_u_hat, f.comp1[0, ...])
            u_hat = self.fft.forward(u[1, ...])
            lap_u_hat = self.Kv * u_hat
            f.comp1[1, ...] = self.fft.backward(lap_u_hat, f.comp1[1, ...])
            f.comp2[0, ...] = -u[0, ...] * u[1, ...] ** 2 + self.A * (1 - u[0, ...])
            f.comp2[1, ...] = u[0, ...] * u[1, ...] ** 2 - self.B * u[1, ...]

        self.work_counters['rhs']()
        return f

    def solve_system_1(self, rhs, factor, u0, t):
        """
        Solver for the first component, can just call the super function.

        Parameters
        ----------
        rhs : dtype_f
            Right-hand side for the linear system.
        factor : float
            Abbrev. for the node-to-node stepsize (or any other factor required).
        u0 : dtype_u
            Initial guess for the iterative solver (not used here so far).
        t : float
            Current time (e.g. for time-dependent BCs).

        Returns
        -------
        me : dtype_u
            The solution as mesh.
        """

        me = super().solve_system(rhs, factor, u0, t)
        return me

    def solve_system_2(self, rhs, factor, u0, t):
        """
        Newton-Solver for the second component.

        Parameters
        ----------
        rhs : dtype_f
            Right-hand side for the linear system.
        factor float
            Abbrev. for the node-to-node stepsize (or any other factor required).
        u0 : dtype_u
            Initial guess for the iterative solver (not used here so far).
        t : float
            Current time (e.g. for time-dependent BCs).

        Returns
        -------
        me : dtype_u
            The solution as mesh.
        """
        u = self.dtype_u(u0)

        if self.spectral:
            tmpu = newDistArray(self.fft, False)
            tmpv = newDistArray(self.fft, False)
            tmpu[:] = self.fft.backward(u[0, ...], tmpu)
            tmpv[:] = self.fft.backward(u[1, ...], tmpv)
            tmprhsu = newDistArray(self.fft, False)
            tmprhsv = newDistArray(self.fft, False)
            tmprhsu[:] = self.fft.backward(rhs[0, ...], tmprhsu)
            tmprhsv[:] = self.fft.backward(rhs[1, ...], tmprhsv)

        else:
            tmpu = u[0, ...]
            tmpv = u[1, ...]
            tmprhsu = rhs[0, ...]
            tmprhsv = rhs[1, ...]

        # start newton iteration
        n = 0
        res = 99
        while n < self.newton_maxiter:
            # print(n, res)
            # form the function g with g(u) = 0
            tmpgu = tmpu - tmprhsu - factor * (-tmpu * tmpv**2 + self.A * (1 - tmpu))
            tmpgv = tmpv - tmprhsv - factor * (tmpu * tmpv**2 - self.B * tmpv)

            # if g is close to 0, then we are done
            res = max(self.xp.linalg.norm(tmpgu, self.xp.inf), self.xp.linalg.norm(tmpgv, self.xp.inf))
            if res < self.newton_tol:
                break

            # assemble dg
            dg00 = 1 - factor * (-(tmpv**2) - self.A)
            dg01 = -factor * (-2 * tmpu * tmpv)
            dg10 = -factor * (tmpv**2)
            dg11 = 1 - factor * (2 * tmpu * tmpv - self.B)

            # interleave and unravel to put into sparse matrix
            dg00I = self.xp.ravel(self.xp.kron(dg00, self.xp.array([1, 0])))
            dg01I = self.xp.ravel(self.xp.kron(dg01, self.xp.array([1, 0])))
            dg10I = self.xp.ravel(self.xp.kron(dg10, self.xp.array([1, 0])))
            dg11I = self.xp.ravel(self.xp.kron(dg11, self.xp.array([0, 1])))

            # put into sparse matrix
            dg = sp.diags(dg00I, offsets=0) + sp.diags(dg11I, offsets=0)
            dg += sp.diags(dg01I, offsets=1, shape=dg.shape) + sp.diags(dg10I, offsets=-1, shape=dg.shape)

            # interleave g terms to apply inverse to it
            g = self.xp.kron(tmpgu.flatten(), self.xp.array([1, 0])) + self.xp.kron(
                tmpgv.flatten(), self.xp.array([0, 1])
            )
            # invert dg matrix
            b = sp.linalg.spsolve(dg, g)
            # update real space vectors
            tmpu[:] -= b[::2].reshape(self.nvars)
            tmpv[:] -= b[1::2].reshape(self.nvars)

            # increase iteration count
            n += 1
            self.work_counters['newton']()

        if self.xp.isnan(res) and self.stop_at_nan:
            raise ProblemError('Newton got nan after %i iterations, aborting...' % n)
        elif self.xp.isnan(res):
            self.logger.warning('Newton got nan after %i iterations...' % n)

        if n == self.newton_maxiter:
            self.logger.warning('Newton did not converge after %i iterations, error is %s' % (n, res))

        me = self.dtype_u(self.init)
        if self.spectral:
            me[0, ...] = self.fft.forward(tmpu)
            me[1, ...] = self.fft.forward(tmpv)
        else:
            me[0, ...] = tmpu
            me[1, ...] = tmpv
        return me


class grayscott_mi_linear(grayscott_imex_linear):
    r"""
    The original Gray-Scott system [1]_ describes a reaction-diffusion process of two substances :math:`u` and :math:`v`,
    where they diffuse over time. During the reaction :math:`u` is used up with overall decay rate :math:`B`,
    whereas :math:`v` is produced with feed rate :math:`A`. :math:`D_u,\, D_v` are the diffusion rates for
    :math:`u,\, v`. The model with linear (reaction) part is described by the :math:`N`-dimensional model

    .. math::
        \frac{\partial u}{\partial t} = D_u \Delta u - u v^2 + A,

    .. math::
        \frac{\partial v}{\partial t} = D_v \Delta v + u v^2

    in :math:`x \in \Omega:=[-L/2, L/2]^N` with :math:`N=2,3`. Spatial discretization is done by using
    Fast Fourier transformation for solving the linear parts provided by ``mpi4py-fft`` [2]_, see also
    https://mpi4py-fft.readthedocs.io/en/latest/.

    The problem in this class will be treated in a *multi-implicit* way for time-stepping, i.e., for the system containing
    the diffusion part will be solved by FFT, and for the linear part a Newton solver is used.
    """

    dtype_f = comp2_mesh

    def __init__(
        self,
        newton_maxiter=100,
        newton_tol=1e-12,
        **kwargs,
    ):
        """Initialization routine"""
        super().__init__(**kwargs)
        # This may not run in parallel yet..
        assert self.comm.Get_size() == 1
        self.work_counters['newton'] = WorkCounter()
        self.Ku = -self.Du * self.K2 - self.A
        self.Kv = -self.Dv * self.K2 - self.B
        self._makeAttributeAndRegister('newton_maxiter', 'newton_tol', localVars=locals(), readOnly=False)

    def eval_f(self, u, t):
        """
        Routine to evaluate the right-hand side of the problem.

        Parameters
        ----------
        u : dtype_u
            Current values of the numerical solution.
        t : float
            Current time of the numerical solution is computed.

        Returns
        -------
        f : dtype_f
            The right-hand side of the problem.
        """

        f = self.dtype_f(self.init)

        if self.spectral:
            f.comp1[0, ...] = self.Ku * u[0, ...]
            f.comp1[1, ...] = self.Kv * u[1, ...]
            tmpu = newDistArray(self.fft, False)
            tmpv = newDistArray(self.fft, False)
            tmpu[:] = self.fft.backward(u[0, ...], tmpu)
            tmpv[:] = self.fft.backward(u[1, ...], tmpv)
            tmpfu = -tmpu * tmpv**2 + self.A
            tmpfv = tmpu * tmpv**2
            f.comp2[0, ...] = self.fft.forward(tmpfu)
            f.comp2[1, ...] = self.fft.forward(tmpfv)

        else:
            u_hat = self.fft.forward(u[0, ...])
            lap_u_hat = self.Ku * u_hat
            f.comp1[0, ...] = self.fft.backward(lap_u_hat, f.comp1[0, ...])
            u_hat = self.fft.forward(u[1, ...])
            lap_u_hat = self.Kv * u_hat
            f.comp1[1, ...] = self.fft.backward(lap_u_hat, f.comp1[1, ...])
            f.comp2[0, ...] = -u[0, ...] * u[1, ...] ** 2 + self.A
            f.comp2[1, ...] = u[0, ...] * u[1, ...] ** 2

        self.work_counters['rhs']()
        return f

    def solve_system_1(self, rhs, factor, u0, t):
        """
        Solver for the first component, can just call the super function.

        Parameters
        ----------
        rhs : dtype_f
            Right-hand side for the linear system.
        factor : float
            Abbrev. for the node-to-node stepsize (or any other factor required).
        u0 : dtype_u
            Initial guess for the iterative solver (not used here so far).
        t : float
            Current time (e.g. for time-dependent BCs).

        Returns
        -------
        me : dtype_u
            The solution as mesh.
        """

        me = super(grayscott_mi_linear, self).solve_system(rhs, factor, u0, t)
        return me

    def solve_system_2(self, rhs, factor, u0, t):
        """
        Newton-Solver for the second component.

        Parameters
        ----------
        rhs : dtype_f
            Right-hand side for the linear system.
        factor : float
            Abbrev. for the node-to-node stepsize (or any other factor required).
        u0 : dtype_u
            Initial guess for the iterative solver (not used here so far).
        t : float
            Current time (e.g. for time-dependent BCs).

        Returns
        -------
        u : dtype_u
            The solution as mesh.
        """
        u = self.dtype_u(u0)

        if self.spectral:
            tmpu = newDistArray(self.fft, False)
            tmpv = newDistArray(self.fft, False)
            tmpu[:] = self.fft.backward(u[0, ...], tmpu)
            tmpv[:] = self.fft.backward(u[1, ...], tmpv)
            tmprhsu = newDistArray(self.fft, False)
            tmprhsv = newDistArray(self.fft, False)
            tmprhsu[:] = self.fft.backward(rhs[0, ...], tmprhsu)
            tmprhsv[:] = self.fft.backward(rhs[1, ...], tmprhsv)

        else:
            tmpu = u[0, ...]
            tmpv = u[1, ...]
            tmprhsu = rhs[0, ...]
            tmprhsv = rhs[1, ...]

        # start newton iteration
        n = 0
        res = 99
        while n < self.newton_maxiter:
            # print(n, res)
            # form the function g with g(u) = 0
            tmpgu = tmpu - tmprhsu - factor * (-tmpu * tmpv**2 + self.A)
            tmpgv = tmpv - tmprhsv - factor * (tmpu * tmpv**2)

            # if g is close to 0, then we are done
            res = max(self.xp.linalg.norm(tmpgu, self.xp.inf), self.xp.linalg.norm(tmpgv, self.xp.inf))
            if res < self.newton_tol:
                break

            # assemble dg
            dg00 = 1 - factor * (-(tmpv**2))
            dg01 = -factor * (-2 * tmpu * tmpv)
            dg10 = -factor * (tmpv**2)
            dg11 = 1 - factor * (2 * tmpu * tmpv)

            # interleave and unravel to put into sparse matrix
            dg00I = self.xp.ravel(self.xp.kron(dg00, self.xp.array([1, 0])))
            dg01I = self.xp.ravel(self.xp.kron(dg01, self.xp.array([1, 0])))
            dg10I = self.xp.ravel(self.xp.kron(dg10, self.xp.array([1, 0])))
            dg11I = self.xp.ravel(self.xp.kron(dg11, self.xp.array([0, 1])))

            # put into sparse matrix
            dg = sp.diags(dg00I, offsets=0) + sp.diags(dg11I, offsets=0)
            dg += sp.diags(dg01I, offsets=1, shape=dg.shape) + sp.diags(dg10I, offsets=-1, shape=dg.shape)

            # interleave g terms to apply inverse to it
            g = self.xp.kron(tmpgu.flatten(), self.xp.array([1, 0])) + self.xp.kron(
                tmpgv.flatten(), self.xp.array([0, 1])
            )
            # invert dg matrix
            b = sp.linalg.spsolve(dg, g)
            # update real-space vectors
            tmpu[:] -= b[::2].reshape(self.nvars)
            tmpv[:] -= b[1::2].reshape(self.nvars)

            # increase iteration count
            n += 1
            self.work_counters['newton']()

        if self.xp.isnan(res) and self.stop_at_nan:
            raise ProblemError('Newton got nan after %i iterations, aborting...' % n)
        elif self.xp.isnan(res):
            self.logger.warning('Newton got nan after %i iterations...' % n)

        if n == self.newton_maxiter:
            self.logger.warning('Newton did not converge after %i iterations, error is %s' % (n, res))

        me = self.dtype_u(self.init)
        if self.spectral:
            me[0, ...] = self.fft.forward(tmpu)
            me[1, ...] = self.fft.forward(tmpv)
        else:
            me[0, ...] = tmpu
            me[1, ...] = tmpv
        return me<|MERGE_RESOLUTION|>--- conflicted
+++ resolved
@@ -222,11 +222,7 @@
 
             for _ in range(-self.num_blobs):
                 x0 = rng.random(size=self.ndim) * self.L[0] - self.L[0] / 2
-<<<<<<< HEAD
                 l = rng.random(size=self.ndim) * self.L[0] / self.nvars[0] * 80
-=======
-                l = rng.random(size=self.ndim) * self.L[0] / self.nvars[0] * 30
->>>>>>> 0518f267
 
                 masks = [xp.logical_and(self.X[i] > x0[i], self.X[i] < x0[i] + l[i]) for i in range(self.ndim)]
                 mask = masks[0]
