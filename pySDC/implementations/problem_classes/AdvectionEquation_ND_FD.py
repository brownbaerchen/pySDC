--- conflicted
+++ resolved
@@ -60,11 +60,7 @@
                 if f % 2 != 0 and bc == 'periodic':
                     raise ProblemError('need even number of frequencies due to periodic BCs')
         else:
-<<<<<<< HEAD
-            if freq % 2 != 0 and bc == 'periodic':
-=======
-            if problem_params['freq'] % 2 != 0 and problem_params['freq'] != -1 and problem_params['bc'] == 'periodic':
->>>>>>> 184b9eb0
+            if freq % 2 != 0 and freq != -1 and bc == 'periodic':
                 raise ProblemError('need even number of frequencies due to periodic BCs')
 
         if type(nvars) is tuple:
