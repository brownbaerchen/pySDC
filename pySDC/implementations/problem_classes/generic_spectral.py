from pySDC.core.problem import Problem, WorkCounter
from pySDC.helpers.spectral_helper import SpectralHelper
import numpy as np
from pySDC.core.errors import ParameterError


class GenericSpectralLinear(Problem):
    """
    Generic class to solve problems of the form M u_t + L u = y, with mass matrix M, linear operator L and some right hand side y using spectral methods.
    L may contain algebraic conditions, as long as (M + dt L) is invertible.

    """

    @classmethod
    def setup_GPU(cls):
        """switch to GPU modules"""
        import cupy as cp
        from pySDC.implementations.datatype_classes.cupy_mesh import cupy_mesh, imex_cupy_mesh
        from pySDC.implementations.datatype_classes.mesh import mesh, imex_mesh

        cls.xp = cp

        cls.dtype_u = cupy_mesh

        GPU_versions = {
            mesh: cupy_mesh,
            imex_mesh: imex_cupy_mesh,
        }

        cls.dtype_f = GPU_versions[cls.dtype_f]

    def __init__(
        self,
        bases,
        components,
        comm=None,
        Dirichlet_recombination=True,
        left_preconditioner=True,
        solver_type='cached_direct',
        solver_args=None,
        useGPU=False,
        max_cached_factorizations=12,
        *args,
        **kwargs,
    ):
        """
        Base class for problems discretized with spectral methods.

        Args:
            bases (list of dictionaries): 1D Bases
            components (list of strings): Components of the equations
            comm (mpi4py.Intracomm or None): MPI communicator
            Dirichlet_recombination (bool): Use Dirichlet recombination in the last axis as right preconditioner
            left_preconditioner (bool): Reverse the Kronecker product if yes
            solver_type (str): Solver for linear systems
            solver_args (dict): Arguments for linear solver
            useGPU (bool): Run on GPU or CPU
            max_cached_factorizations (int): Number of matrix decompositions to cache before starting eviction
        """
        solver_args = {} if solver_args is None else solver_args
        self._makeAttributeAndRegister(
            'max_cached_factorizations',
            'useGPU',
            'solver_type',
            'solver_args',
            'left_preconditioner',
            'Dirichlet_recombination',
            'comm',
            localVars=locals(),
        )
        self.spectral = SpectralHelper(comm=comm, useGPU=useGPU)

        if useGPU:
            self.setup_GPU()

        for base in bases:
            self.spectral.add_axis(**base)
        self.spectral.add_component(components)

        self.spectral.setup_fft()

        super().__init__(init=self.spectral.init)

        self.work_counters[solver_type] = WorkCounter()
        self.work_counters['factorizations'] = WorkCounter()

        self.setup_preconditioner(Dirichlet_recombination, left_preconditioner)

        self.cached_factorizations = {}

<<<<<<< HEAD
    def apply_mass_matrix(self, u):
        u_hat = self.transform(u)

        me = self.u_init
        me[:] = self.itransform((self.M_expl @ u_hat.flatten()).reshape(u_hat.shape))
        return me

=======
>>>>>>> fc74383f
    def __getattr__(self, name):
        return getattr(self.spectral, name)

    def _setup_operator(self, LHS):
        """
        Setup a sparse linear operator by adding relationships. See documentation for ``GenericSpectralLinear.setup_L`` to learn more.

        Args:
            LHS (dict): Equations to be added to the operator

        Returns:
            sparse linear operator
        """
        operator = self.spectral.get_empty_operator_matrix()
        for line, equation in LHS.items():
            self.spectral.add_equation_lhs(operator, line, equation)
        return self.spectral.convert_operator_matrix_to_operator(operator)

    def setup_L(self, LHS):
        """
        Setup the left hand side of the linear operator L and store it in ``self.L``.

        The argument is meant to be a dictionary with the line you want to write the equation in as the key and the relationship between components as another dictionary. For instance, you can add an algebraic condition capturing a first derivative relationship between u and ux as follows:

        ```
        Dx = self.get_self.get_differentiation_matrix(axes=(0,))
        I = self.get_Id()
        LHS = {'ux': {'u': Dx, 'ux': -I}}
        self.setup_L(LHS)
        ```

        If you put zero as right hand side for the solver in the line for ux, ux will contain the x-derivative of u afterwards.

        Args:
            LHS (dict): Dictionary containing the equations.
        """
        self.L = self._setup_operator(LHS)

    def setup_M(self, LHS, LHS_expl):
        '''
        Setup mass matrix, see documentation of ``GenericSpectralLinear.setup_L``.
        '''
        self.diff_index = list(LHS.keys())
        self.diff_mask = [me in self.diff_index for me in self.components]
        self.M = self._setup_operator(LHS)
        self.M_expl = self._setup_operator(LHS_expl)

    def setup_preconditioner(self, Dirichlet_recombination=True, left_preconditioner=True):
        """
        Get left and right precondioners. A right preconditioner of D2T will result in Dirichlet recombination. 10/10 would recommend!

        Args:
            Dirichlet_recombination (bool): Basis conversion for right precondioner
            left_preconditioner (bool): If True, it will interleave the variables and reverse the Kronecker product
        """
        sp = self.spectral.sparse_lib
        N = np.prod(self.init[0][1:])

        Id = sp.eye(N)
        Pl_lhs = {comp: {comp: Id} for comp in self.components}
        self.Pl = self._setup_operator(Pl_lhs)

        if left_preconditioner:
            # reverse Kronecker product

            if self.spectral.useGPU:
                R = self.Pl.get().tolil() * 0
            else:
                R = self.Pl.tolil() * 0

            for j in range(self.ncomponents):
                for i in range(N):
                    R[i * self.ncomponents + j, j * N + i] = 1.0

            self.Pl = self.spectral.sparse_lib.csc_matrix(R)

        if Dirichlet_recombination and type(self.axes[-1]).__name__ in ['ChebychevHelper, Ultraspherical']:
            _Pr = self.spectral.get_Dirichlet_recombination_matrix(axis=-1)
        else:
            _Pr = Id

        Pr_lhs = {comp: {comp: _Pr} for comp in self.components}
        self.Pr = self._setup_operator(Pr_lhs) @ self.Pl.T

    def solve_system(self, rhs, dt, u0=None, *args, skip_itransform=False, **kwargs):
        """
        Solve (M + dt*L)u=rhs. This requires that you setup the operators before using the functions ``GenericSpectralLinear.setup_L`` and ``GenericSpectralLinear.setup_M``. Note that the mass matrix need not be invertible, as long as (M + dt*L) is. This allows to solve some differential algebraic equations.

        Note that in implicit Euler, the right hand side will be composed of the initial conditions. We don't want that in lines that don't depend on time. Therefore, we multiply the right hand side by the mass matrix. This means you can only do algebraic conditions that add up to zero. But you can easily overload this function with something more generic if needed.
        """
        dt = max([dt, 1e-9])

        sp = self.spectral.sparse_lib

        sol = self.u_init

        rhs_hat = self.spectral.transform(rhs)
        rhs_hat = (self.M @ rhs_hat.flatten()).reshape(rhs_hat.shape)
        rhs_hat = self.spectral.put_BCs_in_rhs_hat(rhs_hat)
        rhs_hat = self.Pl @ rhs_hat.flatten()

<<<<<<< HEAD
        rhs = self.spectral.put_BCs_in_rhs(rhs)
        rhs_hat = self.Pl @ self.spectral.transform(rhs).flatten()

        if not dt in self.cached_factorizations.keys():
=======
        if dt not in self.cached_factorizations.keys():
>>>>>>> fc74383f
            A = self.M + dt * self.L
            A = self.Pl @ self.spectral.put_BCs_in_matrix(A) @ self.Pr

        # import numpy as np
        # if A.shape[0] < 200:
        #     import matplotlib.pyplot as plt

        #     # M = self.spectral.put_BCs_in_matrix(self.L.copy())
        #     M = A  # self.L
        #     im = plt.imshow((M / abs(M)).real)
        #     # im = plt.imshow(np.log10(abs(A.toarray())).real)
        #     # im = plt.imshow(((A.toarray())).real)
        #     plt.colorbar(im)
        #     plt.show()

        if self.solver_type.lower() == 'cached_direct':
            if dt not in self.cached_factorizations.keys():
                if len(self.cached_factorizations) >= self.max_cached_factorizations:
                    self.cached_factorizations.pop(list(self.cached_factorizations.keys())[0])
                    self.logger.debug(f'Evicted matrix factorization for {dt=:.6f} from cache')
                self.cached_factorizations[dt] = self.spectral.linalg.factorized(A)
                self.logger.debug(f'Cached matrix factorization for {dt=:.6f}')
                self.work_counters['factorizations']()

            sol_hat = self.cached_factorizations[dt](rhs_hat)
            self.logger.debug(f'Used cached matrix factorization for {dt=:.6f}')

        elif self.solver_type.lower() == 'direct':
            sol_hat = sp.linalg.spsolve(A, rhs_hat)
        elif self.solver_type.lower() == 'gmres':
            sol_hat, _ = sp.linalg.gmres(
                A,
                rhs_hat,
                x0=u0.flatten(),
                **self.solver_args,
                callback=self.work_counters[self.solver_type],
                callback_type='legacy',
            )
        elif self.solver_type.lower() == 'cg':
            sol_hat, _ = sp.linalg.cg(
                A, rhs_hat, x0=u0.flatten(), **self.solver_args, callback=self.work_counters[self.solver_type]
            )
        else:
            raise NotImplementedError(f'Solver {self.solver_type:!} not implemented in {type(self).__name__}!')

        sol_hat = (self.Pr @ sol_hat).reshape(sol.shape)
        if skip_itransform:
            return sol_hat

        sol[:] = self.spectral.itransform(sol_hat).real

        if self.spectral.debug:
            self.spectral.check_BCs(sol)

        return sol


def compute_residual_DAE(self, stage=''):
    """
    Computation of the residual that does not add u_0 - u_m in algebraic equations.

    Args:
        stage (str): The current stage of the step the level belongs to
    """

    # get current level and problem description
    L = self.level

    # Check if we want to skip the residual computation to gain performance
    # Keep in mind that skipping any residual computation is likely to give incorrect outputs of the residual!
    if stage in self.params.skip_residual_computation:
        L.status.residual = 0.0 if L.status.residual is None else L.status.residual
        return None

    # check if there are new values (e.g. from a sweep)
    # assert L.status.updated

    # compute the residual for each node

    # build QF(u)
    res_norm = []
    res = self.integrate()
    mask = L.prob.diff_mask
    for m in range(self.coll.num_nodes):
        res[m][mask] += L.u[0][mask] - L.u[m + 1][mask]
        # add tau if associated
        if L.tau[m] is not None:
            res[m] += L.tau[m]
        # use abs function from data type here
        res_norm.append(abs(res[m]))
        # print(m, [abs(me) for me in res[m]], [abs(me) for me in L.u[0] - L.u[m + 1]])

    # find maximal residual over the nodes
    if L.params.residual_type == 'full_abs':
        L.status.residual = max(res_norm)
    elif L.params.residual_type == 'last_abs':
        L.status.residual = res_norm[-1]
    elif L.params.residual_type == 'full_rel':
        L.status.residual = max(res_norm) / abs(L.u[0])
    elif L.params.residual_type == 'last_rel':
        L.status.residual = res_norm[-1] / abs(L.u[0])
    else:
        raise ParameterError(
            f'residual_type = {L.params.residual_type} not implemented, choose '
            f'full_abs, last_abs, full_rel or last_rel instead'
        )

    # indicate that the residual has seen the new values
    L.status.updated = False

    return None


def compute_residual_DAE_MPI(self, stage=None):
    """
    Computation of the residual using the collocation matrix Q

    Args:
        stage (str): The current stage of the step the level belongs to
    """
    from mpi4py import MPI

    L = self.level

    # Check if we want to skip the residual computation to gain performance
    # Keep in mind that skipping any residual computation is likely to give incorrect outputs of the residual!
    if stage in self.params.skip_residual_computation:
        L.status.residual = 0.0 if L.status.residual is None else L.status.residual
        return None

    # compute the residual for each node

    # build QF(u)
    res = self.integrate(last_only=L.params.residual_type[:4] == 'last')
    mask = L.prob.diff_mask
    res[mask] += L.u[0][mask] - L.u[self.rank + 1][mask]
    # add tau if associated
    if L.tau[self.rank] is not None:
        res += L.tau[self.rank]
    # use abs function from data type here
    res_norm = abs(res)

    # find maximal residual over the nodes
    if L.params.residual_type == 'full_abs':
        L.status.residual = self.comm.allreduce(res_norm, op=MPI.MAX)
    elif L.params.residual_type == 'last_abs':
        L.status.residual = self.comm.bcast(res_norm, root=self.comm.size - 1)
    elif L.params.residual_type == 'full_rel':
        L.status.residual = self.comm.allreduce(res_norm / abs(L.u[0]), op=MPI.MAX)
    elif L.params.residual_type == 'last_rel':
        L.status.residual = self.comm.bcast(res_norm / abs(L.u[0]), root=self.comm.size - 1)
    else:
        raise NotImplementedError(f'residual type \"{L.params.residual_type}\" not implemented!')

    # indicate that the residual has seen the new values
    L.status.updated = False

    return None<|MERGE_RESOLUTION|>--- conflicted
+++ resolved
@@ -88,7 +88,6 @@
 
         self.cached_factorizations = {}
 
-<<<<<<< HEAD
     def apply_mass_matrix(self, u):
         u_hat = self.transform(u)
 
@@ -96,8 +95,6 @@
         me[:] = self.itransform((self.M_expl @ u_hat.flatten()).reshape(u_hat.shape))
         return me
 
-=======
->>>>>>> fc74383f
     def __getattr__(self, name):
         return getattr(self.spectral, name)
 
@@ -199,14 +196,7 @@
         rhs_hat = self.spectral.put_BCs_in_rhs_hat(rhs_hat)
         rhs_hat = self.Pl @ rhs_hat.flatten()
 
-<<<<<<< HEAD
-        rhs = self.spectral.put_BCs_in_rhs(rhs)
-        rhs_hat = self.Pl @ self.spectral.transform(rhs).flatten()
-
-        if not dt in self.cached_factorizations.keys():
-=======
         if dt not in self.cached_factorizations.keys():
->>>>>>> fc74383f
             A = self.M + dt * self.L
             A = self.Pl @ self.spectral.put_BCs_in_matrix(A) @ self.Pr
 
