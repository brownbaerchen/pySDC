--- conflicted
+++ resolved
@@ -227,7 +227,7 @@
                 for i in range(N):
                     R[i * self.ncomponents + j, j * N + i] = 1
 
-            self.Pl = self.spectral.sparse_lib.csr_matrix(R, dtype=complex)
+            self.Pl = self.spectral.sparse_lib.csc_matrix(R, dtype=complex)
         else:
             Id = self.spectral.sparse_lib.eye(N)
             Pl_lhs = {comp: {comp: Id} for comp in self.components}
@@ -281,13 +281,6 @@
         rhs_hat = self.Pl @ rhs_hat.flatten()
 
         if dt not in self.cached_factorizations.keys() or not self.solver_type.lower() == 'cached_direct':
-<<<<<<< HEAD
-            A = self.M.copy()
-            A += dt * self.L
-            A = self.spectral.put_BCs_in_matrix(A)
-            A = self.Pl @ A
-            A = A @ self.Pr
-=======
             if self.heterogeneous:
                 M = self.M_CPU
                 L = self.L_CPU
@@ -301,7 +294,6 @@
 
             A = M + dt * L
             A = Pl @ self.spectral.put_BCs_in_matrix(A) @ Pr
->>>>>>> c0dfadbc
 
             # if A.shape[0] < 200e20:
             #     import matplotlib.pyplot as plt
