--- conflicted
+++ resolved
@@ -263,15 +263,9 @@
         self.work_counters['rhs']()
         return f
 
-<<<<<<< HEAD
     def u_exact(self, t, u_init=None, t_init=None):
-        """
-        Routine to compute the exact solution at time t.
-=======
-    def u_exact(self, t):
         r"""
         Routine to compute the exact solution at time :math:`t`.
->>>>>>> f40728b0
 
         Parameters
         ----------
