import pytest


def run(hook, Tend=0, ODE=True, t0=0):
    from pySDC.implementations.controller_classes.controller_nonMPI import controller_nonMPI
    from pySDC.helpers.fieldsIO import FieldsIO

    if ODE:
        from pySDC.implementations.problem_classes.TestEquation_0D import testequation0d as problem_class
        from pySDC.implementations.sweeper_classes.generic_implicit import generic_implicit as sweeper_class

        problem_params = {'u0': 1.0}
    else:
        from pySDC.implementations.problem_classes.RayleighBenard import RayleighBenard as problem_class
        from pySDC.implementations.sweeper_classes.imex_1st_order import imex_1st_order as sweeper_class

        problem_params = {'nx': 16, 'nz': 8, 'spectral_space': False}

    level_params = {'dt': 1.0e-2}

    sweeper_params = {
        'num_nodes': 1,
        'quad_type': 'GAUSS',
    }

    description = {
        'level_params': level_params,
        'sweeper_class': sweeper_class,
        'problem_class': problem_class,
        'sweeper_params': sweeper_params,
        'problem_params': problem_params,
        'step_params': {'maxiter': 1},
    }

    controller_params = {
        'hook_class': hook,
        'logger_level': 15,
    }
    controller = controller_nonMPI(1, controller_params, description)
    if Tend > 0:
        prob = controller.MS[0].levels[0].prob
        u0 = prob.u_exact(0)
        if t0 > 0:
            u0[:] = hook.load(-1)['u']

        _, stats = controller.run(u0, t0, Tend)
        return u0, stats


@pytest.mark.base
<<<<<<< HEAD
def test_errors():
=======
def test_errors_pickle():
>>>>>>> 0ef2b348
    from pySDC.implementations.hooks.log_solution import LogToPickleFile
    import os

    with pytest.raises(ValueError):
        run(LogToPickleFile)

    LogToPickleFile.path = os.getcwd()
    run(LogToPickleFile)

    path = f'{os.getcwd()}/tmp'
    LogToPickleFile.path = path
    run(LogToPickleFile)
    os.path.isdir(path)

    with pytest.raises(ValueError):
        LogToPickleFile.path = __file__
        run(LogToPickleFile)
<<<<<<< HEAD


@pytest.mark.base
def test_logging():
    from pySDC.implementations.hooks.log_solution import LogToPickleFile, LogSolution
=======


@pytest.mark.base
def test_errors_FieldsIO(tmpdir):
    from pySDC.implementations.hooks.log_solution import LogToFile as hook
    from pySDC.core.errors import DataError
    import os

    path = f'{tmpdir}/FieldsIO_test.pySDC'
    hook.filename = path

    run_kwargs = {'hook': hook, 'Tend': 0.2, 'ODE': True}

    # create file
    run(**run_kwargs)

    # test that we cannot overwrite if we don't want to
    hook.allow_overwriting = False
    with pytest.raises(FileExistsError):
        run(**run_kwargs)

    # test that we can overwrite if we do want to
    hook.allow_overwriting = True
    run(**run_kwargs)

    # test that we cannot add solutions at times that already exist
    hook.allow_overwriting = False
    with pytest.raises(DataError):
        run(**run_kwargs, t0=0.1)


@pytest.mark.base
@pytest.mark.parametrize('use_pickle', [True, False])
def test_logging(tmpdir, use_pickle, ODE=True):
    from pySDC.implementations.hooks.log_solution import LogToPickleFile, LogSolution, LogToFile
>>>>>>> 0ef2b348
    from pySDC.helpers.stats_helper import get_sorted
    import os
    import pickle
    import numpy as np

<<<<<<< HEAD
    path = f'{os.getcwd()}/tmp'
    LogToPickleFile.path = path
    Tend = 2

    u0, stats = run([LogToPickleFile, LogSolution], Tend=Tend)
=======
    path = tmpdir
    Tend = 0.2

    if use_pickle:
        logging_hook = LogToPickleFile
        LogToPickleFile.path = path
    else:
        logging_hook = LogToFile
        logging_hook.filename = f'{path}/FieldsIO_test.pySDC'

    u0, stats = run([logging_hook, LogSolution], Tend=Tend, ODE=ODE)
>>>>>>> 0ef2b348
    u = [(0.0, u0)] + get_sorted(stats, type='u')

    u_file = []
    for i in range(len(u)):
<<<<<<< HEAD
        data = LogToPickleFile.load(i)
=======
        data = logging_hook.load(i)
>>>>>>> 0ef2b348
        u_file += [(data['t'], data['u'])]

    for us, uf in zip(u, u_file):
        assert us[0] == uf[0], 'time does not match'
        assert np.allclose(us[1], uf[1]), 'solution does not match'


@pytest.mark.base
def test_restart(tmpdir, ODE=True):
    from pySDC.implementations.hooks.log_solution import LogSolution, LogToFile
    import numpy as np

    Tend = 0.2

    # run the whole thing
    logging_hook = LogToFile
    logging_hook.filename = f'{tmpdir}/file.pySDC'

    _, _ = run([logging_hook], Tend=Tend, ODE=ODE)

    u_continuous = []
    for i in range(20):
        data = logging_hook.load(i)
        u_continuous += [(data['t'], data['u'])]

    # run again with a restart in the middle
    logging_hook.filename = f'{tmpdir}/file2.pySDC'
    _, _ = run(logging_hook, Tend=0.1, ODE=ODE)
    _, _ = run(logging_hook, Tend=0.2, t0=0.1, ODE=ODE)

    u_restart = []
    for i in range(20):
        data = logging_hook.load(i)
        u_restart += [(data['t'], data['u'])]

    assert np.allclose([me[0] for me in u_restart], [me[0] for me in u_continuous]), 'Times don\'t match'
    for u1, u2 in zip(u_restart, u_continuous):
        assert np.allclose(u1[1], u2[1]), 'solution does not match'


@pytest.mark.mpi4py
@pytest.mark.mpi(ranks=[1, 4])
def test_loggingMPI(tmpdir, comm, mpi_ranks):
    # `mpi_ranks` is a pytest fixture required by pytest-isolate-mpi. Do not remove.
    tmpdir = comm.bcast(tmpdir)
    test_logging(tmpdir, False, False)<|MERGE_RESOLUTION|>--- conflicted
+++ resolved
@@ -48,11 +48,7 @@
 
 
 @pytest.mark.base
-<<<<<<< HEAD
-def test_errors():
-=======
 def test_errors_pickle():
->>>>>>> 0ef2b348
     from pySDC.implementations.hooks.log_solution import LogToPickleFile
     import os
 
@@ -70,13 +66,6 @@
     with pytest.raises(ValueError):
         LogToPickleFile.path = __file__
         run(LogToPickleFile)
-<<<<<<< HEAD
-
-
-@pytest.mark.base
-def test_logging():
-    from pySDC.implementations.hooks.log_solution import LogToPickleFile, LogSolution
-=======
 
 
 @pytest.mark.base
@@ -112,19 +101,11 @@
 @pytest.mark.parametrize('use_pickle', [True, False])
 def test_logging(tmpdir, use_pickle, ODE=True):
     from pySDC.implementations.hooks.log_solution import LogToPickleFile, LogSolution, LogToFile
->>>>>>> 0ef2b348
     from pySDC.helpers.stats_helper import get_sorted
     import os
     import pickle
     import numpy as np
 
-<<<<<<< HEAD
-    path = f'{os.getcwd()}/tmp'
-    LogToPickleFile.path = path
-    Tend = 2
-
-    u0, stats = run([LogToPickleFile, LogSolution], Tend=Tend)
-=======
     path = tmpdir
     Tend = 0.2
 
@@ -136,16 +117,11 @@
         logging_hook.filename = f'{path}/FieldsIO_test.pySDC'
 
     u0, stats = run([logging_hook, LogSolution], Tend=Tend, ODE=ODE)
->>>>>>> 0ef2b348
     u = [(0.0, u0)] + get_sorted(stats, type='u')
 
     u_file = []
     for i in range(len(u)):
-<<<<<<< HEAD
-        data = LogToPickleFile.load(i)
-=======
         data = logging_hook.load(i)
->>>>>>> 0ef2b348
         u_file += [(data['t'], data['u'])]
 
     for us, uf in zip(u, u_file):
