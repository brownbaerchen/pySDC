import pytest


<<<<<<< HEAD
def run(use_MPI, num_nodes, quad_type, residual_type, imex, useNCCL):
=======
def run(use_MPI, num_nodes, quad_type, residual_type, imex, initGuess, useNCCL):
>>>>>>> 82a6b739
    """
    Run a single sweep for a problem and compute the solution at the end point with a sweeper as specified.

    Args:
        use_MPI (bool): Use the MPI version of the sweeper or not
        num_nodes (int): The number of nodes to use
        quad_type (str): Type of nodes
        residual_type (str): Type of residual computation
        imex (bool): Use IMEX sweeper or not
        initGuess (str): which initial guess should be used
        useNCCL (bool): ...

    Returns:
        pySDC.Level.level: The level containing relevant data
    """
    from pySDC.implementations.controller_classes.controller_nonMPI import controller_nonMPI

    if not imex:
        if use_MPI:
            from pySDC.implementations.sweeper_classes.generic_implicit_MPI import generic_implicit_MPI as sweeper_class
        else:
            from pySDC.implementations.sweeper_classes.generic_implicit import generic_implicit as sweeper_class

        from pySDC.implementations.problem_classes.TestEquation_0D import testequation0d as problem_class
    else:
        if use_MPI:
            from pySDC.implementations.sweeper_classes.imex_1st_order_MPI import imex_1st_order_MPI as sweeper_class
        else:
            from pySDC.implementations.sweeper_classes.imex_1st_order import imex_1st_order as sweeper_class

        from pySDC.implementations.problem_classes.HeatEquation_ND_FD import heatNd_forced as problem_class

    dt = 1e-1
<<<<<<< HEAD
    sweeper_params = {'num_nodes': num_nodes, 'quad_type': quad_type, 'QI': 'IEpar', 'QE': 'PIC'}
=======
    sweeper_params = {
        'num_nodes': num_nodes,
        'quad_type': quad_type,
        'QI': 'IEpar',
        'QE': 'PIC',
        "initial_guess": initGuess,
    }
>>>>>>> 82a6b739
    problem_params = {}

    if useNCCL:
        from pySDC.helpers.NCCL_communicator import NCCLComm
        from mpi4py import MPI

        sweeper_params['comm'] = NCCLComm(MPI.COMM_WORLD)
        problem_params['useGPU'] = True

    description = {}
    description['problem_class'] = problem_class
    description['problem_params'] = problem_params
    description['sweeper_class'] = sweeper_class
    description['sweeper_params'] = sweeper_params
    description['level_params'] = {'dt': dt, 'residual_type': residual_type}
    description['step_params'] = {'maxiter': 1}

    controller = controller_nonMPI(1, {'logger_level': 30}, description)

    if imex:
        u0 = controller.MS[0].levels[0].prob.u_exact(0)
    else:
        u0 = controller.MS[0].levels[0].prob.u_exact(0) + 1.0
    controller.run(u0, 0, dt)
    controller.MS[0].levels[0].sweep.compute_end_point()
    return controller.MS[0].levels[0]


<<<<<<< HEAD
def individual_test(num_nodes, quad_type, residual_type, imex, useNCCL, launch=True):
=======
def individual_test(num_nodes, quad_type, residual_type, imex, initGuess, useNCCL, launch=True):
>>>>>>> 82a6b739
    """
    Make a test if the result matches between the MPI and non-MPI versions of a sweeper.
    Tests solution at the right end point and the residual.

    Args:
        num_nodes (int): The number of nodes to use
        quad_type (str): Type of nodes
        residual_type (str): Type of residual computation
        imex (bool): Use IMEX sweeper or not
        initGuess (str): which initial guess should be used
        useNCCL (bool): ...
        launch (bool): If yes, it will launch `mpirun` with the required number of processes
    """
    if launch:
        import os
        import subprocess

        # Set python path once
        my_env = os.environ.copy()
        my_env['PYTHONPATH'] = '../../..:.'
        my_env['COVERAGE_PROCESS_START'] = 'pyproject.toml'

<<<<<<< HEAD
        cmd = f"mpirun -np {num_nodes} python {__file__} --test_sweeper {num_nodes} {quad_type} {residual_type} {imex} {useNCCL}".split()
=======
        cmd = f"mpirun -np {num_nodes} python {__file__} --test_sweeper {num_nodes} {quad_type} {residual_type} {imex} {initGuess} {useNCCL}".split()
>>>>>>> 82a6b739

        p = subprocess.Popen(cmd, env=my_env, cwd=".")

        p.wait()
        assert p.returncode == 0, 'ERROR: did not get return code 0, got %s with %2i processes' % (
            p.returncode,
            num_nodes,
        )
    else:
        if useNCCL:
            import cupy as xp
        else:
            import numpy as xp

        MPI = run(
            use_MPI=True,
            num_nodes=int(num_nodes),
            quad_type=quad_type,
            residual_type=residual_type,
            imex=imex,
<<<<<<< HEAD
=======
            initGuess=initGuess,
>>>>>>> 82a6b739
            useNCCL=useNCCL,
        )
        nonMPI = run(
            use_MPI=False,
            num_nodes=int(num_nodes),
            quad_type=quad_type,
            residual_type=residual_type,
            imex=imex,
<<<<<<< HEAD
=======
            initGuess=initGuess,
>>>>>>> 82a6b739
            useNCCL=False,
        )

        assert xp.allclose(MPI.uend, nonMPI.uend, atol=1e-14), 'Got different solutions at end point!'
        assert xp.allclose(MPI.status.residual, nonMPI.status.residual, atol=1e-14), 'Got different residuals!'


@pytest.mark.mpi4py
@pytest.mark.parametrize("num_nodes", [2])
@pytest.mark.parametrize("quad_type", ['GAUSS', 'RADAU-RIGHT'])
@pytest.mark.parametrize("residual_type", ['last_abs', 'full_rel'])
@pytest.mark.parametrize("imex", [True, False])
<<<<<<< HEAD
def test_sweeper(num_nodes, quad_type, residual_type, imex, launch=True):
=======
@pytest.mark.parametrize("initGuess", ['spread', 'copy', 'zero'])
def test_sweeper(num_nodes, quad_type, residual_type, imex, initGuess, launch=True):
>>>>>>> 82a6b739
    """
    Make a test if the result matches between the MPI and non-MPI versions of a sweeper.
    Tests solution at the right end point and the residual.

    Args:
        num_nodes (int): The number of nodes to use
        quad_type (str): Type of nodes
        residual_type (str): Type of residual computation
        imex (bool): Use IMEX sweeper or not
        launch (bool): If yes, it will launch `mpirun` with the required number of processes
    """
<<<<<<< HEAD
    individual_test(num_nodes, quad_type, residual_type, imex, useNCCL=False, launch=launch)
=======
    individual_test(num_nodes, quad_type, residual_type, imex, initGuess, useNCCL=False, launch=launch)
>>>>>>> 82a6b739


@pytest.mark.cupy
@pytest.mark.parametrize("num_nodes", [2])
@pytest.mark.parametrize("quad_type", ['GAUSS', 'RADAU-RIGHT'])
@pytest.mark.parametrize("residual_type", ['last_abs', 'full_rel'])
@pytest.mark.parametrize("imex", [False])
<<<<<<< HEAD
def test_sweeper_NCCL(num_nodes, quad_type, residual_type, imex, launch=True):
=======
@pytest.mark.parametrize("initGuess", ['spread', 'copy', 'zero'])
def test_sweeper_NCCL(num_nodes, quad_type, residual_type, imex, initGuess, launch=True):
>>>>>>> 82a6b739
    """
    Make a test if the result matches between the MPI and non-MPI versions of a sweeper.
    Tests solution at the right end point and the residual.

    Args:
        num_nodes (int): The number of nodes to use
        quad_type (str): Type of nodes
        residual_type (str): Type of residual computation
        imex (bool): Use IMEX sweeper or not
        launch (bool): If yes, it will launch `mpirun` with the required number of processes
    """
<<<<<<< HEAD
    individual_test(num_nodes, quad_type, residual_type, imex, useNCCL=True, launch=launch)
=======
    individual_test(num_nodes, quad_type, residual_type, imex, initGuess, useNCCL=True, launch=launch)
>>>>>>> 82a6b739


if __name__ == '__main__':
    import sys

    if '--test_sweeper' in sys.argv:
<<<<<<< HEAD
        imex = False if sys.argv[-2] == 'False' else True
        useNCCL = False if sys.argv[-1] == 'False' else True
        individual_test(sys.argv[-5], sys.argv[-4], sys.argv[-3], imex=imex, useNCCL=useNCCL, launch=False)
=======
        imex = False if sys.argv[-3] == 'False' else True
        useNCCL = False if sys.argv[-1] == 'False' else True
        individual_test(
            sys.argv[-6], sys.argv[-5], sys.argv[-4], imex=imex, initGuess=sys.argv[-2], useNCCL=useNCCL, launch=False
        )
>>>>>>> 82a6b739
<|MERGE_RESOLUTION|>--- conflicted
+++ resolved
@@ -1,11 +1,7 @@
 import pytest
 
 
-<<<<<<< HEAD
-def run(use_MPI, num_nodes, quad_type, residual_type, imex, useNCCL):
-=======
 def run(use_MPI, num_nodes, quad_type, residual_type, imex, initGuess, useNCCL):
->>>>>>> 82a6b739
     """
     Run a single sweep for a problem and compute the solution at the end point with a sweeper as specified.
 
@@ -39,9 +35,6 @@
         from pySDC.implementations.problem_classes.HeatEquation_ND_FD import heatNd_forced as problem_class
 
     dt = 1e-1
-<<<<<<< HEAD
-    sweeper_params = {'num_nodes': num_nodes, 'quad_type': quad_type, 'QI': 'IEpar', 'QE': 'PIC'}
-=======
     sweeper_params = {
         'num_nodes': num_nodes,
         'quad_type': quad_type,
@@ -49,7 +42,6 @@
         'QE': 'PIC',
         "initial_guess": initGuess,
     }
->>>>>>> 82a6b739
     problem_params = {}
 
     if useNCCL:
@@ -78,11 +70,7 @@
     return controller.MS[0].levels[0]
 
 
-<<<<<<< HEAD
-def individual_test(num_nodes, quad_type, residual_type, imex, useNCCL, launch=True):
-=======
 def individual_test(num_nodes, quad_type, residual_type, imex, initGuess, useNCCL, launch=True):
->>>>>>> 82a6b739
     """
     Make a test if the result matches between the MPI and non-MPI versions of a sweeper.
     Tests solution at the right end point and the residual.
@@ -105,11 +93,7 @@
         my_env['PYTHONPATH'] = '../../..:.'
         my_env['COVERAGE_PROCESS_START'] = 'pyproject.toml'
 
-<<<<<<< HEAD
-        cmd = f"mpirun -np {num_nodes} python {__file__} --test_sweeper {num_nodes} {quad_type} {residual_type} {imex} {useNCCL}".split()
-=======
         cmd = f"mpirun -np {num_nodes} python {__file__} --test_sweeper {num_nodes} {quad_type} {residual_type} {imex} {initGuess} {useNCCL}".split()
->>>>>>> 82a6b739
 
         p = subprocess.Popen(cmd, env=my_env, cwd=".")
 
@@ -130,10 +114,7 @@
             quad_type=quad_type,
             residual_type=residual_type,
             imex=imex,
-<<<<<<< HEAD
-=======
             initGuess=initGuess,
->>>>>>> 82a6b739
             useNCCL=useNCCL,
         )
         nonMPI = run(
@@ -142,10 +123,7 @@
             quad_type=quad_type,
             residual_type=residual_type,
             imex=imex,
-<<<<<<< HEAD
-=======
             initGuess=initGuess,
->>>>>>> 82a6b739
             useNCCL=False,
         )
 
@@ -158,12 +136,8 @@
 @pytest.mark.parametrize("quad_type", ['GAUSS', 'RADAU-RIGHT'])
 @pytest.mark.parametrize("residual_type", ['last_abs', 'full_rel'])
 @pytest.mark.parametrize("imex", [True, False])
-<<<<<<< HEAD
-def test_sweeper(num_nodes, quad_type, residual_type, imex, launch=True):
-=======
 @pytest.mark.parametrize("initGuess", ['spread', 'copy', 'zero'])
 def test_sweeper(num_nodes, quad_type, residual_type, imex, initGuess, launch=True):
->>>>>>> 82a6b739
     """
     Make a test if the result matches between the MPI and non-MPI versions of a sweeper.
     Tests solution at the right end point and the residual.
@@ -175,11 +149,7 @@
         imex (bool): Use IMEX sweeper or not
         launch (bool): If yes, it will launch `mpirun` with the required number of processes
     """
-<<<<<<< HEAD
-    individual_test(num_nodes, quad_type, residual_type, imex, useNCCL=False, launch=launch)
-=======
     individual_test(num_nodes, quad_type, residual_type, imex, initGuess, useNCCL=False, launch=launch)
->>>>>>> 82a6b739
 
 
 @pytest.mark.cupy
@@ -187,12 +157,8 @@
 @pytest.mark.parametrize("quad_type", ['GAUSS', 'RADAU-RIGHT'])
 @pytest.mark.parametrize("residual_type", ['last_abs', 'full_rel'])
 @pytest.mark.parametrize("imex", [False])
-<<<<<<< HEAD
-def test_sweeper_NCCL(num_nodes, quad_type, residual_type, imex, launch=True):
-=======
 @pytest.mark.parametrize("initGuess", ['spread', 'copy', 'zero'])
 def test_sweeper_NCCL(num_nodes, quad_type, residual_type, imex, initGuess, launch=True):
->>>>>>> 82a6b739
     """
     Make a test if the result matches between the MPI and non-MPI versions of a sweeper.
     Tests solution at the right end point and the residual.
@@ -204,25 +170,15 @@
         imex (bool): Use IMEX sweeper or not
         launch (bool): If yes, it will launch `mpirun` with the required number of processes
     """
-<<<<<<< HEAD
-    individual_test(num_nodes, quad_type, residual_type, imex, useNCCL=True, launch=launch)
-=======
     individual_test(num_nodes, quad_type, residual_type, imex, initGuess, useNCCL=True, launch=launch)
->>>>>>> 82a6b739
 
 
 if __name__ == '__main__':
     import sys
 
     if '--test_sweeper' in sys.argv:
-<<<<<<< HEAD
-        imex = False if sys.argv[-2] == 'False' else True
-        useNCCL = False if sys.argv[-1] == 'False' else True
-        individual_test(sys.argv[-5], sys.argv[-4], sys.argv[-3], imex=imex, useNCCL=useNCCL, launch=False)
-=======
         imex = False if sys.argv[-3] == 'False' else True
         useNCCL = False if sys.argv[-1] == 'False' else True
         individual_test(
             sys.argv[-6], sys.argv[-5], sys.argv[-4], imex=imex, initGuess=sys.argv[-2], useNCCL=useNCCL, launch=False
-        )
->>>>>>> 82a6b739
+        )