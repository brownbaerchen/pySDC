import pytest


@pytest.mark.base
@pytest.mark.parametrize('nx', [16])
@pytest.mark.parametrize('nz', [16])
@pytest.mark.parametrize('axes', [(-2,), (-1,), (-2, -1)])
def test_integration_matrix2D(nx, nz, axes, useMPI=False, **kwargs):
    import numpy as np
    from pySDC.helpers.spectral_helper import SpectralHelper

    if useMPI:
        from mpi4py import MPI

        comm = MPI.COMM_WORLD
    else:
        comm = None

    helper = SpectralHelper(comm=comm, debug=True)
    helper.add_axis(base='fft', N=nx)
    helper.add_axis(base='cheby', N=nz)
    helper.setup_fft()

    X, Z = helper.get_grid()

    conv = helper.get_basis_change_matrix()
    S = helper.get_integration_matrix(axes=axes)

    u = helper.u_init
    u[0, ...] = np.sin(X) * Z**2 + np.cos(X) * Z**3
    if axes == (-2,):
        expect = -np.cos(X) * Z**2 + np.sin(X) * Z**3
    elif axes == (-1,):
        expect = np.sin(X) * 1 / 3 * Z**3 + np.cos(X) * 1 / 4 * Z**4
    elif axes in [(-2, -1), (-1, -2)]:
        expect = -np.cos(X) * 1 / 3 * Z**3 + np.sin(X) * 1 / 4 * Z**4
    else:
        raise NotImplementedError

    u_hat = helper.transform(u, axes=(-2, -1))
    S_u_hat = (conv @ S @ u_hat.flatten()).reshape(u_hat.shape)
    S_u = helper.itransform(S_u_hat, axes=(-1, -2))

    assert np.allclose(S_u, expect, atol=1e-12)


@pytest.mark.mpi4py
@pytest.mark.parametrize('nx', [32])
@pytest.mark.parametrize('nz', [16])
@pytest.mark.parametrize('axes', [(-2,), (-1,), (-2, -1)])
@pytest.mark.parametrize('bx', ['cheby', 'fft'])
@pytest.mark.parametrize('bz', ['cheby', 'fft'])
def test_differentiation_matrix2D(nx, nz, axes, bx, bz, useGPU=False, **kwargs):
    from pySDC.helpers.spectral_helper import SpectralHelper

    helper = SpectralHelper(debug=True, useGPU=useGPU)
    helper.add_axis(base=bx, N=nx)
    helper.add_axis(base=bz, N=nz)
    helper.setup_fft()

    np = helper.xp

    if useGPU:
        import cupy

        assert np == cupy

    X, Z = helper.get_grid()
    conv = helper.get_basis_change_matrix()
    D = helper.get_differentiation_matrix(axes)

    u = helper.u_init

    if bz == 'cheby':
        u[0, ...] = np.sin(X) * Z**2 + Z**3 + np.cos(2 * X)
        if axes == (-2,):
            expect = np.cos(X) * Z**2 - 2 * np.sin(2 * X)
        elif axes == (-1,):
            expect = np.sin(X) * Z * 2 + Z**2 * 3
        elif axes in [(-2, -1), (-1, -2)]:
            expect = np.cos(X) * 2 * Z
        else:
            raise NotImplementedError
    else:
        u[0, ...] = np.sin(X) * np.cos(2 * Z) + np.cos(2 * X) + np.sin(Z)
        if axes == (-2,):
            expect = np.cos(X) * np.cos(2 * Z) - 2 * np.sin(2 * X)
        elif axes == (-1,):
            expect = np.sin(X) * (-2) * np.sin(2 * Z) + np.cos(Z)
        elif axes in [(-2, -1), (-1, -2)]:
            expect = -2 * np.cos(X) * np.sin(2 * Z)
        else:
            raise NotImplementedError

    u_hat = helper.transform(u)
    D_u_hat = (conv @ D @ u_hat.flatten()).reshape(u_hat.shape)
    D_u = helper.itransform(D_u_hat).real

    assert np.allclose(D_u, expect, atol=1e-11)


@pytest.mark.cupy
@pytest.mark.parametrize('axes', [(-2,), (-1,), (-2, -1)])
@pytest.mark.parametrize('bx', ['cheby', 'fft'])
@pytest.mark.parametrize('bz', ['cheby', 'fft'])
def test_differentiation_matrix2D_GPU(bx, bz, axes):
    test_differentiation_matrix2D(32, 16, bx=bx, bz=bz, axes=axes, useGPU=True)


@pytest.mark.base
@pytest.mark.parametrize('nx', [32])
@pytest.mark.parametrize('nz', [16])
@pytest.mark.parametrize('bx', ['cheby', 'fft'])
def test_identity_matrix2D(nx, nz, bx, **kwargs):
    import numpy as np
    from pySDC.helpers.spectral_helper import SpectralHelper

    helper = SpectralHelper(debug=True)
    helper.add_axis(base=bx, N=nx)
    helper.add_axis(base='cheby', N=nz)
    helper.setup_fft()

    X, Z = helper.get_grid()
    conv = helper.get_basis_change_matrix()
    I = helper.get_Id()

    u = helper.u_init
    u[0, ...] = np.sin(X) * Z**2 + Z**3 + np.cos(2 * X)

    u_hat = helper.transform(u, axes=(-2, -1))
    I_u_hat = (conv @ I @ u_hat.flatten()).reshape(u_hat.shape)
    I_u = helper.itransform(I_u_hat, axes=(-1, -2))

    assert np.allclose(I_u, u, atol=1e-12)


@pytest.mark.base
@pytest.mark.parametrize('N', [4, 32])
@pytest.mark.parametrize('base', ['cheby'])
@pytest.mark.parametrize('type', ['diff', 'int'])
def test_matrix1D(N, base, type):
    import numpy as np
    from pySDC.helpers.spectral_helper import SpectralHelper

    coeffs = np.random.random(N)

    helper = SpectralHelper(debug=True)
    helper.add_axis(base=base, N=N)
    helper.setup_fft()

    x = helper.get_grid()

    if type == 'diff':
        D = helper.get_differentiation_matrix(axes=(-1,))
    elif type == 'int':
        D = helper.get_integration_matrix(axes=(-1,))

    C = helper.get_basis_change_matrix()

    u = helper.u_init
    u[0] = C @ D @ coeffs
    du = helper.itransform(u)

    if type == 'diff':
        exact = np.polynomial.Chebyshev(coeffs).deriv(1)(x)
    elif type == 'int':
        exact = np.polynomial.Chebyshev(coeffs).integ(1)(x)

    assert np.allclose(exact, du)


def _test_transform_dealias(
    bx,
    bz,
    axis,
    nx=2**4,
    nz=2**2,
    padding=3 / 2,
    useMPI=True,
    useGPU=False,
    **kwargs,
):
    from pySDC.helpers.spectral_helper import SpectralHelper
    import numpy as np

    if useMPI:
        from mpi4py import MPI

        comm = MPI.COMM_WORLD
    else:
        comm = None

    helper = SpectralHelper(comm=comm, debug=True, useGPU=useGPU)
    helper.add_axis(base=bx, N=nx)
    helper.add_axis(base=bz, N=nz)
    helper.setup_fft()
    xp = helper.xp

    if useGPU:
        import cupy

        assert xp == cupy

    _padding = tuple(
        [
            padding,
        ]
        * helper.ndim
    )

    helper_pad = SpectralHelper(comm=comm, debug=True, useGPU=useGPU)
    helper_pad.add_axis(base=bx, N=int(_padding[0] * nx))
    helper_pad.add_axis(base=bz, N=int(_padding[1] * nz))
    helper_pad.setup_fft()

    u_hat = helper.u_init_forward
    u2_hat_expect = helper.u_init_forward
    u_expect = helper.u_init
    u_expect_pad = helper_pad.u_init
    Kx, Kz = helper.get_wavenumbers()
    X, Z = helper.get_grid()
    X_pad, Z_pad = helper_pad.get_grid()

    if useGPU:
        X_CPU = X.get()
        Z_CPU = Z.get()
        X_pad_CPU = X_pad.get()
        Z_pad_CPU = Z_pad.get()
    else:
        X_CPU = X
        Z_CPU = Z
        X_pad_CPU = X_pad
        Z_pad_CPU = Z_pad

    if axis == -2:
        f = nx // 3
        u_hat[0][xp.logical_and(xp.abs(Kx) == f, Kz == 0)] += 1
        u2_hat_expect[0][xp.logical_and(xp.abs(Kx) == 2 * f, Kz == 0)] += 1 / nx
        u2_hat_expect[0][xp.logical_and(xp.abs(Kx) == 0, Kz == 0)] += 2 / nx
        u_expect[0] += xp.cos(f * X) * 2 / nx
        u_expect_pad[0] += xp.cos(f * X_pad) * 2 / nx
    elif axis == -1:

        f = nz // 2 + 1
        u_hat[0][xp.logical_and(xp.abs(Kz) == f, Kx == 0)] += 1
        u2_hat_expect[0][xp.logical_and(Kz == 2 * f, Kx == 0)] += 1 / (2 * nx)
        u2_hat_expect[0][xp.logical_and(Kz == 0, Kx == 0)] += 1 / (2 * nx)

        coef = np.zeros(nz)
        coef[f] = 1 / nx
        u_expect[0] = xp.array(np.polynomial.Chebyshev(coef)(Z_CPU))
        u_expect_pad[0] = xp.array(np.polynomial.Chebyshev(coef)(Z_pad_CPU))
    elif axis in [(-1, -2), (-2, -1)]:
        fx = nx // 3
        fz = nz // 2 + 1

        u_hat[0][xp.logical_and(xp.abs(Kx) == fx, Kz == 0)] += 1
        u_hat[0][xp.logical_and(xp.abs(Kz) == fz, Kx == 0)] += 1

        u2_hat_expect[0][xp.logical_and(xp.abs(Kx) == 2 * fx, Kz == 0)] += 1 / nx
        u2_hat_expect[0][xp.logical_and(xp.abs(Kx) == 0, Kz == 0)] += 2 / nx
        u2_hat_expect[0][xp.logical_and(Kz == 2 * fz, Kx == 0)] += 1 / (2 * nx)
        u2_hat_expect[0][xp.logical_and(Kz == 0, Kx == 0)] += 1 / (2 * nx)
        u2_hat_expect[0][xp.logical_and(Kz == fz, xp.abs(Kx) == fx)] += 2 / nx

        coef = np.zeros(nz)
        coef[fz] = 1 / nx

        u_expect[0] = xp.cos(fx * X) * 2 / nx + xp.array(np.polynomial.Chebyshev(coef)(Z_CPU))
        u_expect_pad[0] = xp.cos(fx * X_pad) * 2 / nx + xp.array(np.polynomial.Chebyshev(coef)(Z_pad_CPU))
    else:
        raise NotImplementedError

    assert bx == 'fft' and bz == 'cheby', 'This test is not implemented for the bases you are looking for'

    u_pad = helper.itransform(u_hat, padding=_padding)
    u = helper.itransform(u_hat).real

    assert not xp.allclose(u_pad.shape, u.shape) or padding == 1

    u2 = u**2
    u2_pad = u_pad**2

    assert xp.allclose(u, u_expect)
    assert xp.allclose(u_pad, u_expect_pad)

    u2_hat = helper.transform(u2_pad, padding=_padding)
    assert xp.allclose(u2_hat_expect, u2_hat)
    assert not xp.allclose(u2_hat_expect, helper.transform(u2)), 'Test is too boring, no dealiasing needed'


@pytest.mark.cupy
@pytest.mark.parametrize('axis', [-1, -2])
@pytest.mark.parametrize('bx', ['fft'])
@pytest.mark.parametrize('bz', ['cheby'])
def test_dealias_GPU(axis, bx, bz, **kwargs):
    _test_transform_dealias(axis=axis, bx=bx, bz=bz, **kwargs, useGPU=True)


@pytest.mark.base
@pytest.mark.parametrize('nx', [3, 8])
@pytest.mark.parametrize('ny', [3, 8])
@pytest.mark.parametrize('nz', [0, 3, 8])
@pytest.mark.parametrize('by', ['fft', 'cheby'])
@pytest.mark.parametrize('bz', ['fft', 'cheby'])
@pytest.mark.parametrize('bx', ['fft', 'cheby'])
@pytest.mark.parametrize('axes', [(-1,), (-2,), (-3,), (-1, -2), (-2, -1), (-1, -2, -3)])
@pytest.mark.parametrize('padding', [1])
def test_transform(nx, ny, nz, bx, by, bz, axes, padding, useMPI=False, **kwargs):
    import numpy as np
    from pySDC.helpers.spectral_helper import SpectralHelper

    if useMPI:
        from mpi4py import MPI

        comm = MPI.COMM_WORLD
    else:
        comm = None

    helper = SpectralHelper(comm=comm, debug=True)
    helper.add_axis(base=bx, N=nx)
    helper.add_axis(base=by, N=ny)
    if nz > 0:
        helper.add_axis(base=bz, N=nz)
    elif -3 in axes:
        return None

    helper.setup_fft()
    u = helper.u_init

    if nz > 0:
        u_all = np.random.random((1, nx, ny, nz)).astype(u.dtype)
    else:
        u_all = np.random.random((1, nx, ny)).astype(u.dtype)

    if useMPI:
        u_all = comm.bcast(u_all, root=0)

    u[...] = u_all[
        (
            0,
            *helper.local_slice(False),
        )
    ]

    axes_ordered = []
    for ax in axes:
        if 'FFT' in type(helper.axes[ax]).__name__:
            axes_ordered = axes_ordered + [ax]
        else:
            axes_ordered = [ax] + axes_ordered

    expect_trf = u_all.copy()
    for i in axes_ordered:
        base = helper.axes[i]
        expect_trf = base.transform(expect_trf, axes=(i,))

    trf = helper.transform(u, axes=axes)
    itrf = helper.itransform(trf, axes=axes)

    expect_local = expect_trf[
        (
            ...,
            *helper.local_slice(True),
        )
    ]
    if expect_local.shape != trf.shape:
        expect_local = expect_trf[
            (
                ...,
                *helper.local_slice(True),
            )
        ]

    assert np.allclose(expect_local, trf), 'Forward transform is unexpected'
    assert np.allclose(
        itrf,
        u_all[
            (
                0,
                *helper.local_slice(False),
            )
        ],
    ), 'Backward transform is unexpected'

    if padding > 1:
        _padding = (padding,) * helper.ndim
        u_pad = helper.itransform(trf, axes=axes, padding=_padding)
        trf2 = helper.transform(u_pad, axes=axes, padding=_padding)
        assert np.allclose(trf2, trf)
        assert sum(u_pad.shape) > sum(u.shape), f'{u_pad.shape}, {u.shape}'


@pytest.mark.mpi4py
@pytest.mark.mpi(ranks=[1, 2])
@pytest.mark.parametrize('nx', [4, 8])
@pytest.mark.parametrize('ny', [4, 8])
@pytest.mark.parametrize('nz', [0, 8])
@pytest.mark.parametrize(
    'by',
    [
        'fft',
    ],
)
@pytest.mark.parametrize(
    'bx',
    [
        'fft',
    ],
)
@pytest.mark.parametrize('bz', ['fft', 'cheby'])
@pytest.mark.parametrize('axes', [(-1,), (-1, -2), (-2, -1, -3)])
@pytest.mark.parametrize('padding', [1, 1.5])
def test_transform_MPI(mpi_ranks, nx, ny, nz, bx, by, bz, axes, padding, **kwargs):
    test_transform(nx=nx, ny=ny, nz=nz, bx=bx, by=by, bz=bz, axes=axes, padding=padding, useMPI=True, **kwargs)


def run_MPI_test(num_procs, **kwargs):
    import os
    import subprocess

    # Set python path once
    my_env = os.environ.copy()
    my_env['PYTHONPATH'] = '../../..:.'
    my_env['COVERAGE_PROCESS_START'] = 'pyproject.toml'

    cmd = f"mpirun -np {num_procs} python {__file__}"

    for key, value in kwargs.items():
        cmd += f' --{key}={value}'
    p = subprocess.Popen(cmd.split(), env=my_env, cwd=".")

    p.wait()
    assert p.returncode == 0, 'ERROR: did not get return code 0, got %s with %2i processes' % (
        p.returncode,
        num_procs,
    )


@pytest.mark.mpi4py
@pytest.mark.parametrize('nx', [8])
@pytest.mark.parametrize('nz', [16])
@pytest.mark.parametrize('bx', ['fft'])
@pytest.mark.parametrize('num_procs', [2, 1])
@pytest.mark.parametrize('axes', ["-1", "-1,-2"])
def test_differentiation_MPI(nx, nz, bx, num_procs, axes):
    run_MPI_test(num_procs=num_procs, test='diff', nx=nx, nz=nz, bx=bx, bz='cheby', axes=axes)


@pytest.mark.mpi4py
@pytest.mark.parametrize('nx', [8])
@pytest.mark.parametrize('nz', [16])
@pytest.mark.parametrize('num_procs', [2, 1])
@pytest.mark.parametrize('axes', ["-1", "-1,-2"])
def test_integration_MPI(nx, nz, num_procs, axes):
    run_MPI_test(num_procs=num_procs, test='int', nx=nx, nz=nz, axes=axes)


@pytest.mark.base
@pytest.mark.parametrize('N', [8, 32])
@pytest.mark.parametrize('bc_val', [0, 3.1415])
def test_tau_method_integral(N, bc_val):
    test_tau_method(bc=0, N=N, bc_val=bc_val, kind='integral')


@pytest.mark.base
@pytest.mark.parametrize('bc', [-1, 0, 1])
@pytest.mark.parametrize('N', [8, 32])
@pytest.mark.parametrize('bc_val', [-99, 3.1415])
def test_tau_method(bc, N, bc_val, kind='Dirichlet', useGPU=False):
    '''
    solve u_x - u + tau P = 0, u(bc) = bc_val

    We choose P = T_N or U_N. We replace the last row in the matrix with the boundary condition to get a
    unique solution for the given resolution.

    The test verifies that the solution satisfies the perturbed equation and the boundary condition.
    '''
    from pySDC.helpers.spectral_helper import SpectralHelper
    import scipy.sparse as sp
    import numpy as np

    helper = SpectralHelper(debug=True, useGPU=useGPU)
    helper.add_component('u')
    helper.add_axis(base='cheby', N=N)
    helper.setup_fft()

    xp = helper.xp
    linalg = helper.linalg

    if useGPU:
        import cupy

        assert xp == cupy

    if kind == 'integral':
        helper.add_BC('u', 'u', 0, v=bc_val, kind='integral')
    else:
        helper.add_BC('u', 'u', 0, x=bc, v=bc_val, kind='Dirichlet')
    helper.setup_BCs()

    C = helper.get_basis_change_matrix()
    D = helper.get_differentiation_matrix(axes=(-1,))
    Id = helper.get_Id()

    _A = helper.get_empty_operator_matrix()
    helper.add_equation_lhs(_A, 'u', {'u': D - Id})
    A = helper.convert_operator_matrix_to_operator(_A)
    A = helper.put_BCs_in_matrix(A)

    rhs = helper.put_BCs_in_rhs(xp.zeros((1, N)))
    rhs_hat = helper.transform(rhs, axes=(-1,))

    sol_hat = linalg.spsolve(A, rhs_hat.flatten())

    if useGPU:
        C = C.get()
        sol_hat = sol_hat.get()

    sol_poly = np.polynomial.Chebyshev(sol_hat)
    d_sol_poly = sol_poly.deriv(1)
    x = xp.linspace(-1, 1, 100)

    if kind == 'integral':
        integral = sol_poly.integ(1, lbnd=-1)
        assert xp.isclose(integral(1), bc_val), 'Solution does not satisfy boundary condition'
    else:
        assert xp.isclose(sol_poly(bc), bc_val), 'Solution does not satisfy boundary condition'

    coef = np.append(np.zeros(N - 1), [1])
    P = np.polynomial.Chebyshev(C @ coef)
    tau = (d_sol_poly(x) - sol_poly(x)) / P(x)
    assert np.allclose(tau, tau[0]), 'Solution does not satisfy perturbed equation'


@pytest.mark.cupy
def test_tau_method_GPU():
    test_tau_method(-1, 8, 2.77, useGPU=True)


@pytest.mark.base
@pytest.mark.parametrize('nx', [4, 8])
@pytest.mark.parametrize('nz', [4, 8])
@pytest.mark.parametrize('bc_val', [-2, 1.0])
def test_tau_method2D(nz, nx, bc_val, bc=-1, plotting=False, useMPI=False, **kwargs):
    '''
    solve u_z - 0.1u_xx -u_x + tau P = 0, u(bc) = sin(bc_val*x) -> space-time discretization of advection-diffusion
    problem. We do FFT in x-direction and Chebychov in z-direction.
    '''
    from pySDC.helpers.spectral_helper import SpectralHelper
    import numpy as np

    if useMPI:
        from mpi4py import MPI

        comm = MPI.COMM_WORLD
    else:
        comm = None

    helper = SpectralHelper(comm=comm, debug=True)
    helper.add_axis('fft', N=nx)
    helper.add_axis('cheby', N=nz)
    helper.add_component(['u'])
    helper.setup_fft()

    X, Z = helper.get_grid(forward_output=True)
    x = X[:, 0]
    z = Z[0, :]

    bcs = np.sin(bc_val * x)
    helper.add_BC('u', 'u', 1, kind='dirichlet', x=bc, v=bcs)
    helper.setup_BCs()

    # generate matrices
    Dz = helper.get_differentiation_matrix(axes=(1,))
    Dx = helper.get_differentiation_matrix(axes=(0,))
    Dxx = helper.get_differentiation_matrix(axes=(0,), p=2)

    # generate operator
    _A = helper.get_empty_operator_matrix()
    helper.add_equation_lhs(_A, 'u', {'u': Dz - Dxx * 1e-1 - Dx})
    A = helper.convert_operator_matrix_to_operator(_A)

    # prepare system to solve
    A = helper.put_BCs_in_matrix(A)
    rhs_hat = helper.put_BCs_in_rhs_hat(helper.u_init_forward)

    # solve the system
    sol_hat = helper.u_init_forward
    sol_hat[0] = (helper.sparse_lib.linalg.spsolve(A, rhs_hat.flatten())).reshape(X.shape)
    sol = helper.redistribute(helper.itransform(sol_hat), True, 1).real

    # construct polynomials for testing
    sol_cheby = helper.transform(sol, axes=(-1,))
    polys = [np.polynomial.Chebyshev(sol_cheby[0, i, :]) for i in range(sol_cheby.shape[1])]

    Pz = np.polynomial.Chebyshev(np.append(np.zeros(nz - 1), [1]))
    tau_term, _ = np.meshgrid(Pz(z), np.ones(sol_hat.shape[1]))
    error = ((A @ sol_hat.flatten()).reshape(X.shape) / tau_term).real

    if plotting:
        import matplotlib.pyplot as plt

        _X, _Z = helper.get_grid(forward_output=False)
        im = plt.pcolormesh(_X, _Z, sol[0])
        plt.colorbar(im)
        plt.xlabel('x')
        plt.ylabel('t')
        plt.show()

    for i in range(sol.shape[1]):

        assert np.isclose(polys[i](bc), bcs[i]), f'Solution does not satisfy boundary condition x={x[i]}'

        assert np.allclose(
            polys[i](z), sol[0, i, :]
        ), f'Solution is incorrectly transformed back to real space at x={x[i]}'

    assert np.allclose(error, error[0, 0]), 'Solution does not satisfy perturbed equation'


@pytest.mark.mpi4py
@pytest.mark.mpi(ranks=[2])
@pytest.mark.parametrize('nx', [4, 8])
@pytest.mark.parametrize('nz', [4, 8])
@pytest.mark.parametrize('bc_val', [-2])
@pytest.mark.parametrize('num_procs', [2, 1])
def test_tau_method2D_MPI(mpi_ranks, nz, nx, bc_val, num_procs, **kwargs):
    test_tau_method2D(nz=nz, nx=nx, bc_val=bc_val, num_procs=num_procs, test='tau', useMPI=True)


@pytest.mark.mpi4py
@pytest.mark.parametrize('num_procs', [1])
@pytest.mark.parametrize('axis', [-1, -2])
@pytest.mark.parametrize('bx', ['fft'])
@pytest.mark.parametrize('bz', ['cheby'])
def test_dealias_MPI(num_procs, axis, bx, bz, nx=32, nz=64, **kwargs):
    run_MPI_test(num_procs=num_procs, axis=axis, nx=nx, nz=nz, bx=bx, bz=bz, test='dealias')


@pytest.mark.base
<<<<<<< HEAD
@pytest.mark.parametrize('nx', [8])
@pytest.mark.parametrize('ny', [16])
@pytest.mark.parametrize('nz', [32])
@pytest.mark.parametrize('p', [1, 2])
@pytest.mark.parametrize('bz', ['fft', 'cheby', 'ultraspherical'])
@pytest.mark.parametrize('axes', [(-1,), (-2,), (-3,), (-1, -2), (-2, -3), (-1, -3), (-1, -2, -3)])
def test_differentiation_matrix3D(nx, ny, nz, bz, axes, p, useMPI=False, **kwargs):
    import numpy as np
    from pySDC.helpers.spectral_helper import SpectralHelper

    if useMPI:
        from mpi4py import MPI

        comm = MPI.COMM_WORLD
    else:
        comm = None

    helper = SpectralHelper(comm=comm, debug=True)
    helper.add_axis(base='fft', N=nx)
    helper.add_axis(base='fft', N=ny)
    helper.add_axis(base=bz, N=nz)
    helper.setup_fft()

    X, Y, Z = helper.get_grid()

    if bz == 'cheby' and p > 1:
        return None
    elif bz == 'ultraspherical' and -1 in axes:
        conv = helper.get_basis_change_matrix(p_out=0, p_in=p)
    else:
        conv = helper.get_basis_change_matrix()

    D = helper.get_differentiation_matrix(axes, p=p)

    u = helper.u_init

    z_part = np.sin(3 * Z) if bz == 'fft' else Z**3
    z_part_z = 3 * np.cos(3 * Z) if bz == 'fft' else 3 * Z**2
    z_part_zz = -9 * np.sin(3 * Z) if bz == 'fft' else 6 * Z

    u[0, ...] = np.sin(X) * np.cos(2 * Y) * z_part + np.cos(2 * X) + np.sin(Y) + np.sin(4 * Z)
    if axes == (-3,):
        if p == 1:
            expect = np.cos(X) * np.cos(2 * Y) * z_part - 2 * np.sin(2 * X)
        else:
            expect = -np.sin(X) * np.cos(2 * Y) * z_part - 4 * np.cos(2 * X)
    elif axes == (-2,):
        if p == 1:
            expect = np.sin(X) * (-2) * np.sin(2 * Y) * z_part + np.cos(Y)
        else:
            expect = np.sin(X) * (-4) * np.cos(2 * Y) * z_part - np.sin(Y)
    elif axes == (-1,):
        if p == 1:
            expect = np.sin(X) * np.cos(2 * Y) * z_part_z + 4 * np.cos(4 * Z)
        elif p == 2:
            expect = np.sin(X) * np.cos(2 * Y) * z_part_zz - 16 * np.sin(4 * Z)
    elif sorted(axes) == [-3, -2]:
        if p == 1:
            expect = -2 * np.cos(X) * np.sin(2 * Y) * z_part
        elif p == 2:
            expect = 4 * np.sin(X) * np.cos(2 * Y) * z_part
    elif sorted(axes) == [-2, -1]:
        if p == 1:
            expect = np.sin(X) * (-2) * np.sin(2 * Y) * z_part_z
        elif p == 2:
            expect = np.sin(X) * (-4) * np.cos(2 * Y) * z_part_zz
    elif sorted(axes) == [-3, -1]:
        if p == 1:
            expect = np.cos(X) * np.cos(2 * Y) * z_part_z
        elif p == 2:
            expect = -np.sin(X) * np.cos(2 * Y) * z_part_zz
    elif axes == (-1, -2, -3):
        if p == 1:
            expect = np.cos(X) * (-2) * np.sin(2 * Y) * z_part_z
        elif p == 2:
            expect = -np.sin(X) * (-4) * np.cos(2 * Y) * z_part_zz
    else:
        raise NotImplementedError

    u_hat = helper.transform(u)
    D_u_hat = (conv @ D @ u_hat.flatten()).reshape(u_hat.shape)
    D_u = helper.itransform(D_u_hat).real

    error = np.linalg.norm(D_u - expect)
    assert np.isclose(error, 0, atol=6e-8), f'Got {error=:.2e}'

    if useMPI:
        if comm.size == 2:
            assert u_hat.shape[1] < nx or u_hat.shape[2] < ny, 'Not distributed'
        elif comm.size > 2:
            assert u_hat.shape[1] < nx and u_hat.shape[2] < ny, 'Not distributed in pencils'


@pytest.mark.mpi4py
@pytest.mark.mpi(ranks=[2, 4])
@pytest.mark.parametrize('nx', [8])
@pytest.mark.parametrize('ny', [16])
@pytest.mark.parametrize('nz', [32])
@pytest.mark.parametrize('bz', ['fft', 'cheby', 'ultraspherical'])
@pytest.mark.parametrize('axes', [(-1,), (-2,), (-3,), (-1, -2), (-2, -3), (-1, -3), (-1, -2, -3)])
def test_differentiation_matrix3DMPI(mpi_ranks, nx, ny, nz, bz, axes, useMPI=True, **kwargs):
    test_differentiation_matrix3D(nx, ny, nz, bz, axes, p=1, **kwargs)


@pytest.mark.base
@pytest.mark.parametrize('nx', [32])
@pytest.mark.parametrize('ny', [0, 16])
@pytest.mark.parametrize('nz', [8])
@pytest.mark.parametrize('bx', ['cheby', 'fft'])
def test_identity_matrix_ND(nx, ny, nz, bx, useMPI=False, **kwargs):
    import numpy as np
    from pySDC.helpers.spectral_helper import SpectralHelper

    if useMPI:
        from mpi4py import MPI

        comm = MPI.COMM_WORLD
    else:
        comm = None

    helper = SpectralHelper(comm=comm, debug=True)
    helper.add_axis(base=bx, N=nx)
    if ny > 0:
        helper.add_axis(base=bx, N=ny)
    helper.add_axis(base='cheby', N=nz)
    helper.setup_fft()

    grid = helper.get_grid()
    conv = helper.get_basis_change_matrix()
    I = helper.get_Id()

    u = helper.u_init
    u[0, ...] = np.sin(grid[-2]) * grid[-1] ** 2 + grid[-1] ** 3 + np.cos(2 * grid[-2])

    if ny > 0:
        u[0, ...] += np.cos(grid[-3])

    u_hat = helper.transform(u, axes=(-2, -1))
    I_u_hat = (conv @ I @ u_hat.flatten()).reshape(u_hat.shape)
    I_u = helper.itransform(I_u_hat, axes=(-1, -2))

    assert np.allclose(I_u, u, atol=1e-12)


@pytest.mark.base
=======
>>>>>>> 266a9735
def test_cache_decorator():
    from pySDC.helpers.spectral_helper import cache
    import numpy as np

    class Dummy:
        num_calls = 0

        @cache
        def increment(self, x):
            self.num_calls += 1
            return x + 1

    dummy = Dummy()
    values = [0, 1, 1, 0, 3, 1, 2]
    unique_vals = np.unique(values)

    for x in values:
        assert dummy.increment(x) == x + 1

    assert dummy.num_calls < len(values)
    assert dummy.num_calls == len(unique_vals)


<<<<<<< HEAD
=======
@pytest.mark.base
def test_cache_memory_leaks():
    from pySDC.helpers.spectral_helper import cache

    track = [0, 0]

    class KeepTrack:

        def __init__(self):
            track[0] += 1
            track[1] = 0

        @cache
        def method(self, a, b, c=1, d=2):
            track[1] += 1
            return f"{a},{b},c={c},d={d}"

        def __del__(self):
            track[0] -= 1

    def function():
        obj = KeepTrack()
        for _ in range(10):
            obj.method(1, 2, d=2)
            assert track[0] == 1
            assert track[1] == 1

    for _ in range(3):
        function()

    assert track[0] == 0, "possible memory leak with the @cache"


>>>>>>> 266a9735
if __name__ == '__main__':
    str_to_bool = lambda me: False if me == 'False' else True
    str_to_tuple = lambda arg: tuple(int(me) for me in arg.split(','))

    import argparse

    parser = argparse.ArgumentParser()
    parser.add_argument('--nx', type=int, help='Dof in x direction')
    parser.add_argument('--nz', type=int, help='Dof in z direction')
    parser.add_argument('--axes', type=str_to_tuple, help='Axes over which to transform')
    parser.add_argument('--axis', type=int, help='Direction of the action')
    parser.add_argument('--bz', type=str, help='Base in z direction')
    parser.add_argument('--bx', type=str, help='Base in x direction')
    parser.add_argument('--bc_val', type=int, help='Value of boundary condition')
    parser.add_argument('--test', type=str, help='type of test', choices=['transform', 'diff', 'int', 'tau', 'dealias'])
    parser.add_argument('--useMPI', type=str_to_bool, help='use MPI or not', choices=[True, False], default=True)
    args = parser.parse_args()

    if args.test == 'transform':
        test_transform(**vars(args))
    elif args.test == 'diff':
        test_differentiation_matrix2D(**vars(args))
    elif args.test == 'int':
        test_integration_matrix2D(**vars(args))
    elif args.test == 'tau':
        test_tau_method2D(**vars(args))
    elif args.test == 'dealias':
        _test_transform_dealias(**vars(args))
    elif args.test is None:
        # test_differentiation_matrix3D(2, 2, 4, 'cheby', p=1, axes=(-1, -2, -3), useMPI=True)
        # test_differentiation_matrix3D(2, 2, 4, 'ultraspherical', p=1, axes=(-1, -2, -3), useMPI=True)
        # test_differentiation_matrix3D(32, 32, 32, 'fft', p=2, axes=(-1, -2), useMPI=True)
        # test_transform(4, 4, 8, 'fft', 'fft', 'cheby', axes=(-1,), padding=1.5, useMPI=True)
        # test_dealias_GPU(axis=(-1, -2), bx='fft', bz='cheby', padding=1.5)
        # test_differentiation_matrix2D(2**5, 2**5, 'T2U', bx='cheby', bz='fft', axes=(-2, -1))
        # test_matrix1D(4, 'cheby', 'diff')
        # test_tau_method(-1, 8, 99, kind='Dirichlet')
        # test_tau_method2D('T2U', 2**8, 2**8, -2, plotting=True, useMPI=True)
        # test_tau_method2D('T2U', 2**1, 2**2, -2, plotting=False, useMPI=True)
        # test_filter(6, 6, (0,))
        # _test_transform_dealias('fft', 'cheby', -1, nx=2**2, nz=5, padding=1.5)
        test_tau_method_GPU()
    else:
        raise NotImplementedError
    print('done')<|MERGE_RESOLUTION|>--- conflicted
+++ resolved
@@ -639,7 +639,6 @@
 
 
 @pytest.mark.base
-<<<<<<< HEAD
 @pytest.mark.parametrize('nx', [8])
 @pytest.mark.parametrize('ny', [16])
 @pytest.mark.parametrize('nz', [32])
@@ -785,8 +784,6 @@
 
 
 @pytest.mark.base
-=======
->>>>>>> 266a9735
 def test_cache_decorator():
     from pySDC.helpers.spectral_helper import cache
     import numpy as np
@@ -810,8 +807,6 @@
     assert dummy.num_calls == len(unique_vals)
 
 
-<<<<<<< HEAD
-=======
 @pytest.mark.base
 def test_cache_memory_leaks():
     from pySDC.helpers.spectral_helper import cache
@@ -845,7 +840,6 @@
     assert track[0] == 0, "possible memory leak with the @cache"
 
 
->>>>>>> 266a9735
 if __name__ == '__main__':
     str_to_bool = lambda me: False if me == 'False' else True
     str_to_tuple = lambda arg: tuple(int(me) for me in arg.split(','))
