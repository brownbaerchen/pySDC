import pytest
import sys


@pytest.mark.mpi4py
@pytest.mark.parametrize('direction', ['x', 'y', 'z', 'mixed'])
@pytest.mark.parametrize('nx', [16])
@pytest.mark.parametrize('nz', [8])
@pytest.mark.parametrize('spectral_space', [True, False])
def test_eval_f(nx, nz, direction, spectral_space):
    import numpy as np
    from pySDC.implementations.problem_classes.RayleighBenard3D import RayleighBenard3D

    P = RayleighBenard3D(nx=nx, ny=nx, nz=nz, Rayleigh=1, spectral_space=spectral_space, Lx=1, Ly=1, Lz=1)
    iu, iv, iw, ip, iT = P.index(['u', 'v', 'w', 'p', 'T'])
    X, Y, Z = P.X, P.Y, P.Z
    cos, sin = np.cos, np.sin

    kappa = P.kappa
    nu = P.nu

    k = 2
    if direction == 'x':
        y = sin(X * k * np.pi)
        y_x = cos(X * k * np.pi) * k * np.pi
        y_xx = -sin(X * k * np.pi) * k * k * np.pi**2
        y_y = 0
        y_yy = 0
        y_z = 0
        y_zz = 0
    elif direction == 'y':
        y = sin(Y * k * np.pi)
        y_y = cos(Y * k * np.pi) * k * np.pi
        y_yy = -sin(Y * k * np.pi) * k * k * np.pi**2
        y_x = 0
        y_xx = 0
        y_z = 0
        y_zz = 0
    elif direction == 'z':
        y = Z**2
        y_x = 0
        y_xx = 0
        y_y = 0
        y_yy = 0
        y_z = 2 * Z
        y_zz = 2.0
    elif direction == 'mixed':
        y = sin(X * k * np.pi) * sin(Y * k * np.pi) * Z**2
        y_x = cos(X * k * np.pi) * k * np.pi * sin(k * Y * np.pi) * Z**2
        y_xx = -sin(X * k * np.pi) * k * k * np.pi**2 * sin(Y * k * np.pi) * Z**2
        y_y = cos(Y * k * np.pi) * k * np.pi * sin(X * k * np.pi) * Z**2
        y_yy = -sin(Y * k * np.pi) * k * k * np.pi**2 * sin(X * k * np.pi) * Z**2
        y_z = sin(X * k * np.pi) * sin(Y * k * np.pi) * 2 * Z
        y_zz = sin(X * k * np.pi) * sin(Y * k * np.pi) * 2
    else:
        raise NotImplementedError

    u = P.u_init_physical
    assert np.allclose(P.eval_f(P.u_init), 0), 'Non-zero time derivative in static 0 configuration'

    for i in [iu, iv, iw, iT, ip]:
        u[i][:] = y

    if spectral_space:
        u = P.transform(u)

    f = P.eval_f(u)

    f_expect = P.f_init
    for i in [iT, iu, iv, iw]:
        f_expect.expl[i] = -y * (y_x + y_y + y_z)
    f_expect.impl[iT] = kappa * (y_xx + y_yy + y_zz)
    f_expect.impl[iu] = -y_x + nu * (y_xx + y_yy + y_zz)
    f_expect.impl[iv] = -y_y + nu * (y_xx + y_yy + y_zz)
    f_expect.impl[iw] = -y_z + nu * (y_xx + y_yy + y_zz) + y
    f_expect.impl[ip] = -(y_x + y_y + y_z)

    if spectral_space:
        f.impl = P.itransform(f.impl)
        f.expl = P.itransform(f.expl)

    for comp in ['u', 'v', 'w', 'T', 'p'][::-1]:
        i = P.spectral.index(comp)
        assert np.allclose(f.expl[i], f_expect.expl[i]), f'Unexpected explicit function evaluation in component {comp}'
        assert np.allclose(f.impl[i], f_expect.impl[i]), f'Unexpected implicit function evaluation in component {comp}'


@pytest.mark.mpi4py
@pytest.mark.parametrize('direction', ['x', 'y', 'z', 'mixed'])
@pytest.mark.mpi(ranks=[2, 4])
def test_eval_f_parallel(mpi_ranks, direction):
    test_eval_f(nx=4, nz=4, direction=direction, spectral_space=False)


@pytest.mark.mpi4py
@pytest.mark.parametrize('nx', [1, 8])
@pytest.mark.parametrize('component', ['u', 'v', 'T'])
def test_Poisson_problems(nx, component):
    """
    When forgetting about convection and the time-dependent part, you get Poisson problems in u and T that are easy to solve. We check that we get the exact solution in a simple test here.
    """
    import numpy as np
    from pySDC.implementations.problem_classes.RayleighBenard3D import RayleighBenard3D

    BCs = {
        'u_top': 0,
        'u_bottom': 0,
        'v_top': 0,
        'v_bottom': 0,
        'w_top': 0,
        'w_bottom': 0,
        'T_top': 0,
        'T_bottom': 0,
    }
    P = RayleighBenard3D(
        nx=nx, ny=nx, nz=6, BCs=BCs, Rayleigh=(max([abs(BCs['T_top'] - BCs['T_bottom']), np.finfo(float).eps]) * 2**4)
    )
    rhs = P.u_init

    idx = P.index(f'{component}')

    A = P.put_BCs_in_matrix(-P.L)
    rhs[idx][0, 0, 2] = 6
    rhs[idx][0, 0, 0] = 6
    rhs = P.put_BCs_in_rhs_hat(rhs)
    u = P.sparse_lib.linalg.spsolve(A, P.M @ rhs.flatten()).reshape(rhs.shape).real

    u_exact = P.u_init_forward.astype('d')
    if P.comm.rank == 0:
        u_exact[idx][0, 0, 4] = 1 / 8
        u_exact[idx][0, 0, 2] = 1 / 2
        u_exact[idx][0, 0, 0] = -5 / 8

        if component == 'T':
            ip = P.index('p')
            u_exact[ip][0, 0, 5] = 1 / (16 * 5) / 2
            u_exact[ip][0, 0, 3] = 5 / (16 * 5) / 2
            u_exact[ip][0, 0, 1] = -70 / (16 * 5) / 2

    for comp in ['u', 'v', 'w', 'T', 'p']:
        i = P.spectral.index(comp)
        assert np.allclose(u_exact[i], u[i]), f'Unexpected solution in component {comp}'


@pytest.mark.mpi4py
def test_Poisson_problem_w():
    """
    Here we don't really solve a Poisson problem. w can only be constant due to the incompressibility, then we have a Possion problem in T with a linear solution and p absorbs all the rest. This is therefore mainly a test for the pressure computation. We don't test that the boundary condition is enforced because the constant pressure offset is entirely irrelevant to anything.
    """
    import numpy as np
    from pySDC.implementations.problem_classes.RayleighBenard3D import RayleighBenard3D

    BCs = {
        'u_top': 0,
        'u_bottom': 0,
        'v_top': 0,
        'v_bottom': 0,
        'w_top': 0,
        'w_bottom': 0,
        'T_top': 0,
        'T_bottom': 1,
    }
    P = RayleighBenard3D(nx=2, ny=2, nz=2**3, BCs=BCs, Rayleigh=1.0)
    iw = P.index('w')

    rhs_real = P.u_init
    rhs_real[iw] = 32 * 6 * P.Z**5

    rhs = P.transform(rhs_real)
    rhs = (P.M @ rhs.flatten()).reshape(rhs.shape)
    rhs_real = P.itransform(rhs)

    rhs_real = P.put_BCs_in_rhs(rhs_real)
    rhs = P.transform(rhs_real)

    A = P.put_BCs_in_matrix(-P.L)
    u = P.sparse_lib.linalg.spsolve(A, rhs.flatten()).reshape(rhs.shape).real

    u_exact_real = P.u_init
    iT = P.index('T')
    u_exact_real[iT] = 1 - P.Z

    ip = P.index('p')
    u_exact_real[ip] = P.Z - 1 / 2 * P.Z**2 - 32 * P.Z**6

    u_exact = P.transform(u_exact_real)
    u_exact[ip, 0, 0] = u[ip, 0, 0]  # nobody cares about the constant offset

    for comp in ['u', 'v', 'w', 'T', 'p']:
        i = P.spectral.index(comp)
        assert np.allclose(u_exact[i], u[i]), f'Unexpected solution in component {comp}'


@pytest.mark.mpi4py
@pytest.mark.parametrize('solver_type', ['gmres+ilu', 'bicgstab+ilu'])
@pytest.mark.parametrize('N', [4, 16])
@pytest.mark.parametrize('left_preconditioner', [True, False])
@pytest.mark.parametrize('Dirichlet_recombination', [True, False])
def test_solver_convergence(solver_type, N, left_preconditioner, Dirichlet_recombination):
    import numpy as np
    from pySDC.implementations.problem_classes.RayleighBenard3D import RayleighBenard3D

    fill_factor = 5 if left_preconditioner or Dirichlet_recombination else 10

    P = RayleighBenard3D(
        nx=N,
        ny=N,
        nz=N,
        solver_type=solver_type,
        solver_args={'atol': 1e-10, 'rtol': 0},
        preconditioner_args={'fill_factor': fill_factor, 'drop_tol': 1e-4},
        left_preconditioner=left_preconditioner,
        Dirichlet_recombination=Dirichlet_recombination,
    )
    P_direct = RayleighBenard3D(nx=N, ny=N, nz=N, solver_type='cached_direct')

    u0 = P.u_exact(0, noise_level=1.0e-3)

    dt = 1.0e-3
    u_direct = P_direct.solve_system(u0.copy(), dt)
    u_good_ig = P.solve_system(u0.copy(), dt, u0=u_direct.copy())
    assert P.work_counters[P.solver_type].niter == 0
    assert np.allclose(u_good_ig, u_direct)

    u = P.solve_system(u0.copy(), dt, u0=u0.copy())

    error = abs(u - u_direct)
    assert error <= P.solver_args['atol'] * 1e3, error

    if 'ilu' in solver_type.lower():
        size_LU = P_direct.cached_factorizations[dt].__sizeof__()
        size_iLU = P.cached_factorizations[dt].__sizeof__()
        assert size_iLU < size_LU, 'iLU does not require less memory than LU!'


@pytest.mark.mpi4py
def test_libraries():
    from pySDC.implementations.problem_classes.RayleighBenard3D import RayleighBenard3D
    from mpi4py_fft import fftw
    from scipy import fft

    P = RayleighBenard3D(nx=2, ny=2, nz=2)
    assert P.axes[0].fft_lib == fftw
    assert P.axes[1].fft_lib == fftw
    assert P.axes[2].fft_lib == fft


@pytest.mark.mpi4py
@pytest.mark.skipif(sys.version_info < (3, 10), reason="requires python3.10 or higher")
@pytest.mark.parametrize('preconditioning', [True, False])
def test_banded_matrix(preconditioning):
    from pySDC.implementations.problem_classes.RayleighBenard3D import RayleighBenard3D

    P = RayleighBenard3D(
        nx=16, ny=16, nz=16, left_preconditioner=preconditioning, Dirichlet_recombination=preconditioning
    )
    sp = P.spectral.linalg

    A = P.M + P.L
    A = P.Pl @ P.spectral.put_BCs_in_matrix(A) @ P.Pr

    bandwidth = sp.spbandwidth(A)
    if preconditioning:
        assert all(250 * me < A.shape[0] for me in bandwidth), 'Preconditioned matrix is not banded!'
    else:
        assert all(2 * me > A.shape[0] for me in bandwidth), 'Unpreconditioned matrix is unexpectedly banded!'

    LU = sp.splu(A)
    for me in [LU.L, LU.U]:

        assert max(sp.spbandwidth(me)) <= max(
            bandwidth
        ), 'One-sided bandwidth of LU decomposition is larger than that of the full matrix!'


@pytest.mark.cupy
def test_heterogeneous_implementation(N=8, useGPU=True):
    from pySDC.implementations.problem_classes.RayleighBenard3D import RayleighBenard3D

    params = {'nx': N, 'ny': N, 'nz': N, 'useGPU': useGPU}
    gpu = RayleighBenard3D(**params)
    het = RayleighBenard3D(**params, heterogeneous=True)

    xp = gpu.xp

    u0 = gpu.u_exact()

    f = [me.eval_f(u0) for me in [gpu, het]]
    assert xp.allclose(*f)

    un = [me.solve_system(u0, 1e-3) for me in [gpu, het]]
    assert xp.allclose(*un)


@pytest.mark.mpi4py
@pytest.mark.parametrize('w', [0, 1, 3.14])
def test_Nusselt_number_computation(w, N=6):
    from pySDC.implementations.problem_classes.RayleighBenard3D import RayleighBenard3D

    prob = RayleighBenard3D(nx=N, ny=N, nz=N, dealiasing=1.0, spectral_space=False, Rayleigh=1.0, Prandtl=1.0)
    xp = prob.xp
    iw, iT = prob.index(['w', 'T'])

    # constant temperature and perturbed velocity
    u = prob.u_init
    u[iT, ...] = 3 * prob.Z**2 + 1
    u[iw] = w * (1 + xp.sin(prob.Y / prob.axes[1].L * 2 * xp.pi))
    Nu = prob.compute_Nusselt_numbers(u)

    for key, expect in zip(['t', 'b', 'V'], [prob.Lz * (3 + 1) * w - 6, w, w * (1 + 1) - 3]):
        assert xp.isclose(Nu[key], expect), f'Expected Nu_{key}={expect}, but got {Nu[key]}'

    # zero
    u = prob.u_init
    Nu = prob.compute_Nusselt_numbers(u)
    assert xp.allclose(list(Nu.values()), 0)

    # constant gradient
    u = prob.u_init
    u[iT] = prob.Z**2 + 1
    Nu = prob.compute_Nusselt_numbers(u)

    for key, expect in zip(['t', 'b', 'V'], [-prob.Lz * 2, 0, -1]):
        assert xp.isclose(Nu[key], expect), f'Expected Nu_{key}={expect}, but got {Nu[key]} with T=z**2!'

    # gradient plus fluctuations
    u = prob.u_init
    u[iT] = prob.Z * 1 + (xp.sin(prob.X / prob.axes[0].L * 2 * xp.pi) * xp.sin(prob.Y / prob.axes[1].L * 2 * xp.pi))
    Nu = prob.compute_Nusselt_numbers(u)

    for key in ['t', 'b', 'V']:
        assert xp.isclose(Nu[key], -1), f'Expected Nu_{key}=-1, but got {Nu[key]} with T=z*(1+sin(x)+sin(y))!'

    # constant temperature and perturbed velocity
    u = prob.u_init
    u[iT, ...] = 1
    u[iw] = w * (1 + xp.sin(prob.Y / prob.axes[1].L * 2 * xp.pi))
    Nu = prob.compute_Nusselt_numbers(u)

    for key in ['t', 'b', 'V']:
        assert xp.isclose(Nu[key], w), f'Expected Nu_{key}={w}, but got {Nu[key]} with constant T and perturbed w!'


@pytest.mark.mpi4py
<<<<<<< HEAD
def test_CFL():
    from pySDC.implementations.problem_classes.RayleighBenard3D import RayleighBenard3D

    N = 16
    prob = RayleighBenard3D(nx=N, ny=N, nz=N, dealiasing=1.0, spectral_space=False, Rayleigh=1.0)
    import logging

    prob.logger.setLevel(logging.DEBUG)
    xp = prob.xp
    iu, iv, iw = prob.index(['u', 'v', 'w'])

    u = prob.u_exact()
    for i in [iu, iv, iw]:
        u *= 0
        u_max = xp.pi
        u[i] = u_max * xp.sin(prob.X * xp.pi / prob.axes[0].L)
        CFL = prob.get_CFL_limit(u)
        if i == iw:
            expect = 1 / prob.axes[i].N ** 2 / u_max
        else:
            expect = 1 / prob.axes[i].N / u_max
        assert xp.isclose(CFL, expect), f'Expected {expect}, got {CFL}'

    u *= 0
    u_max = xp.pi
    u[iu] = u_max * xp.sin(prob.X * 2 * xp.pi / prob.axes[0].L)
    u[iv] = 2 * u_max * xp.sin(prob.Y * 2 * xp.pi / prob.axes[1].L)
    u[iw] = 3 * u_max
    CFL = prob.get_CFL_limit(u)
    expect = 1 / (prob.axes[iw].N ** 2 * u_max * 3)
    assert xp.isclose(CFL, expect), f'Expected {expect}, got {CFL}'


@pytest.mark.mpi4py
=======
>>>>>>> 5099de8e
@pytest.mark.mpi(ranks=[1, 2, 5])
def test_spectrum_computation(mpi_ranks):
    from pySDC.implementations.problem_classes.RayleighBenard3D import RayleighBenard3D

    N = 5
    prob = RayleighBenard3D(nx=N, ny=N, nz=2, dealiasing=1.0, spectral_space=False, Rayleigh=1.0)
    xp = prob.xp
    iu, iv = prob.index(['u', 'v'])

    num_k = int(N // 2) + 1

    u = prob.u_exact() * 0
    u[iu] = 1
    ks, spectrum = prob.get_frequency_spectrum(u)

    expect_spectrum = xp.zeros((prob.nz, num_k))
    expect_spectrum[:, 0] = 1

    assert len(ks) == num_k
    assert xp.allclose(spectrum[iv], 0)
    assert xp.allclose(spectrum[iu], expect_spectrum)

    assert N >= 5
    u = prob.u_exact() * 0
    u[iu] = xp.sin(prob.Y * 2 * xp.pi / prob.axes[1].L)
    ks, spectrum = prob.get_frequency_spectrum(u)
    assert xp.allclose(spectrum[iu, :, 2:], 0)
    assert not xp.allclose(spectrum[iu, :, :2], 0)

    assert N >= 5
    u = prob.u_exact() * 0
    u[iu] = xp.sin(prob.X * 2 * xp.pi / prob.axes[0].L) * xp.sin(prob.Y * 2 * xp.pi / prob.axes[1].L)
    ks, spectrum = prob.get_frequency_spectrum(u)
    assert xp.allclose(spectrum[iu, :, 2:], 0)
    assert xp.allclose(spectrum[iu, :, 0], 0)
    assert not xp.allclose(spectrum[iu, :, 1], 0)

    assert N >= 5
    u = prob.u_exact() * 0
    u[iu] = xp.sin(prob.X * 4 * xp.pi / prob.axes[0].L) * xp.sin(prob.Y * 2 * xp.pi / prob.axes[1].L)
    ks, spectrum = prob.get_frequency_spectrum(u)
    assert not xp.allclose(spectrum[iu, :, 1:], 0)
    assert xp.allclose(spectrum[iu, :, 0], 0)


if __name__ == '__main__':
    test_eval_f(2**2, 2**1, 'x', False)
    # test_libraries()
    # test_Poisson_problems(4, 'u')
    # test_Poisson_problem_w()
    # test_solver_convergence('bicgstab+ilu', 32, False, True)
    # test_banded_matrix(False)
    # test_heterogeneous_implementation()
<<<<<<< HEAD
    # test_Nusselt_number_computation(N=4, w=3.14)
    test_spectrum_computation(None)
    # test_CFL()
=======
    # test_Nusselt_number_computation(N=4, w=3.14)
>>>>>>> 5099de8e
<|MERGE_RESOLUTION|>--- conflicted
+++ resolved
@@ -342,7 +342,6 @@
 
 
 @pytest.mark.mpi4py
-<<<<<<< HEAD
 def test_CFL():
     from pySDC.implementations.problem_classes.RayleighBenard3D import RayleighBenard3D
 
@@ -377,8 +376,6 @@
 
 
 @pytest.mark.mpi4py
-=======
->>>>>>> 5099de8e
 @pytest.mark.mpi(ranks=[1, 2, 5])
 def test_spectrum_computation(mpi_ranks):
     from pySDC.implementations.problem_classes.RayleighBenard3D import RayleighBenard3D
@@ -432,10 +429,6 @@
     # test_solver_convergence('bicgstab+ilu', 32, False, True)
     # test_banded_matrix(False)
     # test_heterogeneous_implementation()
-<<<<<<< HEAD
     # test_Nusselt_number_computation(N=4, w=3.14)
     test_spectrum_computation(None)
-    # test_CFL()
-=======
-    # test_Nusselt_number_computation(N=4, w=3.14)
->>>>>>> 5099de8e
+    # test_CFL()