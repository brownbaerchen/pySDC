import pytest
import sys


@pytest.mark.mpi4py
@pytest.mark.parametrize('direction', ['x', 'y', 'z', 'mixed'])
@pytest.mark.parametrize('nx', [16])
@pytest.mark.parametrize('nz', [8])
@pytest.mark.parametrize('spectral_space', [True, False])
def test_eval_f(nx, nz, direction, spectral_space):
    import numpy as np
    from pySDC.implementations.problem_classes.RayleighBenard3D import RayleighBenard3D

    P = RayleighBenard3D(nx=nx, ny=nx, nz=nz, Rayleigh=1, spectral_space=spectral_space, Lx=1, Ly=1, Lz=1)
    iu, iv, iw, ip, iT = P.index(['u', 'v', 'w', 'p', 'T'])
    X, Y, Z = P.X, P.Y, P.Z
    cos, sin = np.cos, np.sin

    kappa = P.kappa
    nu = P.nu

    k = 2
    if direction == 'x':
        y = sin(X * k * np.pi)
        y_x = cos(X * k * np.pi) * k * np.pi
        y_xx = -sin(X * k * np.pi) * k * k * np.pi**2
        y_y = 0
        y_yy = 0
        y_z = 0
        y_zz = 0
    elif direction == 'y':
        y = sin(Y * k * np.pi)
        y_y = cos(Y * k * np.pi) * k * np.pi
        y_yy = -sin(Y * k * np.pi) * k * k * np.pi**2
        y_x = 0
        y_xx = 0
        y_z = 0
        y_zz = 0
    elif direction == 'z':
        y = Z**2
        y_x = 0
        y_xx = 0
        y_y = 0
        y_yy = 0
        y_z = 2 * Z
        y_zz = 2.0
    elif direction == 'mixed':
        y = sin(X * k * np.pi) * sin(Y * k * np.pi) * Z**2
        y_x = cos(X * k * np.pi) * k * np.pi * sin(k * Y * np.pi) * Z**2
        y_xx = -sin(X * k * np.pi) * k * k * np.pi**2 * sin(Y * k * np.pi) * Z**2
        y_y = cos(Y * k * np.pi) * k * np.pi * sin(X * k * np.pi) * Z**2
        y_yy = -sin(Y * k * np.pi) * k * k * np.pi**2 * sin(X * k * np.pi) * Z**2
        y_z = sin(X * k * np.pi) * sin(Y * k * np.pi) * 2 * Z
        y_zz = sin(X * k * np.pi) * sin(Y * k * np.pi) * 2
    else:
        raise NotImplementedError

    u = P.u_init_physical
    assert np.allclose(P.eval_f(P.u_init), 0), 'Non-zero time derivative in static 0 configuration'

    for i in [iu, iv, iw, iT, ip]:
        u[i][:] = y

    if spectral_space:
        u = P.transform(u)

    f = P.eval_f(u)

    f_expect = P.f_init
    for i in [iT, iu, iv, iw]:
        f_expect.expl[i] = -y * (y_x + y_y + y_z)
    f_expect.impl[iT] = kappa * (y_xx + y_yy + y_zz)
    f_expect.impl[iu] = -y_x + nu * (y_xx + y_yy + y_zz)
    f_expect.impl[iv] = -y_y + nu * (y_xx + y_yy + y_zz)
    f_expect.impl[iw] = -y_z + nu * (y_xx + y_yy + y_zz) + y
    f_expect.impl[ip] = -(y_x + y_y + y_z)

    if spectral_space:
        f.impl = P.itransform(f.impl)
        f.expl = P.itransform(f.expl)

    for comp in ['u', 'v', 'w', 'T', 'p'][::-1]:
        i = P.spectral.index(comp)
        assert np.allclose(f.expl[i], f_expect.expl[i]), f'Unexpected explicit function evaluation in component {comp}'
        assert np.allclose(f.impl[i], f_expect.impl[i]), f'Unexpected implicit function evaluation in component {comp}'


@pytest.mark.mpi4py
@pytest.mark.parametrize('direction', ['x', 'y', 'z', 'mixed'])
@pytest.mark.mpi(ranks=[2, 4])
def test_eval_f_parallel(mpi_ranks, direction):
    test_eval_f(nx=4, nz=4, direction=direction, spectral_space=False)


@pytest.mark.mpi4py
@pytest.mark.parametrize('nx', [1, 8])
@pytest.mark.parametrize('component', ['u', 'v', 'T'])
def test_Poisson_problems(nx, component):
    """
    When forgetting about convection and the time-dependent part, you get Poisson problems in u and T that are easy to solve. We check that we get the exact solution in a simple test here.
    """
    import numpy as np
    from pySDC.implementations.problem_classes.RayleighBenard3D import RayleighBenard3D

    BCs = {
        'u_top': 0,
        'u_bottom': 0,
        'v_top': 0,
        'v_bottom': 0,
        'w_top': 0,
        'w_bottom': 0,
        'T_top': 0,
        'T_bottom': 0,
    }
    P = RayleighBenard3D(
        nx=nx, ny=nx, nz=6, BCs=BCs, Rayleigh=(max([abs(BCs['T_top'] - BCs['T_bottom']), np.finfo(float).eps]) * 2**4)
    )
    rhs = P.u_init

    idx = P.index(f'{component}')

    A = P.put_BCs_in_matrix(-P.L)
    rhs[idx][0, 0, 2] = 6
    rhs[idx][0, 0, 0] = 6
    rhs = P.put_BCs_in_rhs_hat(rhs)
    u = P.sparse_lib.linalg.spsolve(A, P.M @ rhs.flatten()).reshape(rhs.shape).real

    u_exact = P.u_init_forward.astype('d')
    if P.comm.rank == 0:
        u_exact[idx][0, 0, 4] = 1 / 8
        u_exact[idx][0, 0, 2] = 1 / 2
        u_exact[idx][0, 0, 0] = -5 / 8

        if component == 'T':
            ip = P.index('p')
            u_exact[ip][0, 0, 5] = 1 / (16 * 5) / 2
            u_exact[ip][0, 0, 3] = 5 / (16 * 5) / 2
            u_exact[ip][0, 0, 1] = -70 / (16 * 5) / 2

    for comp in ['u', 'v', 'w', 'T', 'p']:
        i = P.spectral.index(comp)
        assert np.allclose(u_exact[i], u[i]), f'Unexpected solution in component {comp}'


@pytest.mark.mpi4py
def test_Poisson_problem_w():
    """
    Here we don't really solve a Poisson problem. w can only be constant due to the incompressibility, then we have a Possion problem in T with a linear solution and p absorbs all the rest. This is therefore mainly a test for the pressure computation. We don't test that the boundary condition is enforced because the constant pressure offset is entirely irrelevant to anything.
    """
    import numpy as np
    from pySDC.implementations.problem_classes.RayleighBenard3D import RayleighBenard3D

    BCs = {
        'u_top': 0,
        'u_bottom': 0,
        'v_top': 0,
        'v_bottom': 0,
        'w_top': 0,
        'w_bottom': 0,
        'T_top': 0,
        'T_bottom': 1,
    }
    P = RayleighBenard3D(nx=2, ny=2, nz=2**3, BCs=BCs, Rayleigh=1.0)
    iw = P.index('w')

    rhs_real = P.u_init
    rhs_real[iw] = 32 * 6 * P.Z**5

    rhs = P.transform(rhs_real)
    rhs = (P.M @ rhs.flatten()).reshape(rhs.shape)
    rhs_real = P.itransform(rhs)

    rhs_real = P.put_BCs_in_rhs(rhs_real)
    rhs = P.transform(rhs_real)

    A = P.put_BCs_in_matrix(-P.L)
    u = P.sparse_lib.linalg.spsolve(A, rhs.flatten()).reshape(rhs.shape).real

    u_exact_real = P.u_init
    iT = P.index('T')
    u_exact_real[iT] = 1 - P.Z

    ip = P.index('p')
    u_exact_real[ip] = P.Z - 1 / 2 * P.Z**2 - 32 * P.Z**6

    u_exact = P.transform(u_exact_real)
    u_exact[ip, 0, 0] = u[ip, 0, 0]  # nobody cares about the constant offset

    for comp in ['u', 'v', 'w', 'T', 'p']:
        i = P.spectral.index(comp)
        assert np.allclose(u_exact[i], u[i]), f'Unexpected solution in component {comp}'


@pytest.mark.mpi4py
@pytest.mark.parametrize('solver_type', ['gmres+ilu', 'bicgstab+ilu'])
@pytest.mark.parametrize('N', [4, 16])
@pytest.mark.parametrize('left_preconditioner', [True, False])
@pytest.mark.parametrize('Dirichlet_recombination', [True, False])
def test_solver_convergence(solver_type, N, left_preconditioner, Dirichlet_recombination):
    import numpy as np
    from pySDC.implementations.problem_classes.RayleighBenard3D import RayleighBenard3D

    fill_factor = 5 if left_preconditioner or Dirichlet_recombination else 10

    P = RayleighBenard3D(
        nx=N,
        ny=N,
        nz=N,
        solver_type=solver_type,
        solver_args={'atol': 1e-10, 'rtol': 0},
        preconditioner_args={'fill_factor': fill_factor, 'drop_tol': 1e-4},
        left_preconditioner=left_preconditioner,
        Dirichlet_recombination=Dirichlet_recombination,
    )
    P_direct = RayleighBenard3D(nx=N, ny=N, nz=N, solver_type='cached_direct')

    u0 = P.u_exact(0, noise_level=1.0e-3)

    dt = 1.0e-3
    u_direct = P_direct.solve_system(u0.copy(), dt)
    u_good_ig = P.solve_system(u0.copy(), dt, u0=u_direct.copy())
    assert P.work_counters[P.solver_type].niter == 0
    assert np.allclose(u_good_ig, u_direct)

    u = P.solve_system(u0.copy(), dt, u0=u0.copy())

    error = abs(u - u_direct)
    assert error <= P.solver_args['atol'] * 1e3, error

    if 'ilu' in solver_type.lower():
        size_LU = P_direct.cached_factorizations[dt].__sizeof__()
        size_iLU = P.cached_factorizations[dt].__sizeof__()
        assert size_iLU < size_LU, 'iLU does not require less memory than LU!'


@pytest.mark.mpi4py
def test_libraries():
    from pySDC.implementations.problem_classes.RayleighBenard3D import RayleighBenard3D
    from mpi4py_fft import fftw
    from scipy import fft

    P = RayleighBenard3D(nx=2, ny=2, nz=2)
    assert P.axes[0].fft_lib == fftw
    assert P.axes[1].fft_lib == fftw
    assert P.axes[2].fft_lib == fft


@pytest.mark.mpi4py
@pytest.mark.skipif(sys.version_info < (3, 10), reason="requires python3.10 or higher")
@pytest.mark.parametrize('preconditioning', [True, False])
def test_banded_matrix(preconditioning):
    from pySDC.implementations.problem_classes.RayleighBenard3D import RayleighBenard3D

    P = RayleighBenard3D(
        nx=16, ny=16, nz=16, left_preconditioner=preconditioning, Dirichlet_recombination=preconditioning
    )
    sp = P.spectral.linalg

    A = P.M + P.L
    A = P.Pl @ P.spectral.put_BCs_in_matrix(A) @ P.Pr

    bandwidth = sp.spbandwidth(A)
    if preconditioning:
        assert all(250 * me < A.shape[0] for me in bandwidth), 'Preconditioned matrix is not banded!'
    else:
        assert all(2 * me > A.shape[0] for me in bandwidth), 'Unpreconditioned matrix is unexpectedly banded!'

    LU = sp.splu(A)
    for me in [LU.L, LU.U]:

        assert max(sp.spbandwidth(me)) <= max(
            bandwidth
        ), 'One-sided bandwidth of LU decomposition is larger than that of the full matrix!'


@pytest.mark.cupy
def test_heterogeneous_implementation(N=8, useGPU=True):
    from pySDC.implementations.problem_classes.RayleighBenard3D import RayleighBenard3D

    params = {'nx': N, 'ny': N, 'nz': N, 'useGPU': useGPU}
    gpu = RayleighBenard3D(**params)
    het = RayleighBenard3D(**params, heterogeneous=True)

    xp = gpu.xp

    u0 = gpu.u_exact()

    f = [me.eval_f(u0) for me in [gpu, het]]
    assert xp.allclose(*f)

    un = [me.solve_system(u0, 1e-3) for me in [gpu, het]]
    assert xp.allclose(*un)


@pytest.mark.mpi4py
@pytest.mark.parametrize('c', [0, 1, 3.14])
def test_Nusselt_number_computation(c, N=6):
    from pySDC.implementations.problem_classes.RayleighBenard3D import RayleighBenard3D

    prob = RayleighBenard3D(nx=N, ny=N, nz=N, dealiasing=1.0, spectral_space=False, Rayleigh=1.0, Prandtl=1.0)
    xp = prob.xp
    iu, iw, iT = prob.index(['u', 'w', 'T'])

    # temperature gradient and perturbed velocity
    u = prob.u_init
    u[iT, ...] = 3 * prob.Z**2 + 1
    u[iw] = c * (1 + xp.sin(prob.Y / prob.axes[1].L * 2 * xp.pi))
    Nu = prob.compute_Nusselt_numbers(u)

    for key, expect in zip(['t', 'b', 'V', 'thermal'], [prob.Lz * (3 + 1) * c - 6, c, c * (1 + 1) - 3, 12]):
        assert xp.isclose(Nu[key], expect), f'Expected Nu_{key}={expect}, but got {Nu[key]}'

    # zero
    u = prob.u_init
    Nu = prob.compute_Nusselt_numbers(u)
    for key in ['t', 'b', 'V', 'thermal']:
        assert xp.isclose(Nu[key], 0), f'Unexpected non-zero Nusselt number in {key} in constant zero profile'
    assert xp.isclose(Nu['kinetic'], 1), 'Unexpected non-one kinetic Nusselt number in constant zero profile'

    # constant gradient
    u = prob.u_init
    u[iT] = prob.Z**2 + 1
    u[iu] = c * xp.sqrt(5) / 3 * prob.Z**3 + c
    Nu = prob.compute_Nusselt_numbers(u)

    for key, expect in zip(['t', 'b', 'V', 'thermal', 'kinetic'], [-prob.Lz * 2, 0, -1, 4 / 3, 1 + c**2]):
        assert xp.isclose(Nu[key], expect), f'Expected Nu_{key}={expect}, but got {Nu[key]} with T=z**2!'

    # gradient plus fluctuations
    u = prob.u_init
    u[iT] = prob.Z * (1 + xp.sin(prob.X / prob.axes[0].L * 2 * xp.pi) * xp.sin(prob.Y / prob.axes[1].L * 2 * xp.pi))
    Nu = prob.compute_Nusselt_numbers(u)

    for key in [
        't',
        'b',
        'V',
    ]:
        assert xp.isclose(Nu[key], -1), f'Expected Nu_{key}=-1, but got {Nu[key]} with T=z*(1+sin(x)+sin(y))!'
    assert xp.isclose(Nu['kinetic'], 1), f'Expected Nu_kinetic=1, but got {Nu["kinetic"]} with T=z*(1+sin(x)+sin(y))!'

    # constant temperature and perturbed velocity
    u = prob.u_init
    u[iT, ...] = 1
    u[iw] = c * (1 + xp.sin(prob.Y / prob.axes[1].L * 2 * xp.pi))
    Nu = prob.compute_Nusselt_numbers(u)

    for key in ['t', 'b', 'V']:
        assert xp.isclose(Nu[key], c), f'Expected Nu_{key}={c}, but got {Nu[key]} with constant T and perturbed w!'
    assert xp.isclose(
        Nu['thermal'], 0
    ), f'Expected Nu_thermal=0, but got {Nu["thermal"]} with constant T and perturbed w!'


@pytest.mark.mpi4py
def test_CFL():
    from pySDC.implementations.problem_classes.RayleighBenard3D import RayleighBenard3D

    N = 16
    prob = RayleighBenard3D(nx=N, ny=N, nz=N, dealiasing=1.0, spectral_space=False, Rayleigh=1.0)
    import logging

    prob.logger.setLevel(logging.DEBUG)
    xp = prob.xp
    iu, iv, iw = prob.index(['u', 'v', 'w'])

    u = prob.u_exact()
    for i in [iu, iv, iw]:
        u *= 0
        u_max = xp.pi
        u[i] = u_max * xp.sin(prob.X * xp.pi / prob.axes[0].L)
        CFL = prob.get_CFL_limit(u)
        if i == iw:
            expect = 1 / prob.axes[i].N ** 2 / u_max
        else:
            expect = 1 / prob.axes[i].N / u_max
        assert xp.isclose(CFL, expect), f'Expected {expect}, got {CFL}'

    u *= 0
    u_max = xp.pi
    u[iu] = u_max * xp.sin(prob.X * 2 * xp.pi / prob.axes[0].L)
    u[iv] = 2 * u_max * xp.sin(prob.Y * 2 * xp.pi / prob.axes[1].L)
    u[iw] = 3 * u_max
    CFL = prob.get_CFL_limit(u)
    expect = 1 / (prob.axes[iw].N ** 2 * u_max * 3)
    assert xp.isclose(CFL, expect), f'Expected {expect}, got {CFL}'


@pytest.mark.mpi4py
@pytest.mark.mpi(ranks=[1, 2, 5])
def test_spectrum_computation(mpi_ranks):
    from pySDC.implementations.problem_classes.RayleighBenard3D import RayleighBenard3D

    N = 5
    prob = RayleighBenard3D(nx=N, ny=N, nz=2, dealiasing=1.0, spectral_space=False, Rayleigh=1.0)
    xp = prob.xp
    iu, iv = prob.index(['u', 'v'])

    num_k = int(N // 2) + 1

    u = prob.u_exact() * 0
    u[iu] = 1
    ks, spectrum = prob.get_frequency_spectrum(u)

    expect_spectrum = xp.zeros((prob.nz, num_k))
    expect_spectrum[:, 0] = 1

    assert len(ks) == num_k
    assert xp.allclose(spectrum[iv], 0)
    assert xp.allclose(spectrum[iu], expect_spectrum)

    assert N >= 5
    u = prob.u_exact() * 0
    u[iu] = xp.sin(prob.Y * 2 * xp.pi / prob.axes[1].L)
    ks, spectrum = prob.get_frequency_spectrum(u)
    assert xp.allclose(spectrum[iu, :, 2:], 0)
    assert not xp.allclose(spectrum[iu, :, :2], 0)

    assert N >= 5
    u = prob.u_exact() * 0
    u[iu] = xp.sin(prob.X * 2 * xp.pi / prob.axes[0].L) * xp.sin(prob.Y * 2 * xp.pi / prob.axes[1].L)
    ks, spectrum = prob.get_frequency_spectrum(u)
    assert xp.allclose(spectrum[iu, :, 2:], 0)
    assert xp.allclose(spectrum[iu, :, 0], 0)
    assert not xp.allclose(spectrum[iu, :, 1], 0)

    assert N >= 5
    u = prob.u_exact() * 0
    u[iu] = xp.sin(prob.X * 4 * xp.pi / prob.axes[0].L) * xp.sin(prob.Y * 2 * xp.pi / prob.axes[1].L)
    ks, spectrum = prob.get_frequency_spectrum(u)
    assert not xp.allclose(spectrum[iu, :, 1:], 0)
    assert xp.allclose(spectrum[iu, :, 0], 0)


<<<<<<< HEAD
def test_kinetic_energy_dissipation(N=16):
    from pySDC.implementations.problem_classes.RayleighBenard3D import RayleighBenard3D

    P = RayleighBenard3D(nx=N, ny=N, nz=N, dealiasing=1.5, spectral_space=False, Rayleigh=1.0, Prandtl=1.0)
    xp = P.xp

    X, Y, Z = P.X, P.Y, P.Z
    iu, iv, iw, ip, iT = P.index(['u', 'v', 'w', 'p', 'T'])

    u = P.u_init
    f = 2 * xp.pi
    u[iu] = xp.sin(f * X)

    expect = xp.sum(2 * xp.sin(f * X) * (-(f**2) * xp.sin(f * X) - f * xp.sin(f * X) * xp.cos(f * X))) / xp.sum(
        xp.sin(f * X) ** 2
    )
    dissipation = P.get_kinetic_energy_dissipation(u)

    assert xp.isclose(dissipation, expect), f'Expected {expect:.2e}, got {dissipation:.2e}'
=======
@pytest.mark.mpi4py
def test_vertical_profiles():
    from pySDC.implementations.problem_classes.RayleighBenard3D import RayleighBenard3D

    N = 4
    prob = RayleighBenard3D(nx=N, ny=N, nz=4, dealiasing=1.0, spectral_space=False, Rayleigh=1.0)
    xp = prob.xp
    iu, iv = prob.index(['u', 'v'])
    X, Y, Z = prob.X, prob.Y, prob.Z
    z = Z[0, 0]

    u = prob.u_init_physical
    u[iu] = (Z**2) * (1 + xp.sin(X * 2 * xp.pi / prob.Lx) + xp.sin(Y * 2 * xp.pi / prob.Ly))
    expect = z**2

    profile = prob.get_vertical_profiles(u, 'u')
    assert xp.allclose(expect, profile['u'])
>>>>>>> 1ba41c3b


if __name__ == '__main__':
    # test_eval_f(2**2, 2**1, 'x', False)
    # test_libraries()
    # test_Poisson_problems(4, 'u')
    # test_Poisson_problem_w()
    # test_solver_convergence('bicgstab+ilu', 32, False, True)
    # test_banded_matrix(False)
    # test_heterogeneous_implementation()
<<<<<<< HEAD
    test_Nusselt_number_computation(N=6, c=3)
    # test_spectrum_computation(None)
    # test_kinetic_energy_dissipation()
    # test_CFL()
=======
    # test_Nusselt_number_computation(N=6, c=3)
    test_vertical_profiles()
    # test_spectrum_computation(None)
>>>>>>> 1ba41c3b
<|MERGE_RESOLUTION|>--- conflicted
+++ resolved
@@ -432,7 +432,6 @@
     assert xp.allclose(spectrum[iu, :, 0], 0)
 
 
-<<<<<<< HEAD
 def test_kinetic_energy_dissipation(N=16):
     from pySDC.implementations.problem_classes.RayleighBenard3D import RayleighBenard3D
 
@@ -452,7 +451,8 @@
     dissipation = P.get_kinetic_energy_dissipation(u)
 
     assert xp.isclose(dissipation, expect), f'Expected {expect:.2e}, got {dissipation:.2e}'
-=======
+
+
 @pytest.mark.mpi4py
 def test_vertical_profiles():
     from pySDC.implementations.problem_classes.RayleighBenard3D import RayleighBenard3D
@@ -470,7 +470,6 @@
 
     profile = prob.get_vertical_profiles(u, 'u')
     assert xp.allclose(expect, profile['u'])
->>>>>>> 1ba41c3b
 
 
 if __name__ == '__main__':
@@ -481,13 +480,8 @@
     # test_solver_convergence('bicgstab+ilu', 32, False, True)
     # test_banded_matrix(False)
     # test_heterogeneous_implementation()
-<<<<<<< HEAD
-    test_Nusselt_number_computation(N=6, c=3)
-    # test_spectrum_computation(None)
-    # test_kinetic_energy_dissipation()
-    # test_CFL()
-=======
     # test_Nusselt_number_computation(N=6, c=3)
     test_vertical_profiles()
     # test_spectrum_computation(None)
->>>>>>> 1ba41c3b
+    # test_kinetic_energy_dissipation()
+    # test_CFL()