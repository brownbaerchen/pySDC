import pytest
import sys


@pytest.mark.mpi4py
@pytest.mark.parametrize('direction', ['x', 'y', 'z', 'mixed'])
@pytest.mark.parametrize('nx', [16])
@pytest.mark.parametrize('nz', [8])
@pytest.mark.parametrize('spectral_space', [True, False])
def test_eval_f(nx, nz, direction, spectral_space):
    import numpy as np
    from pySDC.implementations.problem_classes.RayleighBenard3D import RayleighBenard3D

    P = RayleighBenard3D(nx=nx, ny=nx, nz=nz, Rayleigh=1, spectral_space=spectral_space)
    iu, iv, iw, ip, iT = P.index(['u', 'v', 'w', 'p', 'T'])
    X, Y, Z = P.X, P.Y, P.Z
    cos, sin = np.cos, np.sin

    kappa = P.kappa
    nu = P.nu

    k = 2
    if direction == 'x':
        y = sin(X * k * np.pi)
        y_x = cos(X * k * np.pi) * k * np.pi
        y_xx = -sin(X * k * np.pi) * k * k * np.pi**2
        y_y = 0
        y_yy = 0
        y_z = 0
        y_zz = 0
    elif direction == 'y':
        y = sin(Y * k * np.pi)
        y_y = cos(Y * k * np.pi) * k * np.pi
        y_yy = -sin(Y * k * np.pi) * k * k * np.pi**2
        y_x = 0
        y_xx = 0
        y_z = 0
        y_zz = 0
    elif direction == 'z':
        y = Z**2
        y_x = 0
        y_xx = 0
        y_y = 0
        y_yy = 0
        y_z = 2 * Z
        y_zz = 2.0
    elif direction == 'mixed':
        y = sin(X * k * np.pi) * sin(Y * k * np.pi) * Z**2
        y_x = cos(X * k * np.pi) * k * np.pi * sin(k * Y * np.pi) * Z**2
        y_xx = -sin(X * k * np.pi) * k * k * np.pi**2 * sin(Y * k * np.pi) * Z**2
        y_y = cos(Y * k * np.pi) * k * np.pi * sin(X * k * np.pi) * Z**2
        y_yy = -sin(Y * k * np.pi) * k * k * np.pi**2 * sin(X * k * np.pi) * Z**2
        y_z = sin(X * k * np.pi) * sin(Y * k * np.pi) * 2 * Z
        y_zz = sin(X * k * np.pi) * sin(Y * k * np.pi) * 2
    else:
        raise NotImplementedError

    u = P.u_init_physical
    assert np.allclose(P.eval_f(P.u_init), 0), 'Non-zero time derivative in static 0 configuration'

    for i in [iu, iv, iw, iT, ip]:
        u[i][:] = y

    if spectral_space:
        u = P.transform(u)

    f = P.eval_f(u)

    f_expect = P.f_init
    for i in [iT, iu, iv, iw]:
        f_expect.expl[i] = -y * (y_x + y_y + y_z)
    f_expect.impl[iT] = kappa * (y_xx + y_yy + y_zz)
    f_expect.impl[iu] = -y_x + nu * (y_xx + y_yy + y_zz)
    f_expect.impl[iv] = -y_y + nu * (y_xx + y_yy + y_zz)
    f_expect.impl[iw] = -y_z + nu * (y_xx + y_yy + y_zz) + y
    f_expect.impl[ip] = -(y_x + y_y + y_z)

    if spectral_space:
        f.impl = P.itransform(f.impl)
        f.expl = P.itransform(f.expl)

    for comp in ['u', 'v', 'w', 'T', 'p'][::-1]:
        i = P.spectral.index(comp)
        assert np.allclose(f.expl[i], f_expect.expl[i]), f'Unexpected explicit function evaluation in component {comp}'
        assert np.allclose(f.impl[i], f_expect.impl[i]), f'Unexpected implicit function evaluation in component {comp}'


@pytest.mark.mpi4py
@pytest.mark.parametrize('direction', ['x', 'y', 'z', 'mixed'])
@pytest.mark.mpi(ranks=[2, 4])
def test_eval_f_parallel(mpi_ranks, direction):
    test_eval_f(nx=4, nz=4, direction=direction, spectral_space=False)


@pytest.mark.mpi4py
@pytest.mark.parametrize('nx', [1, 8])
@pytest.mark.parametrize('component', ['u', 'v', 'T'])
def test_Poisson_problems(nx, component):
    """
    When forgetting about convection and the time-dependent part, you get Poisson problems in u and T that are easy to solve. We check that we get the exact solution in a simple test here.
    """
    import numpy as np
    from pySDC.implementations.problem_classes.RayleighBenard3D import RayleighBenard3D

    BCs = {
        'u_top': 0,
        'u_bottom': 0,
        'v_top': 0,
        'v_bottom': 0,
        'w_top': 0,
        'w_bottom': 0,
        'T_top': 0,
        'T_bottom': 0,
    }
    P = RayleighBenard3D(
        nx=nx, ny=nx, nz=6, BCs=BCs, Rayleigh=(max([abs(BCs['T_top'] - BCs['T_bottom']), np.finfo(float).eps]) * 2**4)
    )
    rhs = P.u_init

    idx = P.index(f'{component}')

    A = P.put_BCs_in_matrix(-P.L)
    rhs[idx][0, 0, 2] = 6
    rhs[idx][0, 0, 0] = 6
    rhs = P.put_BCs_in_rhs_hat(rhs)
    u = P.sparse_lib.linalg.spsolve(A, P.M @ rhs.flatten()).reshape(rhs.shape).real

    u_exact = P.u_init_forward.astype('d')
    if P.comm.rank == 0:
        u_exact[idx][0, 0, 4] = 1 / 8
        u_exact[idx][0, 0, 2] = 1 / 2
        u_exact[idx][0, 0, 0] = -5 / 8

        if component == 'T':
            ip = P.index('p')
            u_exact[ip][0, 0, 5] = 1 / (16 * 5) / 2
            u_exact[ip][0, 0, 3] = 5 / (16 * 5) / 2
            u_exact[ip][0, 0, 1] = -70 / (16 * 5) / 2

    for comp in ['u', 'v', 'w', 'T', 'p']:
        i = P.spectral.index(comp)
        assert np.allclose(u_exact[i], u[i]), f'Unexpected solution in component {comp}'


@pytest.mark.mpi4py
def test_Poisson_problem_w():
    """
    Here we don't really solve a Poisson problem. w can only be constant due to the incompressibility, then we have a Possion problem in T with a linear solution and p absorbs all the rest. This is therefore mainly a test for the pressure computation. We don't test that the boundary condition is enforced because the constant pressure offset is entirely irrelevant to anything.
    """
    import numpy as np
    from pySDC.implementations.problem_classes.RayleighBenard3D import RayleighBenard3D

    BCs = {
        'u_top': 0,
        'u_bottom': 0,
        'v_top': 0,
        'v_bottom': 0,
        'w_top': 0,
        'w_bottom': 0,
        'T_top': 0,
        'T_bottom': 1,
    }
    P = RayleighBenard3D(nx=2, ny=2, nz=2**3, BCs=BCs, Rayleigh=1.0)
    iw = P.index('w')

    rhs_real = P.u_init
    rhs_real[iw] = 32 * 6 * P.Z**5

    rhs = P.transform(rhs_real)
    rhs = (P.M @ rhs.flatten()).reshape(rhs.shape)
    rhs_real = P.itransform(rhs)

    rhs_real = P.put_BCs_in_rhs(rhs_real)
    rhs = P.transform(rhs_real)

    A = P.put_BCs_in_matrix(-P.L)
    u = P.sparse_lib.linalg.spsolve(A, rhs.flatten()).reshape(rhs.shape).real

    u_exact_real = P.u_init
    iT = P.index('T')
    u_exact_real[iT] = 1 - P.Z

    ip = P.index('p')
    u_exact_real[ip] = P.Z - 1 / 2 * P.Z**2 - 32 * P.Z**6

    u_exact = P.transform(u_exact_real)
    u_exact[ip, 0, 0] = u[ip, 0, 0]  # nobody cares about the constant offset

    for comp in ['u', 'v', 'w', 'T', 'p']:
        i = P.spectral.index(comp)
        assert np.allclose(u_exact[i], u[i]), f'Unexpected solution in component {comp}'


@pytest.mark.mpi4py
@pytest.mark.parametrize('solver_type', ['gmres+ilu', 'bicgstab+ilu'])
@pytest.mark.parametrize('N', [4, 16])
@pytest.mark.parametrize('left_preconditioner', [True, False])
@pytest.mark.parametrize('Dirichlet_recombination', [True, False])
def test_solver_convergence(solver_type, N, left_preconditioner, Dirichlet_recombination):
    import numpy as np
    from pySDC.implementations.problem_classes.RayleighBenard3D import RayleighBenard3D

    fill_factor = 5 if left_preconditioner or Dirichlet_recombination else 10

    P = RayleighBenard3D(
        nx=N,
        ny=N,
        nz=N,
        solver_type=solver_type,
        solver_args={'atol': 1e-10, 'rtol': 0},
        preconditioner_args={'fill_factor': fill_factor, 'drop_tol': 1e-4},
        left_preconditioner=left_preconditioner,
        Dirichlet_recombination=Dirichlet_recombination,
    )
    P_direct = RayleighBenard3D(nx=N, ny=N, nz=N, solver_type='cached_direct')

    u0 = P.u_exact(0, noise_level=1.0e-3)

    dt = 1.0e-3
    u_direct = P_direct.solve_system(u0.copy(), dt)
    u_good_ig = P.solve_system(u0.copy(), dt, u0=u_direct.copy())
    assert P.work_counters[P.solver_type].niter == 0
    assert np.allclose(u_good_ig, u_direct)

    u = P.solve_system(u0.copy(), dt, u0=u0.copy())

    error = abs(u - u_direct)
    assert error <= P.solver_args['atol'] * 1e3, error

    if 'ilu' in solver_type.lower():
        size_LU = P_direct.cached_factorizations[dt].__sizeof__()
        size_iLU = P.cached_factorizations[dt].__sizeof__()
        assert size_iLU < size_LU, 'iLU does not require less memory than LU!'


@pytest.mark.mpi4py
def test_libraries():
    from pySDC.implementations.problem_classes.RayleighBenard3D import RayleighBenard3D
    from mpi4py_fft import fftw
    from scipy import fft

    P = RayleighBenard3D(nx=2, ny=2, nz=2)
    assert P.axes[0].fft_lib == fftw
    assert P.axes[1].fft_lib == fftw
    assert P.axes[2].fft_lib == fft


@pytest.mark.mpi4py
@pytest.mark.skipif(sys.version_info < (3, 10), reason="requires python3.10 or higher")
@pytest.mark.parametrize('preconditioning', [True, False])
def test_banded_matrix(preconditioning):
    from pySDC.implementations.problem_classes.RayleighBenard3D import RayleighBenard3D

    P = RayleighBenard3D(
        nx=16, ny=16, nz=16, left_preconditioner=preconditioning, Dirichlet_recombination=preconditioning
    )
    sp = P.spectral.linalg

    A = P.M + P.L
    A = P.Pl @ P.spectral.put_BCs_in_matrix(A) @ P.Pr

    bandwidth = sp.spbandwidth(A)
    if preconditioning:
        assert all(250 * me < A.shape[0] for me in bandwidth), 'Preconditioned matrix is not banded!'
    else:
        assert all(2 * me > A.shape[0] for me in bandwidth), 'Unpreconditioned matrix is unexpectedly banded!'

    LU = sp.splu(A)
    for me in [LU.L, LU.U]:

        assert max(sp.spbandwidth(me)) <= max(
            bandwidth
        ), 'One-sided bandwidth of LU decomposition is larger than that of the full matrix!'


@pytest.mark.cupy
def test_heterogeneous_implementation():
<<<<<<< HEAD
    from pySDC.implementations.problem_classes.RayleighBenard3D import RayleighBenard3D, RayleighBenard3DHeterogenous

    params = {'nx': 2, 'ny': 2, 'nz': 2, 'useGPU': True}
    gpu = RayleighBenard3D(**params)
    het = RayleighBenard3DHeterogenous(**params)
=======
    from pySDC.implementations.problem_classes.RayleighBenard3D import RayleighBenard3D

    params = {'nx': 2, 'ny': 2, 'nz': 2, 'useGPU': True}
    gpu = RayleighBenard3D(**params)
    het = RayleighBenard3D(**params, heterogeneous=True)

    xp = gpu.xp

    u0 = gpu.u_exact()

    f = [me.eval_f(u0) for me in [gpu, het]]
    assert xp.allclose(*f)

    un = [me.solve_system(u0, 1e-3) for me in [gpu, het]]
    assert xp.allclose(*un)
>>>>>>> c0dfadbc


if __name__ == '__main__':
    # test_eval_f(2**2, 2**1, 'x', False)
    # test_libraries()
    # test_Poisson_problems(4, 'u')
    # test_Poisson_problem_w()
    # test_solver_convergence('bicgstab+ilu', 32, False, True)
    # test_banded_matrix(False)
    test_heterogeneous_implementation()<|MERGE_RESOLUTION|>--- conflicted
+++ resolved
@@ -275,13 +275,6 @@
 
 @pytest.mark.cupy
 def test_heterogeneous_implementation():
-<<<<<<< HEAD
-    from pySDC.implementations.problem_classes.RayleighBenard3D import RayleighBenard3D, RayleighBenard3DHeterogenous
-
-    params = {'nx': 2, 'ny': 2, 'nz': 2, 'useGPU': True}
-    gpu = RayleighBenard3D(**params)
-    het = RayleighBenard3DHeterogenous(**params)
-=======
     from pySDC.implementations.problem_classes.RayleighBenard3D import RayleighBenard3D
 
     params = {'nx': 2, 'ny': 2, 'nz': 2, 'useGPU': True}
@@ -297,7 +290,6 @@
 
     un = [me.solve_system(u0, 1e-3) for me in [gpu, het]]
     assert xp.allclose(*un)
->>>>>>> c0dfadbc
 
 
 if __name__ == '__main__':
