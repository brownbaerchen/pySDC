--- conflicted
+++ resolved
@@ -341,9 +341,5 @@
     # test_Nusselt_numbers(1)
     # test_buoyancy_computation()
     # test_viscous_dissipation()
-<<<<<<< HEAD
     # test_CFL()
-    test_interpolation()
-=======
-    # test_CFL()
->>>>>>> 042c28c0
+    test_interpolation()