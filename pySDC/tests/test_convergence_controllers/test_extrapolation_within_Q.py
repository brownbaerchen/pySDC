import pytest


<<<<<<< HEAD
def get_controller(dt, num_nodes, quad_type, useMPI, high_Taylor_order, **kwargs):
    """
    Runs a single advection problem with certain parameters

    Args:
        dt (float): Step size
        num_nodes (int): Number of nodes
        quad_type (str): Type of quadrature
        useMPI (bool): Whether or not to use MPI
        high_Taylor_order (bool): Whether to use the low order approximation or the high order one

    Returns:
       (dict): Stats object generated during the run
       (pySDC.Controller.controller): Controller used in the run
    """
    from pySDC.implementations.problem_classes.polynomial_test_problem import polynomial_testequation
    from pySDC.implementations.controller_classes.controller_nonMPI import controller_nonMPI
    from pySDC.implementations.convergence_controller_classes.estimate_extrapolation_error import (
        EstimateExtrapolationErrorWithinQ,
    )

    if useMPI:
        from pySDC.implementations.sweeper_classes.generic_implicit_MPI import generic_implicit_MPI as sweeper_class
        from mpi4py import MPI

        comm = MPI.COMM_WORLD
    else:
        from pySDC.implementations.sweeper_classes.generic_implicit import generic_implicit as sweeper_class

        comm = None

    # initialize level parameters
    level_params = {}
    level_params['dt'] = dt
    level_params['restol'] = 1.0

    # initialize sweeper parameters
    sweeper_params = {}
    sweeper_params['quad_type'] = quad_type
    sweeper_params['num_nodes'] = num_nodes
    sweeper_params['comm'] = comm

    problem_params = {'degree': 20}

    # initialize step parameters
    step_params = {}
    step_params['maxiter'] = 0

    # initialize controller parameters
    controller_params = {}
    controller_params['logger_level'] = 30
    controller_params['mssdc_jac'] = False

    # fill description dictionary for easy step instantiation
    description = {}
    description['problem_class'] = polynomial_testequation
    description['problem_params'] = problem_params
    description['sweeper_class'] = sweeper_class
    description['sweeper_params'] = sweeper_params
    description['level_params'] = level_params
    description['step_params'] = step_params
    description['convergence_controllers'] = {
        EstimateExtrapolationErrorWithinQ: {'high_Taylor_order': high_Taylor_order}
    }

    controller = controller_nonMPI(num_procs=1, controller_params=controller_params, description=description)
    return controller


def single_test(**kwargs):
    """
    Run a single test where the solution is replaced by a polynomial and the nodes are changed.
    Because we know the polynomial going in, we can check if the interpolation based change was
    exact. If the solution is not a polynomial or a polynomial of higher degree then the number
    of nodes, the change in nodes does add some error, of course, but here it is on the order of
    machine precision.
    """
    import numpy as np

    args = {
        'num_nodes': 3,
        'quad_type': 'RADAU-RIGHT',
        'useMPI': False,
        'high_Taylor_order': True,
        'dt': 1.0,
        **kwargs,
    }

    # prepare variables
    controller = get_controller(**args)
    step = controller.MS[0]
    level = step.levels[0]
    prob = level.prob
    cont = controller.convergence_controllers[
        np.arange(len(controller.convergence_controllers))[
            [type(me).__name__ == 'EstimateExtrapolationErrorWithinQ' for me in controller.convergence_controllers]
        ][0]
    ]
    nodes = np.append([0], level.sweep.coll.nodes)

    # initialize variables
    step.status.slot = 0
    step.status.iter = 1
    level.status.time = 0.0
    level.status.residual = 0.0
    level.u[0] = prob.u_exact(t=0)
    level.sweep.predict()

    for i in range(len(level.u)):
        if level.u[i] is not None:
            level.u[i][:] = prob.u_exact(nodes[i] * level.dt)

    # perform the interpolation
    cont.post_iteration_processing(controller, step)
    error = level.status.error_extrapolation_estimate

    return error


def single_run(dt, Tend, num_nodes, quad_type, QI, useMPI, high_Taylor_order):
=======
def get_controller(dt, num_nodes, quad_type, useMPI, imex, **kwargs):
>>>>>>> f05aed23
    """
    Gets a controller setup for the polynomial test problem.

    Args:
        dt (float): Step size
        num_nodes (int): Number of nodes
        quad_type (str): Type of quadrature
        useMPI (bool): Whether or not to use MPI
<<<<<<< HEAD
        high_Taylor_order (bool): Whether to use the low order approximation or the high order one
=======
        imex (bool): Use IMEX version of the test problem
>>>>>>> f05aed23

    Returns:
       (dict): Stats object generated during the run
       (pySDC.Controller.controller): Controller used in the run
    """
    from pySDC.implementations.controller_classes.controller_nonMPI import controller_nonMPI
    from pySDC.implementations.convergence_controller_classes.estimate_extrapolation_error import (
        EstimateExtrapolationErrorWithinQ,
    )

    if imex:
        from pySDC.implementations.problem_classes.polynomial_test_problem import (
            polynomial_testequation_IMEX as problem_class,
        )
    else:
        from pySDC.implementations.problem_classes.polynomial_test_problem import (
            polynomial_testequation as problem_class,
        )

    if useMPI:
        from pySDC.implementations.sweeper_classes.generic_implicit_MPI import generic_implicit_MPI as sweeper_class
        from mpi4py import MPI

        comm = MPI.COMM_WORLD
    else:
        from pySDC.implementations.sweeper_classes.generic_implicit import generic_implicit as sweeper_class

        comm = None

    # initialize level parameters
    level_params = {}
    level_params['dt'] = dt
    level_params['restol'] = 1.0

    # initialize sweeper parameters
    sweeper_params = {}
    sweeper_params['quad_type'] = quad_type
    sweeper_params['num_nodes'] = num_nodes
    sweeper_params['comm'] = comm

    problem_params = {'degree': 20}

    # initialize step parameters
    step_params = {}
    step_params['maxiter'] = 0

    # initialize controller parameters
    controller_params = {}
    controller_params['logger_level'] = 30
    controller_params['mssdc_jac'] = False

    # fill description dictionary for easy step instantiation
    description = {}
    description['problem_class'] = problem_class
    description['problem_params'] = problem_params
    description['sweeper_class'] = sweeper_class
    description['sweeper_params'] = sweeper_params
    description['level_params'] = level_params
    description['step_params'] = step_params
    description['convergence_controllers'] = {
        EstimateExtrapolationErrorWithinQ: {'high_Taylor_order': high_Taylor_order}
    }

    controller = controller_nonMPI(num_procs=1, controller_params=controller_params, description=description)
    return controller


def single_test(**kwargs):
    """
    Run a single test where the solution is replaced by a polynomial and the nodes are changed.
    Because we know the polynomial going in, we can check if the interpolation based change was
    exact. If the solution is not a polynomial or a polynomial of higher degree then the number
    of nodes, the change in nodes does add some error, of course, but here it is on the order of
    machine precision.
    """
    import numpy as np

    args = {
        'num_nodes': 3,
        'quad_type': 'RADAU-RIGHT',
        'useMPI': False,
        'dt': 1.0,
        **kwargs,
    }

    # prepare variables
    controller = get_controller(**args)
    step = controller.MS[0]
    level = step.levels[0]
    prob = level.prob
    cont = controller.convergence_controllers[
        np.arange(len(controller.convergence_controllers))[
            [type(me).__name__ == 'EstimateExtrapolationErrorWithinQ' for me in controller.convergence_controllers]
        ][0]
    ]
    nodes = np.append([0], level.sweep.coll.nodes)

    # initialize variables
    step.status.slot = 0
    step.status.iter = 1
    level.status.time = 0.0
    level.status.residual = 0.0
    level.u[0] = prob.u_exact(t=0)
    level.sweep.predict()

    for i in range(len(level.u)):
        if level.u[i] is not None:
            level.u[i][:] = prob.u_exact(nodes[i] * level.dt)

    # perform the interpolation
    cont.post_iteration_processing(controller, step)
    error = level.status.error_extrapolation_estimate

    return error


def multiple_runs(dts, **kwargs):
    """
    Make multiple runs of a specific problem and record vital error information

    Args:
        dts (list): The step sizes to run with
        num_nodes (int): Number of nodes
        quad_type (str): Type of nodes

    Returns:
        dict: Errors for multiple runs
        int: Order of the collocation problem
    """
    from pySDC.helpers.stats_helper import get_sorted

    res = {}

    for dt in dts:
<<<<<<< HEAD
        # stats, controller = single_run(Tend=5.0 * dt, dt=dt, **kwargs)

        res[dt] = {}
        # res[dt]['e_loc'] = max([me[1] for me in get_sorted(stats, type='e_global_post_step')])
        # res[dt]['e_ex'] = max([me[1] for me in get_sorted(stats, type='error_extrapolation_estimate')])
        res[dt]['e'] = single_test(dt=dt, **kwargs)

    print(res)
    coll_order = -1  # controller.MS[0].levels[0].sweep.coll.order
    return res, coll_order
=======
        res[dt] = {}
        res[dt]['e'] = single_test(dt=dt, **kwargs)

    return res
>>>>>>> f05aed23


def check_order(dts, **kwargs):
    """
    Check the order by calling `multiple_runs` and then `plot_and_compute_order`.

    Args:
        dts (list): The step sizes to run with
        num_nodes (int): Number of nodes
        quad_type (str): Type of nodes
    """
    import numpy as np

    res = multiple_runs(dts, **kwargs)
    dts = np.array(list(res.keys()))
    keys = list(res[dts[0]].keys())

    expected_order = {
<<<<<<< HEAD
        'e': kwargs['num_nodes'] + 1 if kwargs['high_Taylor_order'] else kwargs['num_nodes'],
        'e_loc': coll_order + 1,
        'e_ex': kwargs['num_nodes'] + 1 if kwargs['high_Taylor_order'] else kwargs['num_nodes'],
=======
        'e': kwargs['num_nodes'],
>>>>>>> f05aed23
    }

    for key in keys:
        errors = np.array([res[dt][key] for dt in dts])

<<<<<<< HEAD
        mask = np.logical_and(errors < 1e-0, errors > 1e-14)
=======
        mask = np.logical_and(errors < 1e-1, errors > 1e-12)
>>>>>>> f05aed23
        order = np.log(errors[mask][1:] / errors[mask][:-1]) / np.log(dts[mask][1:] / dts[mask][:-1])

        assert np.isclose(
            np.mean(order), expected_order[key], atol=0.5
        ), f'Expected order {expected_order[key]} for {key}, but got {np.mean(order):.2e}!'


@pytest.mark.base
<<<<<<< HEAD
@pytest.mark.parametrize('num_nodes', [2, 3, 4, 5])
=======
@pytest.mark.parametrize('num_nodes', [2, 3, 4])
>>>>>>> f05aed23
@pytest.mark.parametrize('quad_type', ['RADAU-RIGHT', 'GAUSS'])
@pytest.mark.parametrize('high_Taylor_order', [False])
def test_extrapolation_within_Q(num_nodes, quad_type, high_Taylor_order):
    kwargs = {
        'num_nodes': num_nodes,
        'quad_type': quad_type,
        'useMPI': False,
        'QI': 'MIN',
<<<<<<< HEAD
        'high_Taylor_order': high_Taylor_order,
    }
    steps = [1 / 2.0**i for i in [3, 4, 5, 6]]
    steps = [1 / 2.0**i for i in [1, 2, 3, 4, 5, 6]]
    import numpy as np

    steps = np.logspace(1, -4, 20)
=======
        'imex': False,
    }

    import numpy as np

    steps = np.logspace(-1, -3, 10)
>>>>>>> f05aed23
    check_order(steps, **kwargs)


@pytest.mark.mpi4py
<<<<<<< HEAD
@pytest.mark.parametrize('num_nodes', [2, 5])
=======
@pytest.mark.parametrize('num_nodes', [2, 4])
>>>>>>> f05aed23
@pytest.mark.parametrize('quad_type', ['RADAU-RIGHT', 'GAUSS'])
def test_extrapolation_within_Q_MPI(num_nodes, quad_type):
    import subprocess
    import os

    # Set python path once
    my_env = os.environ.copy()
    my_env['PYTHONPATH'] = '../../..:.'
    my_env['COVERAGE_PROCESS_START'] = 'pyproject.toml'

    cmd = f"mpirun -np {num_nodes} python {__file__} {num_nodes} {quad_type}".split()

    p = subprocess.Popen(cmd, env=my_env, cwd=".")

    p.wait()
    assert p.returncode == 0, 'ERROR: did not get return code 0, got %s with %2i processes' % (
        p.returncode,
        num_nodes,
    )


if __name__ == "__main__":
    import sys

    print(single_test(dt=0.5 / 2.0))

    if len(sys.argv) > 1:
        kwargs = {
            'num_nodes': int(sys.argv[1]),
            'quad_type': sys.argv[2],
            'useMPI': True,
            'QI': 'MIN',
<<<<<<< HEAD
            'high_Taylor_order': True,
=======
            'imex': True,
>>>>>>> f05aed23
        }
        check_order([5e-1, 1e-1, 8e-2, 5e-2], **kwargs)<|MERGE_RESOLUTION|>--- conflicted
+++ resolved
@@ -1,27 +1,34 @@
 import pytest
 
 
-<<<<<<< HEAD
-def get_controller(dt, num_nodes, quad_type, useMPI, high_Taylor_order, **kwargs):
-    """
-    Runs a single advection problem with certain parameters
+def get_controller(dt, num_nodes, quad_type, useMPI, imex, **kwargs):
+    """
+    Gets a controller setup for the polynomial test problem.
 
     Args:
         dt (float): Step size
         num_nodes (int): Number of nodes
         quad_type (str): Type of quadrature
         useMPI (bool): Whether or not to use MPI
-        high_Taylor_order (bool): Whether to use the low order approximation or the high order one
+        imex (bool): Use IMEX version of the test problem
 
     Returns:
        (dict): Stats object generated during the run
        (pySDC.Controller.controller): Controller used in the run
     """
-    from pySDC.implementations.problem_classes.polynomial_test_problem import polynomial_testequation
     from pySDC.implementations.controller_classes.controller_nonMPI import controller_nonMPI
     from pySDC.implementations.convergence_controller_classes.estimate_extrapolation_error import (
         EstimateExtrapolationErrorWithinQ,
     )
+
+    if imex:
+        from pySDC.implementations.problem_classes.polynomial_test_problem import (
+            polynomial_testequation_IMEX as problem_class,
+        )
+    else:
+        from pySDC.implementations.problem_classes.polynomial_test_problem import (
+            polynomial_testequation as problem_class,
+        )
 
     if useMPI:
         from pySDC.implementations.sweeper_classes.generic_implicit_MPI import generic_implicit_MPI as sweeper_class
@@ -57,15 +64,13 @@
 
     # fill description dictionary for easy step instantiation
     description = {}
-    description['problem_class'] = polynomial_testequation
+    description['problem_class'] = problem_class
     description['problem_params'] = problem_params
     description['sweeper_class'] = sweeper_class
     description['sweeper_params'] = sweeper_params
     description['level_params'] = level_params
     description['step_params'] = step_params
-    description['convergence_controllers'] = {
-        EstimateExtrapolationErrorWithinQ: {'high_Taylor_order': high_Taylor_order}
-    }
+    description['convergence_controllers'] = {EstimateExtrapolationErrorWithinQ: {}}
 
     controller = controller_nonMPI(num_procs=1, controller_params=controller_params, description=description)
     return controller
@@ -85,7 +90,6 @@
         'num_nodes': 3,
         'quad_type': 'RADAU-RIGHT',
         'useMPI': False,
-        'high_Taylor_order': True,
         'dt': 1.0,
         **kwargs,
     }
@@ -121,139 +125,6 @@
     return error
 
 
-def single_run(dt, Tend, num_nodes, quad_type, QI, useMPI, high_Taylor_order):
-=======
-def get_controller(dt, num_nodes, quad_type, useMPI, imex, **kwargs):
->>>>>>> f05aed23
-    """
-    Gets a controller setup for the polynomial test problem.
-
-    Args:
-        dt (float): Step size
-        num_nodes (int): Number of nodes
-        quad_type (str): Type of quadrature
-        useMPI (bool): Whether or not to use MPI
-<<<<<<< HEAD
-        high_Taylor_order (bool): Whether to use the low order approximation or the high order one
-=======
-        imex (bool): Use IMEX version of the test problem
->>>>>>> f05aed23
-
-    Returns:
-       (dict): Stats object generated during the run
-       (pySDC.Controller.controller): Controller used in the run
-    """
-    from pySDC.implementations.controller_classes.controller_nonMPI import controller_nonMPI
-    from pySDC.implementations.convergence_controller_classes.estimate_extrapolation_error import (
-        EstimateExtrapolationErrorWithinQ,
-    )
-
-    if imex:
-        from pySDC.implementations.problem_classes.polynomial_test_problem import (
-            polynomial_testequation_IMEX as problem_class,
-        )
-    else:
-        from pySDC.implementations.problem_classes.polynomial_test_problem import (
-            polynomial_testequation as problem_class,
-        )
-
-    if useMPI:
-        from pySDC.implementations.sweeper_classes.generic_implicit_MPI import generic_implicit_MPI as sweeper_class
-        from mpi4py import MPI
-
-        comm = MPI.COMM_WORLD
-    else:
-        from pySDC.implementations.sweeper_classes.generic_implicit import generic_implicit as sweeper_class
-
-        comm = None
-
-    # initialize level parameters
-    level_params = {}
-    level_params['dt'] = dt
-    level_params['restol'] = 1.0
-
-    # initialize sweeper parameters
-    sweeper_params = {}
-    sweeper_params['quad_type'] = quad_type
-    sweeper_params['num_nodes'] = num_nodes
-    sweeper_params['comm'] = comm
-
-    problem_params = {'degree': 20}
-
-    # initialize step parameters
-    step_params = {}
-    step_params['maxiter'] = 0
-
-    # initialize controller parameters
-    controller_params = {}
-    controller_params['logger_level'] = 30
-    controller_params['mssdc_jac'] = False
-
-    # fill description dictionary for easy step instantiation
-    description = {}
-    description['problem_class'] = problem_class
-    description['problem_params'] = problem_params
-    description['sweeper_class'] = sweeper_class
-    description['sweeper_params'] = sweeper_params
-    description['level_params'] = level_params
-    description['step_params'] = step_params
-    description['convergence_controllers'] = {
-        EstimateExtrapolationErrorWithinQ: {'high_Taylor_order': high_Taylor_order}
-    }
-
-    controller = controller_nonMPI(num_procs=1, controller_params=controller_params, description=description)
-    return controller
-
-
-def single_test(**kwargs):
-    """
-    Run a single test where the solution is replaced by a polynomial and the nodes are changed.
-    Because we know the polynomial going in, we can check if the interpolation based change was
-    exact. If the solution is not a polynomial or a polynomial of higher degree then the number
-    of nodes, the change in nodes does add some error, of course, but here it is on the order of
-    machine precision.
-    """
-    import numpy as np
-
-    args = {
-        'num_nodes': 3,
-        'quad_type': 'RADAU-RIGHT',
-        'useMPI': False,
-        'dt': 1.0,
-        **kwargs,
-    }
-
-    # prepare variables
-    controller = get_controller(**args)
-    step = controller.MS[0]
-    level = step.levels[0]
-    prob = level.prob
-    cont = controller.convergence_controllers[
-        np.arange(len(controller.convergence_controllers))[
-            [type(me).__name__ == 'EstimateExtrapolationErrorWithinQ' for me in controller.convergence_controllers]
-        ][0]
-    ]
-    nodes = np.append([0], level.sweep.coll.nodes)
-
-    # initialize variables
-    step.status.slot = 0
-    step.status.iter = 1
-    level.status.time = 0.0
-    level.status.residual = 0.0
-    level.u[0] = prob.u_exact(t=0)
-    level.sweep.predict()
-
-    for i in range(len(level.u)):
-        if level.u[i] is not None:
-            level.u[i][:] = prob.u_exact(nodes[i] * level.dt)
-
-    # perform the interpolation
-    cont.post_iteration_processing(controller, step)
-    error = level.status.error_extrapolation_estimate
-
-    return error
-
-
 def multiple_runs(dts, **kwargs):
     """
     Make multiple runs of a specific problem and record vital error information
@@ -272,23 +143,10 @@
     res = {}
 
     for dt in dts:
-<<<<<<< HEAD
-        # stats, controller = single_run(Tend=5.0 * dt, dt=dt, **kwargs)
-
-        res[dt] = {}
-        # res[dt]['e_loc'] = max([me[1] for me in get_sorted(stats, type='e_global_post_step')])
-        # res[dt]['e_ex'] = max([me[1] for me in get_sorted(stats, type='error_extrapolation_estimate')])
-        res[dt]['e'] = single_test(dt=dt, **kwargs)
-
-    print(res)
-    coll_order = -1  # controller.MS[0].levels[0].sweep.coll.order
-    return res, coll_order
-=======
         res[dt] = {}
         res[dt]['e'] = single_test(dt=dt, **kwargs)
 
     return res
->>>>>>> f05aed23
 
 
 def check_order(dts, **kwargs):
@@ -307,23 +165,13 @@
     keys = list(res[dts[0]].keys())
 
     expected_order = {
-<<<<<<< HEAD
-        'e': kwargs['num_nodes'] + 1 if kwargs['high_Taylor_order'] else kwargs['num_nodes'],
-        'e_loc': coll_order + 1,
-        'e_ex': kwargs['num_nodes'] + 1 if kwargs['high_Taylor_order'] else kwargs['num_nodes'],
-=======
         'e': kwargs['num_nodes'],
->>>>>>> f05aed23
     }
 
     for key in keys:
         errors = np.array([res[dt][key] for dt in dts])
 
-<<<<<<< HEAD
-        mask = np.logical_and(errors < 1e-0, errors > 1e-14)
-=======
         mask = np.logical_and(errors < 1e-1, errors > 1e-12)
->>>>>>> f05aed23
         order = np.log(errors[mask][1:] / errors[mask][:-1]) / np.log(dts[mask][1:] / dts[mask][:-1])
 
         assert np.isclose(
@@ -332,44 +180,25 @@
 
 
 @pytest.mark.base
-<<<<<<< HEAD
-@pytest.mark.parametrize('num_nodes', [2, 3, 4, 5])
-=======
 @pytest.mark.parametrize('num_nodes', [2, 3, 4])
->>>>>>> f05aed23
 @pytest.mark.parametrize('quad_type', ['RADAU-RIGHT', 'GAUSS'])
-@pytest.mark.parametrize('high_Taylor_order', [False])
-def test_extrapolation_within_Q(num_nodes, quad_type, high_Taylor_order):
+def test_extrapolation_within_Q(num_nodes, quad_type):
     kwargs = {
         'num_nodes': num_nodes,
         'quad_type': quad_type,
         'useMPI': False,
         'QI': 'MIN',
-<<<<<<< HEAD
-        'high_Taylor_order': high_Taylor_order,
-    }
-    steps = [1 / 2.0**i for i in [3, 4, 5, 6]]
-    steps = [1 / 2.0**i for i in [1, 2, 3, 4, 5, 6]]
-    import numpy as np
-
-    steps = np.logspace(1, -4, 20)
-=======
         'imex': False,
     }
 
     import numpy as np
 
     steps = np.logspace(-1, -3, 10)
->>>>>>> f05aed23
     check_order(steps, **kwargs)
 
 
 @pytest.mark.mpi4py
-<<<<<<< HEAD
-@pytest.mark.parametrize('num_nodes', [2, 5])
-=======
 @pytest.mark.parametrize('num_nodes', [2, 4])
->>>>>>> f05aed23
 @pytest.mark.parametrize('quad_type', ['RADAU-RIGHT', 'GAUSS'])
 def test_extrapolation_within_Q_MPI(num_nodes, quad_type):
     import subprocess
@@ -393,8 +222,6 @@
 
 if __name__ == "__main__":
     import sys
-
-    print(single_test(dt=0.5 / 2.0))
 
     if len(sys.argv) > 1:
         kwargs = {
@@ -402,10 +229,6 @@
             'quad_type': sys.argv[2],
             'useMPI': True,
             'QI': 'MIN',
-<<<<<<< HEAD
-            'high_Taylor_order': True,
-=======
             'imex': True,
->>>>>>> f05aed23
         }
         check_order([5e-1, 1e-1, 8e-2, 5e-2], **kwargs)