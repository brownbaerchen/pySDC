import pytest


<<<<<<< HEAD
def get_controller(dt, num_nodes, quad_type, useMPI, **kwargs):
=======
def get_controller(dt, num_nodes, quad_type, useMPI, imex, **kwargs):
>>>>>>> 39903ea7
    """
    Gets a controller setup for the polynomial test problem.

    Args:
        dt (float): Step size
        num_nodes (int): Number of nodes
        quad_type (str): Type of quadrature
        useMPI (bool): Whether or not to use MPI
        imex (bool): Use IMEX version of the test problem

    Returns:
       (dict): Stats object generated during the run
       (pySDC.Controller.controller): Controller used in the run
    """
<<<<<<< HEAD
    from pySDC.implementations.problem_classes.polynomial_test_problem import polynomial_testequation
=======
>>>>>>> 39903ea7
    from pySDC.implementations.controller_classes.controller_nonMPI import controller_nonMPI
    from pySDC.implementations.convergence_controller_classes.estimate_extrapolation_error import (
        EstimateExtrapolationErrorWithinQ,
    )

    if imex:
        from pySDC.implementations.problem_classes.polynomial_test_problem import (
            polynomial_testequation_IMEX as problem_class,
        )
    else:
        from pySDC.implementations.problem_classes.polynomial_test_problem import (
            polynomial_testequation as problem_class,
        )

    if useMPI:
        from pySDC.implementations.sweeper_classes.generic_implicit_MPI import generic_implicit_MPI as sweeper_class
        from mpi4py import MPI

        comm = MPI.COMM_WORLD
    else:
        from pySDC.implementations.sweeper_classes.generic_implicit import generic_implicit as sweeper_class

        comm = None

    # initialize level parameters
    level_params = {}
    level_params['dt'] = dt
    level_params['restol'] = 1.0

    # initialize sweeper parameters
    sweeper_params = {}
    sweeper_params['quad_type'] = quad_type
    sweeper_params['num_nodes'] = num_nodes
    sweeper_params['comm'] = comm

    problem_params = {'degree': 20}

    # initialize step parameters
    step_params = {}
    step_params['maxiter'] = 0

    # initialize controller parameters
    controller_params = {}
    controller_params['logger_level'] = 30
    controller_params['mssdc_jac'] = False

    # fill description dictionary for easy step instantiation
    description = {}
<<<<<<< HEAD
    description['problem_class'] = polynomial_testequation
=======
    description['problem_class'] = problem_class
>>>>>>> 39903ea7
    description['problem_params'] = problem_params
    description['sweeper_class'] = sweeper_class
    description['sweeper_params'] = sweeper_params
    description['level_params'] = level_params
    description['step_params'] = step_params
    description['convergence_controllers'] = {EstimateExtrapolationErrorWithinQ: {}}

    controller = controller_nonMPI(num_procs=1, controller_params=controller_params, description=description)
    return controller


def single_test(**kwargs):
    """
    Run a single test where the solution is replaced by a polynomial and the nodes are changed.
    Because we know the polynomial going in, we can check if the interpolation based change was
    exact. If the solution is not a polynomial or a polynomial of higher degree then the number
    of nodes, the change in nodes does add some error, of course, but here it is on the order of
    machine precision.
    """
    import numpy as np

    args = {
        'num_nodes': 3,
        'quad_type': 'RADAU-RIGHT',
        'useMPI': False,
        'dt': 1.0,
        **kwargs,
    }

    # prepare variables
    controller = get_controller(**args)
    step = controller.MS[0]
    level = step.levels[0]
    prob = level.prob
    cont = controller.convergence_controllers[
        np.arange(len(controller.convergence_controllers))[
            [type(me).__name__ == 'EstimateExtrapolationErrorWithinQ' for me in controller.convergence_controllers]
        ][0]
    ]
    nodes = np.append([0], level.sweep.coll.nodes)

    # initialize variables
    step.status.slot = 0
    step.status.iter = 1
    level.status.time = 0.0
    level.status.residual = 0.0
    level.u[0] = prob.u_exact(t=0)
    level.sweep.predict()

    for i in range(len(level.u)):
        if level.u[i] is not None:
            level.u[i][:] = prob.u_exact(nodes[i] * level.dt)

    # perform the interpolation
    cont.post_iteration_processing(controller, step)
    error = level.status.error_extrapolation_estimate

    return error


def multiple_runs(dts, **kwargs):
    """
    Make multiple runs of a specific problem and record vital error information

    Args:
        dts (list): The step sizes to run with
        num_nodes (int): Number of nodes
        quad_type (str): Type of nodes

    Returns:
        dict: Errors for multiple runs
        int: Order of the collocation problem
    """
    from pySDC.helpers.stats_helper import get_sorted

    res = {}

    for dt in dts:
        res[dt] = {}
        res[dt]['e'] = single_test(dt=dt, **kwargs)

    return res


def check_order(dts, **kwargs):
    """
    Check the order by calling `multiple_runs` and then `plot_and_compute_order`.

    Args:
        dts (list): The step sizes to run with
        num_nodes (int): Number of nodes
        quad_type (str): Type of nodes
    """
    import numpy as np

    res = multiple_runs(dts, **kwargs)
    dts = np.array(list(res.keys()))
    keys = list(res[dts[0]].keys())

    expected_order = {
        'e': kwargs['num_nodes'],
    }

    for key in keys:
        errors = np.array([res[dt][key] for dt in dts])

<<<<<<< HEAD
        mask = np.logical_and(errors < 1e-0, errors > 1e-14)
=======
        mask = np.logical_and(errors < 1e-1, errors > 1e-12)
>>>>>>> 39903ea7
        order = np.log(errors[mask][1:] / errors[mask][:-1]) / np.log(dts[mask][1:] / dts[mask][:-1])

        assert np.isclose(
            np.mean(order), expected_order[key], atol=0.5
        ), f'Expected order {expected_order[key]} for {key}, but got {np.mean(order):.2e}!'


@pytest.mark.base
@pytest.mark.parametrize('num_nodes', [2, 3, 4])
@pytest.mark.parametrize('quad_type', ['RADAU-RIGHT', 'GAUSS'])
def test_extrapolation_within_Q(num_nodes, quad_type):
    kwargs = {
        'num_nodes': num_nodes,
        'quad_type': quad_type,
        'useMPI': False,
        'QI': 'MIN',
        'imex': False,
    }

    import numpy as np

<<<<<<< HEAD
    steps = np.logspace(1, -4, 20)
=======
    steps = np.logspace(-1, -3, 10)
>>>>>>> 39903ea7
    check_order(steps, **kwargs)


@pytest.mark.mpi4py
@pytest.mark.parametrize('num_nodes', [2, 4])
@pytest.mark.parametrize('quad_type', ['RADAU-RIGHT', 'GAUSS'])
def test_extrapolation_within_Q_MPI(num_nodes, quad_type):
    import subprocess
    import os

    # Set python path once
    my_env = os.environ.copy()
    my_env['PYTHONPATH'] = '../../..:.'
    my_env['COVERAGE_PROCESS_START'] = 'pyproject.toml'

    cmd = f"mpirun -np {num_nodes} python {__file__} {num_nodes} {quad_type}".split()

    p = subprocess.Popen(cmd, env=my_env, cwd=".")

    p.wait()
    assert p.returncode == 0, 'ERROR: did not get return code 0, got %s with %2i processes' % (
        p.returncode,
        num_nodes,
    )


if __name__ == "__main__":
    import sys

    if len(sys.argv) > 1:
        kwargs = {
            'num_nodes': int(sys.argv[1]),
            'quad_type': sys.argv[2],
            'useMPI': True,
            'QI': 'MIN',
            'imex': True,
        }
        check_order([5e-1, 1e-1, 8e-2, 5e-2], **kwargs)<|MERGE_RESOLUTION|>--- conflicted
+++ resolved
@@ -1,11 +1,7 @@
 import pytest
 
 
-<<<<<<< HEAD
-def get_controller(dt, num_nodes, quad_type, useMPI, **kwargs):
-=======
 def get_controller(dt, num_nodes, quad_type, useMPI, imex, **kwargs):
->>>>>>> 39903ea7
     """
     Gets a controller setup for the polynomial test problem.
 
@@ -20,10 +16,6 @@
        (dict): Stats object generated during the run
        (pySDC.Controller.controller): Controller used in the run
     """
-<<<<<<< HEAD
-    from pySDC.implementations.problem_classes.polynomial_test_problem import polynomial_testequation
-=======
->>>>>>> 39903ea7
     from pySDC.implementations.controller_classes.controller_nonMPI import controller_nonMPI
     from pySDC.implementations.convergence_controller_classes.estimate_extrapolation_error import (
         EstimateExtrapolationErrorWithinQ,
@@ -72,11 +64,7 @@
 
     # fill description dictionary for easy step instantiation
     description = {}
-<<<<<<< HEAD
-    description['problem_class'] = polynomial_testequation
-=======
     description['problem_class'] = problem_class
->>>>>>> 39903ea7
     description['problem_params'] = problem_params
     description['sweeper_class'] = sweeper_class
     description['sweeper_params'] = sweeper_params
@@ -183,11 +171,7 @@
     for key in keys:
         errors = np.array([res[dt][key] for dt in dts])
 
-<<<<<<< HEAD
-        mask = np.logical_and(errors < 1e-0, errors > 1e-14)
-=======
         mask = np.logical_and(errors < 1e-1, errors > 1e-12)
->>>>>>> 39903ea7
         order = np.log(errors[mask][1:] / errors[mask][:-1]) / np.log(dts[mask][1:] / dts[mask][:-1])
 
         assert np.isclose(
@@ -209,11 +193,7 @@
 
     import numpy as np
 
-<<<<<<< HEAD
-    steps = np.logspace(1, -4, 20)
-=======
     steps = np.logspace(-1, -3, 10)
->>>>>>> 39903ea7
     check_order(steps, **kwargs)
 
 
