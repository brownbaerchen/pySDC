--- conflicted
+++ resolved
@@ -32,11 +32,7 @@
     import os
     from pySDC.projects.compression.order import plot_order_in_time
 
-<<<<<<< HEAD
-    fig, ax = plt.subplots()
-=======
     fig, ax = plt.subplots(figsize=(3, 2))
->>>>>>> 2569377a
     plot_order_in_time(ax=ax, thresh=thresh, useMPI=useMPI, num_procs=num_procs)
     if os.path.exists('data'):
         ax.set_title(f'{num_procs} procs, {"MPI" if useMPI else "non MPI"}')
