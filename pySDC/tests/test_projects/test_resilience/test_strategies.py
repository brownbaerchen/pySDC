--- conflicted
+++ resolved
@@ -22,19 +22,13 @@
     from pySDC.projects.Resilience.vdp import run_vdp
     import pySDC.projects.Resilience.strategies as strategies
     from pySDC.implementations.hooks.log_work import LogWork
-<<<<<<< HEAD
+    from pySDC.implementations.hooks.log_errors import LogGlobalErrorPostRun
 
     if useMPI:
         from mpi4py import MPI
-        from pySDC.implementations.hooks.log_errors import LogGlobalErrorPostRunMPI as errorhook
 
         comm = MPI.COMM_WORLD.Split(True)
     else:
-        from pySDC.implementations.hooks.log_errors import LogGlobalErrorPostRun as errorhook
-=======
-    from pySDC.implementations.hooks.log_errors import LogGlobalErrorPostRun
->>>>>>> f97f0e6d
-
         comm = None
 
     # load the strategy
