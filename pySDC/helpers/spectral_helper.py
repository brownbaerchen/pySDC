--- conflicted
+++ resolved
@@ -1431,14 +1431,10 @@
             sparse linear operator
         """
         if len(self.components) == 1:
-<<<<<<< HEAD
-            return M[0][0]
-=======
             if diag:
                 return M[0]
             else:
                 return M[0][0]
->>>>>>> 81495eee
         elif diag:
             return self.sparse_lib.block_diag(M, format='csc')
         else:
@@ -1465,11 +1461,7 @@
     def get_pfft(self, axes=None, padding=None, grid=None):
         if self.ndim == 1 or self.comm is None:
             return None
-<<<<<<< HEAD
         from mpi4py_fft import PFFT, newDistArray
-=======
-        from mpi4py_fft import PFFT
->>>>>>> 81495eee
 
         axes = tuple(i for i in range(self.ndim)) if axes is None else axes
         padding = list(padding if padding else [1.0 for _ in range(self.ndim)])
@@ -1501,13 +1493,10 @@
             transforms=transforms,
             grid=grid,
         )
-<<<<<<< HEAD
 
         # do a transform to do the planning
         _u = newDistArray(pfft, forward_output=False)
         pfft.backward(pfft.forward(_u))
-=======
->>>>>>> 81495eee
         return pfft
 
     def get_fft(self, axes=None, direction='object', padding=None, shape=None):
@@ -1780,11 +1769,7 @@
             _in[...] = self.redistribute(u, axis=_in.alignment, forward_output=True, padding=padding, **kwargs)
 
         for i in range(self.ncomponents):
-<<<<<<< HEAD
-            _out[i, ...] = pfft.backward(_in[i], _out[i], normalize=True)
-=======
             pfft.backward(_in[i], _out[i], normalize=True)
->>>>>>> 81495eee
 
         if padding is not None:
             _out *= np.prod(padding)
