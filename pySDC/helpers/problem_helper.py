import numpy as np
from scipy.special import factorial


def get_steps(derivative, order, stencil_type):
    """
    Get the offsets for the FD stencil.

    Args:
        derivative (int): Order of the derivative
        order (int): Order of accuracy
        stencil_type (str): Type of the stencil
        steps (list): Provide specific steps, overrides `stencil_type`

    Returns:
        int: The number of elements in the stencil
        numpy.ndarray: The offsets for the stencil
    """
    if stencil_type == 'center':
        n = order + derivative - (derivative + 1) % 2 // 1
        steps = np.arange(n) - n // 2
    elif stencil_type == 'forward':
        n = order + derivative
        steps = np.arange(n)
    elif stencil_type == 'backward':
        n = order + derivative
        steps = -np.arange(n)
    elif stencil_type == 'upwind':
        n = order + derivative

        if n <= 3:
            n, steps = get_steps(derivative, order, 'backward')
        else:
            steps = np.append(-np.arange(n - 1)[::-1], [1])
    else:
        raise ValueError(
            f'Stencil must be of type "center", "forward", "backward" or "upwind", not {stencil_type}. If you want something else you can also give specific steps.'
        )
    return n, steps


def get_finite_difference_stencil(derivative, order, stencil_type=None, steps=None):
    """
    Derive general finite difference stencils from Taylor expansions

    Args:
        derivative (int): Order of the derivative
        order (int): Order of accuracy
        stencil_type (str): Type of the stencil
        steps (list): Provide specific steps, overrides `stencil_type`

    Returns:
        numpy.ndarray: The weights of the stencil
        numpy.ndarray: The offsets for the stencil
    """

    if steps is not None:
        n = len(steps)
    else:
        n, steps = get_steps(derivative, order, stencil_type)

    # make a matrix that contains the Taylor coefficients
    A = np.zeros((n, n))
    idx = np.arange(n)
    inv_facs = 1.0 / factorial(idx)
    for i in range(0, n):
        A[i, :] = steps ** idx[i] * inv_facs[i]

    # make a right hand side vector that is zero everywhere except at the position of the desired derivative
    sol = np.zeros(n)
    sol[derivative] = 1.0

    # solve the linear system for the finite difference coefficients
    coeff = np.linalg.solve(A, sol)

    return coeff, steps


def get_finite_difference_matrix(
    derivative,
    order,
    stencil_type=None,
    steps=None,
    dx=None,
    size=None,
    dim=None,
    bc=None,
    cupy=False,
    bc_val_left=0.0,
    bc_val_right=0.0,
    neumann_bc_order=None,
):
    """
    Build FD matrix from stencils, with boundary conditions.
    Keep in mind that the boundary conditions may require further modification of the right hand side.

    Args:
        derivative (int): Order of the spatial derivative
        order (int): Order of accuracy
        stencil_type (str): Type of stencil
        steps (list): Provide specific steps, overrides `stencil_type`
        dx (float): Mesh width
        size (int): Number of degrees of freedom per dimension
        dim (int): Number of dimensions
        bc (str): Boundary conditions for both sides
        cupy (bool): Construct a GPU ready matrix if yes
        bc_val_left (float): Value for left boundary condition
        bc_val_right (float): Value for right boundary condition
        neumann_bc_order (int): Order of accuracy of Neumann BC, optional

    Returns:
        Sparse matrix: Finite difference matrix
        numpy.ndarray: Vector containing information about the boundary conditions
    """
    if cupy:
        import cupyx.scipy.sparse as sp
    else:
        import scipy.sparse as sp

    # get stencil
    coeff, steps = get_finite_difference_stencil(
        derivative=derivative, order=order, stencil_type=stencil_type, steps=steps
    )

    b = np.zeros(size**dim)

    if "dirichlet" in bc:
        A_1d = sp.diags(coeff, steps, shape=(size, size), format='csc')
    elif "neumann" in bc:
<<<<<<< HEAD
        A_1d = sp.diags(coeff, steps, shape=(size, size), format='csc')
        if derivative == 1 and stencil_type == 'center' and order == 2:
            A_1d[0, 0] = -(dx ** (derivative - 1))
            A_1d[0, 1] = +(dx ** (derivative - 1))
            A_1d[-1, -1] = -(dx ** (derivative - 1))
            A_1d[-1, -2] = +(dx ** (derivative - 1))
        elif derivative == 2 and stencil_type == 'center' and order == 2:
            A_1d[0, 0] = -2.0
            A_1d[0, 1] = +2.0
            A_1d[-1, -1] = -2.0
            A_1d[-1, -2] = +2.0
        else:
            raise NotImplementedError('Neumann BCs not implemented for your configuration.')
=======
        """
        We will solve only for values within the boundary because the values on the boundary can be determined from the
        discretization of the boundary condition (BC). Therefore, we discretize both the BC and the original problem
        such that the stencils reach into the boundary with one element. We then proceed to eliminate the values on the
        boundary, which modifies the finite difference matrix and yields an inhomogeneity if the BCs are inhomogeneous.

        Keep in mind that centered stencils are often more efficient in terms of sparsity of the resulting matrix. High
        order centered discretizations will reach beyond the boundary and hence need to be replaced with lopsided
        stencils near the boundary, changing the number of non-zero diagonals.
        """
        # check if we need to alter the sparsity structure because of the BC
        if steps.min() < -1 or steps.max() > 1:
            A_1d = sp.diags(coeff, steps, shape=(size, size), format='lil')
        else:
            A_1d = sp.diags(coeff, steps, shape=(size, size), format='csc')

        if derivative == 1 and (steps.min() < -1 or steps.max() > 1):
            neumann_bc_order = neumann_bc_order if neumann_bc_order else order + 1
            assert neumann_bc_order != order, 'Need different stencils for BC and the rest'
        else:
            neumann_bc_order = neumann_bc_order if neumann_bc_order else order

        if dim > 1 and (bc_val_left != 0.0 or bc_val_right != 0):
            raise NotImplementedError(
                f'Non-zero Neumann BCs are only implemented in 1D. You asked for {dim} dimensions.'
            )

        # ---- left boundary ----
        # generate the one-sided stencil to discretize the first derivative at the boundary
        bc_coeff_left, bc_steps_left = get_finite_difference_stencil(
            derivative=1, order=neumann_bc_order, stencil_type='forward'
        )

        # check if we can just use the available stencil or if we need to generate a new one
        if steps.min() == -1:
            coeff_left = coeff.copy()
        else:  # need to generate lopsided stencils
            raise NotImplementedError(
                'Neumann BCs on the right are not implemented for your desired stencil. Maybe try a lower order'
            )

        # modify system matrix and inhomogeneity according to BC
        b[0] = bc_val_left * (coeff_left[0] / dx**derivative) / (bc_coeff_left[0] / dx)
        A_1d[0, : len(bc_coeff_left) - 1] -= coeff_left[0] / bc_coeff_left[0] * bc_coeff_left[1:]

        # ---- right boundary ----
        # generate the one-sided stencil to discretize the first derivative at the boundary
        bc_coeff_right, bc_steps_right = get_finite_difference_stencil(
            derivative=1, order=neumann_bc_order, stencil_type='backward'
        )

        # check if we can just use the available stencil or if we need to generate a new one
        if steps.max() == +1:
            coeff_right = coeff.copy()
        else:  # need to generate lopsided stencils
            raise NotImplementedError(
                'Neumann BCs on the right are not implemented for your desired stencil. Maybe try a lower order'
            )

        # modify system matrix and inhomogeneity according to BC
        b[-1] = bc_val_right * (coeff_right[-1] / dx**derivative) / (bc_coeff_right[0] / dx)
        A_1d[-1, -len(bc_coeff_right) + 1 :] -= coeff_right[-1] / bc_coeff_right[0] * bc_coeff_right[::-1][:-1]

>>>>>>> 8a29f486
    elif bc == 'periodic':
        A_1d = 0 * sp.eye(size, format='csc')
        for i in steps:
            A_1d += coeff[i] * sp.eye(size, k=steps[i])
            if steps[i] > 0:
                A_1d += coeff[i] * sp.eye(size, k=-size + steps[i])
            if steps[i] < 0:
                A_1d += coeff[i] * sp.eye(size, k=size + steps[i])
    else:
        raise NotImplementedError(f'Boundary conditions \"{bc}\" not implemented.')

    # TODO: extend the BCs to higher dimensions
    if dim == 1:
        A = A_1d
    elif dim == 2:
        A = sp.kron(A_1d, sp.eye(size)) + sp.kron(sp.eye(size), A_1d)
    elif dim == 3:
        A = (
            sp.kron(A_1d, sp.eye(size**2))
            + sp.kron(sp.eye(size**2), A_1d)
            + sp.kron(sp.kron(sp.eye(size), A_1d), sp.eye(size))
        )
    else:
        raise NotImplementedError(f'Dimension {dim} not implemented.')

    A /= dx**derivative

    return A, b


def get_1d_grid(size, bc, left_boundary=0.0, right_boundary=1.0):
    """
    Generate a grid in one dimension and obtain mesh spacing for finite difference discretization.

    Args:
        size (int): Number of degrees of freedom per dimension
        bc (str): Boundary conditions for both sides
        left_boundary (float): x value at the left boundary
        right_boundary (float): x value at the right boundary

    Returns:
        float: mesh spacing
        numpy.ndarray: 1d mesh
    """
    L = right_boundary - left_boundary
    if bc == 'periodic':
        dx = L / size
        xvalues = np.array([left_boundary + dx * i for i in range(size)])
    elif "dirichlet" in bc or "neumann" in bc:
        dx = L / (size + 1)
        xvalues = np.array([left_boundary + dx * (i + 1) for i in range(size)])
    else:
        raise NotImplementedError(f'Boundary conditions \"{bc}\" not implemented.')

    return dx, xvalues<|MERGE_RESOLUTION|>--- conflicted
+++ resolved
@@ -127,21 +127,6 @@
     if "dirichlet" in bc:
         A_1d = sp.diags(coeff, steps, shape=(size, size), format='csc')
     elif "neumann" in bc:
-<<<<<<< HEAD
-        A_1d = sp.diags(coeff, steps, shape=(size, size), format='csc')
-        if derivative == 1 and stencil_type == 'center' and order == 2:
-            A_1d[0, 0] = -(dx ** (derivative - 1))
-            A_1d[0, 1] = +(dx ** (derivative - 1))
-            A_1d[-1, -1] = -(dx ** (derivative - 1))
-            A_1d[-1, -2] = +(dx ** (derivative - 1))
-        elif derivative == 2 and stencil_type == 'center' and order == 2:
-            A_1d[0, 0] = -2.0
-            A_1d[0, 1] = +2.0
-            A_1d[-1, -1] = -2.0
-            A_1d[-1, -2] = +2.0
-        else:
-            raise NotImplementedError('Neumann BCs not implemented for your configuration.')
-=======
         """
         We will solve only for values within the boundary because the values on the boundary can be determined from the
         discretization of the boundary condition (BC). Therefore, we discretize both the BC and the original problem
@@ -205,7 +190,6 @@
         b[-1] = bc_val_right * (coeff_right[-1] / dx**derivative) / (bc_coeff_right[0] / dx)
         A_1d[-1, -len(bc_coeff_right) + 1 :] -= coeff_right[-1] / bc_coeff_right[0] * bc_coeff_right[::-1][:-1]
 
->>>>>>> 8a29f486
     elif bc == 'periodic':
         A_1d = 0 * sp.eye(size, format='csc')
         for i in steps:
