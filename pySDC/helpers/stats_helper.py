import numpy as np


def filter_stats(
    stats, process=None, time=None, level=None, iter=None, type=None, recomputed=None, num_restarts=None, comm=None
):
    """
    Helper function to extract data from the dictionary of statistics

    Args:
        stats (dict): raw statistics from a controller run
        process (int): process number
        time (float): the requested simulation time
        level (int): the requested level index
        iter (int): the requested iteration count
        type (str): string to describe the requested type of value
        recomputed (bool): filter recomputed values from stats if set to anything other than None
        comm (mpi4py.MPI.Intracomm): Communicator (or None if not applicable)

    Returns:
        dict: dictionary containing only the entries corresponding to the filter
    """
    result = {}

    for k, v in stats.items() if recomputed is None else filter_recomputed(stats.copy(), comm=comm).items():
        # get data if key matches the filter (if specified)
        if (
            (k.time == time or time is None)
            and (k.process == process or process is None)
            and (k.level == level or level is None)
            and (k.iter == iter or iter is None)
            and (k.type == type or type is None)
            and (k.num_restarts == num_restarts or num_restarts is None)
        ):
            result[k] = v

    if comm is not None:
        # gather the results across all ranks and the flatten the list
        result = {key: value for sub_result in comm.allgather(result) for key, value in sub_result.items()}

    return result


def sort_stats(stats, sortby):
    """
    Helper function to transform stats dictionary to sorted list of tuples

    Args:
        stats (dict): dictionary of statistics
        sortby (str): string to specify which key to use for sorting

    Returns:
        list: list of tuples containing the sortby item and the value
    """

    result = []
    for k, v in stats.items():
        # convert string to attribute and append key + value to result as tuple
        item = getattr(k, sortby)
        result.append((item, v))

    # sort by first element of the tuple (which is the sortby key) and return
    sorted_data = sorted(result, key=lambda tup: tup[0])

    return sorted_data


def filter_recomputed(stats, comm=None):
    """
    Filter recomputed values from the stats and remove them.

    Args:
        stats (dict): Raw statistics from a controller run
        comm (mpi4py.MPI.Intracomm): Communicator (or None if not applicable)

    Returns:
        dict: The filtered stats dict
    """
    stats = filter_stats(stats, comm=comm) if comm is not None else stats

    # delete values that have been recorded and superseded by similar, but not identical keys
    times_restarted = np.unique([me.time for me in stats.keys() if me.num_restarts > 0])
    for t in times_restarted:
<<<<<<< HEAD
        restarts = max([me.num_restarts for me in filter_stats(stats, type='_recomputed', time=t).keys()] + [0])
        for i in range(restarts):
            [stats.pop(me) for me in filter_stats(stats, time=t, num_restarts=i).keys()]
=======
        restarts = [(me.type, me.num_restarts) for me in filter_stats(stats, time=t).keys()]
        [
            [
                [stats.pop(you, None) for you in filter_stats(stats, time=t, type=me[0], num_restarts=i).keys()]
                for i in range(me[1])
            ]
            for me in restarts
        ]
>>>>>>> 235e00fe

    # delete values that were recorded at times that shouldn't be recorded because we performed a different step after the restart
    other_restarted_steps = [me for me in filter_stats(stats, type='_recomputed') if stats[me]]
    for step in other_restarted_steps:
        [stats.pop(me) for me in filter_stats(stats, time=step.time).keys()]

    return stats


def get_list_of_types(stats):
    """
    Helper function to get list of types registered in stats

    Args:
        stats (dict): dictionary with statistics

    Returns:
        list: list of types registered

    """

    type_list = []
    for k, _ in stats.items():
        if k.type not in type_list:
            type_list.append(k.type)
    return type_list


def get_sorted(stats, sortby='time', **kwargs):
    """
    Utility for filtering and sorting stats in a single call. Pass a communicator if using MPI.
    Keyword arguments are passed to `filter_stats` for filtering.

    stats (dict): raw statistics from a controller run
    sortby (str): string to specify which key to use for sorting

    Returns:
        list: list of tuples containing the sortby item and the value
    """

    return sort_stats(
        filter_stats(stats, **kwargs),
        sortby=sortby,
    )<|MERGE_RESOLUTION|>--- conflicted
+++ resolved
@@ -81,11 +81,6 @@
     # delete values that have been recorded and superseded by similar, but not identical keys
     times_restarted = np.unique([me.time for me in stats.keys() if me.num_restarts > 0])
     for t in times_restarted:
-<<<<<<< HEAD
-        restarts = max([me.num_restarts for me in filter_stats(stats, type='_recomputed', time=t).keys()] + [0])
-        for i in range(restarts):
-            [stats.pop(me) for me in filter_stats(stats, time=t, num_restarts=i).keys()]
-=======
         restarts = [(me.type, me.num_restarts) for me in filter_stats(stats, time=t).keys()]
         [
             [
@@ -94,7 +89,6 @@
             ]
             for me in restarts
         ]
->>>>>>> 235e00fe
 
     # delete values that were recorded at times that shouldn't be recorded because we performed a different step after the restart
     other_restarted_steps = [me for me in filter_stats(stats, type='_recomputed') if stats[me]]
