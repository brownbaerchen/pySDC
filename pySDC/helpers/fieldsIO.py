#!/usr/bin/env python3
# -*- coding: utf-8 -*-
"""
Generic utility class to write and read cartesian grid field solutions into binary files.
It implements the base file handler class :class:`FieldsIO`, that is specialized into :

- :class:`Scalar` : for 0D fields (scalar) with a given number of variables
- :class:`Rectilinear` : for fields on N-dimensional rectilinear grids

While each file handler need to be setup with specific parameters (grid, ...),
each written file can be read using the same interface implemented in the
base abstract class.

Example
-------
>>> import numpy as np
>>> from pySDC.helpers.fieldsIO import Rectilinear
>>>
>>> # Write some fields in files
>>> x = np.linspace(0, 1, 128)
>>> y = np.linspace(0, 1, 64)
>>> fOut = Rectilinear(np.float64, "file.pysdc")
>>> fOut.setHeader(nVar=2, coords=[x, y])
>>> fOut.initialize()
>>> times = [0, 1, 2]
>>> xGrid, yGrid = np.meshgrid(x, y, indexing="ij")
>>> u0 = np.array([-1, 1]).reshape((-1, 1, 1))*xGrid*yGrid
>>> # u0 has shape [2, nX, nY]
>>> for t in times:
>>>    fOut.addField(t, t*u0)
>>>
>>> # Read the file using the generic interface
>>> from pySDC.helpers.fieldsIO import FieldsIO
>>> fIn = FieldsIO.fromFile("file.pysdc")
>>> times = fIn.times
>>> assert len(times) == fIn.nFields
>>> tEnd, uEnd = fIn.readField(-1)
>>> assert tEnd == times[-1]

Notes
-----
🚀 :class:`Rectilinear` is compatible with a MPI-based cartesian decomposition.
See :class:`pySDC.helpers.fieldsIO.writeFields_MPI` for an illustrative example.

Warning
-------
To use MPI collective writing, you need to call first the class methods :class:`Rectilinear.initMPI` (cf their docstring).
Also, `Rectilinear.setHeader` **must be given the global grids coordinates**, whether the code is run in parallel or not.
"""
import os
import numpy as np
from typing import Type, TypeVar
import logging
import itertools

T = TypeVar("T")

try:
    try:
        import dolfin as df  # noqa: F841 (for some reason, dolfin always needs to be imported before mpi4py)
    except ImportError:
        pass
    from mpi4py import MPI
except ImportError:

    class MPI:
        COMM_WORLD = None
        Intracomm = T


# Supported data types
DTYPES = {
    0: np.float64,  # double precision
    1: np.complex128,
}
try:
    DTYPES.update(
        {
            2: np.float128,  # quadruple precision
            3: np.complex256,
        }
    )
except AttributeError:
    logging.getLogger('FieldsIO').debug('Warning: Quadruple precision not available on this machine')
try:
    DTYPES.update(
        {
            4: np.float32,  # single precision
            5: np.complex64,
        }
    )
except AttributeError:
    logging.getLogger('FieldsIO').debug('Warning: Single precision not available on this machine')

DTYPES_AVAIL = {val: key for key, val in DTYPES.items()}

# Header dtype
H_DTYPE = np.int8
T_DTYPE = np.float64


class FieldsIO:
    """Abstract IO file handler"""

    STRUCTS = {}  # supported structures, modified dynamically
    sID = None  # structure ID of the FieldsIO class, modified dynamically

    tSize = T_DTYPE().itemsize

    ALLOW_OVERWRITE = False

    def __init__(self, dtype, fileName):
        """
        Parameters
        ----------
        dtype : np.dtype
            The data type of the fields values.
        fileName : str
            File.
        """
        assert dtype in DTYPES_AVAIL, f"{dtype=} not available. Supported on this machine: {list(DTYPES_AVAIL.keys())}"
        self.dtype = dtype
        self.fileName = fileName
        self.initialized = False

        # Initialized by the setHeader abstract method
        self.header = None
        self.nItems = None  # number of values (dof) stored into one field

    def __str__(self):
        return f"FieldsIO[{self.__class__.__name__}|{self.dtype.__name__}|file:{self.fileName}]<{hex(id(self))}>"

    def __repr__(self):
        return self.__str__()

    @classmethod
    def fromFile(cls, fileName):
        """
        Read a file storing fields, and return the `FieldsIO` of the appropriate
        field type (structure).

        Parameters
        ----------
        fileName : str
            Name of the binary file.

        Returns
        -------
        fieldsIO : :class:`FieldsIO`
            The specialized `FieldsIO` adapted to the file.
        """
        assert os.path.isfile(fileName), f"not a file ({fileName})"
        with open(fileName, "rb") as f:
            STRUCT, DTYPE = np.fromfile(f, dtype=H_DTYPE, count=2)
            fieldsIO: FieldsIO = cls.STRUCTS[STRUCT](DTYPES[DTYPE], fileName)
            fieldsIO.readHeader(f)
            fieldsIO.initialized = True
        return fieldsIO

    @property
    def hBase(self) -> np.ndarray:
        """Base header into numpy array format"""
        return np.array([self.sID, DTYPES_AVAIL[self.dtype]], dtype=H_DTYPE)

    @classmethod
    def register(cls, sID):
        """
        Decorator used to register a new class FieldsIO specialized class

        Parameters
        ----------
        sID : int
            Unique identifyer for the file, used in the binary file.
            Since it's encoded on a 8-bytes signed integer,
            it must be between -128 and 127

        Example
        -------
        >>> # New specialized FieldsIO class
        >>> @FieldsIO.register(sID=31)
        >>> class HexaMesh2D(FieldsIO):
        >>>     pass # ... implementation
        """

        def wrapper(registered: Type[T]) -> Type[T]:
            assert (
                sID not in cls.STRUCTS
            ), f"struct ID already taken by {cls.STRUCTS[sID]}, cannot use it for {registered}"
            cls.STRUCTS[sID] = registered
            registered.sID = sID
            return registered

        return wrapper

    def initialize(self):
        """Initialize the file handler : create the file with header, removing any existing file with the same name"""
        assert self.header is not None, "header must be set before initializing FieldsIO"
        assert not self.initialized, "FieldsIO already initialized"

        if not self.ALLOW_OVERWRITE:
            assert not os.path.isfile(
                self.fileName
            ), f"file {self.fileName!r} already exists, use FieldsIO.ALLOW_OVERWRITE = True to allow overwriting"

        with open(self.fileName, "w+b") as f:
            self.hBase.tofile(f)
            for array in self.hInfos:
                array.tofile(f)
        self.initialized = True

    def setHeader(self, **params):
        """(Abstract) Set the header before creating a new file to store the fields"""
        raise NotImplementedError()

    @property
    def hInfos(self) -> list[np.ndarray]:
        """(Abstract) Array representing the grid structure to be written in the binary file."""
        raise NotImplementedError()

    def readHeader(self, f):
        """
        (Abstract) Read the header from the file storing the fields.

        Parameters
        ----------
        f : `_io.TextIOWrapper`
            File to read the header from.
        """
        raise NotImplementedError()

    @property
    def hSize(self):
        """Size of the full header (in bytes)"""
        return self.hBase.nbytes + sum(hInfo.nbytes for hInfo in self.hInfos)

    @property
    def itemSize(self):
        """Size of one field value (in bytes)"""
        return self.dtype().itemsize

    @property
    def fSize(self):
        """Full size of a field (in bytes)"""
        return self.nItems * self.itemSize

    @property
    def fileSize(self):
        """Current size of the file (in bytes)"""
        return os.path.getsize(self.fileName)

    def addField(self, time, field):
        """
        Append one field solution at the end of the file with one given time.

        Parameters
        ----------
        time : float-like
            The associated time of the field solution.
        field : np.ndarray
            The field values.
        """
        assert self.initialized, "cannot add field to a non initialized FieldsIO"
        field = np.asarray(field)
        assert field.dtype == self.dtype, f"expected {self.dtype} dtype, got {field.dtype}"
        assert field.size == self.nItems, f"expected {self.nItems} values, got {field.size}"
        with open(self.fileName, "ab") as f:
            np.array(time, dtype=T_DTYPE).tofile(f)
            field.tofile(f)

    @property
    def nFields(self):
        """Number of fields currently stored in the binary file"""
        return int((self.fileSize - self.hSize) // (self.tSize + self.fSize))

    def formatIndex(self, idx):
        """Utility method to format a fields index to a positional integer (negative starts from last field index, like python lists)"""
        nFields = self.nFields
        if idx < 0:
            idx = nFields + idx
        assert idx < nFields, f"cannot read index {idx} from {nFields} fields"
        assert idx >= 0, f"cannot read index {idx-nFields} from {nFields} fields"
        return idx

    @property
    def times(self):
        """Vector of all times stored in the binary file"""
        times = []
        with open(self.fileName, "rb") as f:
            f.seek(self.hSize)
            for i in range(self.nFields):
                t = np.fromfile(f, dtype=T_DTYPE, count=1, offset=0 if i == 0 else self.fSize)[0]
                times.append(float(t))
        return times

    def time(self, idx):
        """Time stored at a given field index"""
        idx = self.formatIndex(idx)
        offset = self.hSize + idx * (self.tSize + self.fSize)
        with open(self.fileName, "rb") as f:
            t = np.fromfile(f, dtype=T_DTYPE, count=1, offset=offset)[0]
        return float(t)

    def readField(self, idx):
        """
        Read one field stored in the binary file, corresponding to the given
        time index.

        Parameters
        ----------
        idx : int
            Positional index of the field.

        Returns
        -------
        t : float
            Stored time for this field.
        field : np.ndarray
            Read fields in a numpy array.
        """
        idx = self.formatIndex(idx)
        offset = self.hSize + idx * (self.tSize + self.fSize)
        with open(self.fileName, "rb") as f:
            f.seek(offset)
            t = float(np.fromfile(f, dtype=T_DTYPE, count=1)[0])
            field = np.fromfile(f, dtype=self.dtype, count=self.nItems)
        self.reshape(field)
        return t, field

    def reshape(self, field):
        """Eventually reshape the field to correspond to the grid structure"""
        pass


@FieldsIO.register(sID=0)
class Scalar(FieldsIO):
    """FieldsIO handler storing a given number of scalar"""

    # -------------------------------------------------------------------------
    # Overridden methods
    # -------------------------------------------------------------------------
    def setHeader(self, nVar):
        """
        Set the descriptive grid structure to be stored in the file header.

        Parameters
        ----------
        nVar : int
            Number of scalar variable stored.
        """
        self.header = {"nVar": int(nVar)}
        self.nItems = self.nVar

    @property
    def hInfos(self):
        """Array representing the grid structure to be written in the binary file."""
        return [np.array([self.nVar], dtype=np.int64)]

    def readHeader(self, f):
        """
        Read the header from the binary file storing the fields.

        Parameters
        ----------
        f : `_io.TextIOWrapper`
            File to read the header from.
        """
        (nVar,) = np.fromfile(f, dtype=np.int64, count=1)
        self.setHeader(nVar)

    # -------------------------------------------------------------------------
    # Class specifics
    # -------------------------------------------------------------------------
    @property
    def nVar(self):
        """Number of variables in a fields, as described in the header"""
        return self.header["nVar"]


@FieldsIO.register(sID=1)
class Rectilinear(Scalar):
    """FieldsIO handler storing a given number of scalar variables on a N-dimensional rectilinear grid"""

    @staticmethod
    def setupCoords(*coords):
        """Utility function to setup grids in multiple dimensions, given the keyword arguments"""
        coords = [np.asarray(coord, dtype=np.float64) for coord in coords]
        for axis, coord in enumerate(coords):
            assert coord.ndim == 1, f"coord for {axis=} must be one dimensional"
        return coords

    # -------------------------------------------------------------------------
    # Overridden methods
    # -------------------------------------------------------------------------
    def setHeader(self, nVar, coords):
        """
        Set the descriptive grid structure to be stored in the file header.

        Parameters
        ----------
        nVar : int
            Number of 1D variables stored.
        coords : np.1darray or list[np.1darray]
            The grid coordinates in each dimensions.

        Note
        ----
        When used in MPI decomposition mode, all coordinate **must** be the global grid.
        """
        if not isinstance(coords, (tuple, list)):
            coords = [coords]
        coords = self.setupCoords(*coords)
        self.header = {"nVar": int(nVar), "coords": coords}
        self.nItems = nVar * self.nDoF

    @property
    def hInfos(self):
        """Array representing the grid structure to be written in the binary file."""
        return [np.array([self.nVar, self.dim, *self.gridSizes], dtype=np.int32)] + [
            np.array(coord, dtype=np.float64) for coord in self.header["coords"]
        ]

    def readHeader(self, f):
        """
        Read the header from the binary file storing the fields.

        Parameters
        ----------
        f : `_io.TextIOWrapper`
            File to read the header from.
        """
        nVar, dim = np.fromfile(f, dtype=np.int32, count=2)
        gridSizes = np.fromfile(f, dtype=np.int32, count=dim)
        coords = [np.fromfile(f, dtype=np.float64, count=n) for n in gridSizes]
        self.setHeader(nVar, coords)

    def reshape(self, fields: np.ndarray):
        """Reshape the fields to a N-d array (inplace operation)"""
        fields.shape = (self.nVar, *self.gridSizes)

    # -------------------------------------------------------------------------
    # Class specifics
    # -------------------------------------------------------------------------
    @property
    def gridSizes(self):
        """Number of points in y direction"""
        return [coord.size for coord in self.header["coords"]]

    @property
    def dim(self):
        """Number of grid dimensions"""
        return len(self.gridSizes)

    @property
    def nDoF(self):
        """Number of degrees of freedom for one variable"""
        return np.prod(self.gridSizes)

    def toVTR(self, baseName, varNames, idxFormat="{:06d}"):
        """
        Convert all 3D fields stored in binary format (FieldsIO) into a list
        of VTR files, that can be read later with Paraview or equivalent to
        make videos.

        Parameters
        ----------
        baseName : str
            Base name of the VTR file.
        varNames : list[str]
            Variable names of the fields.
        idxFormat : str, optional
            Formatting string for the index of the VTR file.
            The default is "{:06d}".

        Example
        -------
        >>> # Suppose the FieldsIO object is already written into outputs.pysdc
        >>> import os
        >>> from pySDC.utils.fieldsIO import Rectilinear
        >>> os.makedirs("vtrFiles")  # to store all VTR files into a subfolder
        >>> Rectilinear.fromFile("outputs.pysdc").toVTR(
        >>>    baseName="vtrFiles/field", varNames=["u", "v", "w", "T", "p"])
        """
        assert self.dim == 3, "can only be used with 3D fields"
        from pySDC.helpers.vtkIO import writeToVTR

        template = f"{baseName}_{idxFormat}"
        for i in range(self.nFields):
            _, u = self.readField(i)
            writeToVTR(template.format(i), u, self.header["coords"], varNames)

    # -------------------------------------------------------------------------
    # MPI-parallel implementation
    # -------------------------------------------------------------------------
    comm: MPI.Intracomm = None
    _nCollectiveIO = None

    @classmethod
    def setupMPI(cls, comm: MPI.Intracomm, iLoc, nLoc):
        """
        Setup the MPI mode for the files IO, considering a decomposition
        of the 1D grid into contiguous subintervals.

        Parameters
        ----------
        comm : MPI.Intracomm
            The space decomposition communicator.
        iLoc : list[int]
            Starting index of the local sub-domain in the global coordinates.
        nLoc : list[int]
            Number of points in the local sub-domain.
        """
        cls.comm = comm
        cls.iLoc = iLoc
        cls.nLoc = nLoc
        cls.mpiFile = None
        cls._nCollectiveIO = None

    @property
    def nCollectiveIO(self):
        """
        Number of collective IO operations over all processes, when reading or writing a field.

        Returns:
        --------
        int: Number of collective IO accesses
        """
        if self._nCollectiveIO is None:
            self._nCollectiveIO = self.comm.allreduce(self.nVar * np.prod(self.nLoc[:-1]), op=MPI.MAX)
        return self._nCollectiveIO

    @property
    def MPI_ON(self):
        """Wether or not MPI is activated"""
        if self.comm is None:
            return False
        return self.comm.Get_size() > 1

    @property
    def MPI_ROOT(self):
        """Wether or not the process is MPI Root"""
        if self.comm is None:
            return True
        return self.comm.Get_rank() == 0

    def MPI_FILE_OPEN(self, mode):
        """Open the binary file in MPI mode"""
        amode = {
            "r": MPI.MODE_RDONLY,
            "a": MPI.MODE_WRONLY | MPI.MODE_APPEND,
        }[mode]
        self.mpiFile = MPI.File.Open(self.comm, self.fileName, amode)

    def MPI_WRITE(self, data):
        """Write data (np.ndarray) in the binary file in MPI mode, at the current file cursor position."""
        self.mpiFile.Write(data)

    def MPI_WRITE_AT_ALL(self, offset, data: np.ndarray):
        """
        Write data in the binary file in MPI mode, with a given offset
        **relative to the beginning of the file**.

        Parameters
        ----------
        offset : int
            Offset to write at, relative to the beginning of the file, in bytes.
        data : np.ndarray
            Data to be written in the binary file.
        """
        self.mpiFile.Write_at_all(offset, data)

    def MPI_READ_AT_ALL(self, offset, data: np.ndarray):
        """
        Read data from the binary file in MPI mode, with a given offset
        **relative to the beginning of the file**.

        Parameters
        ----------
        offset : int
            Offset to read at, relative to the beginning of the file, in bytes.
        data : np.ndarray
            Array on which to read the data from the binary file.
        """
        self.mpiFile.Read_at_all(offset, data)

    def MPI_FILE_CLOSE(self):
        """Close the binary file in MPI mode"""
        self.mpiFile.Close()
        self.mpiFile = None

    def initialize(self):
        """Initialize the binary file (write header) in MPI mode"""
        if self.MPI_ROOT:
            try:
                super().initialize()
            except AssertionError as e:
                if self.MPI_ON:
                    print(f"{type(e)}: {e}")
                    self.comm.Abort()
                else:
                    raise e

        if self.MPI_ON:
            self.comm.Barrier()  # Important, should not be removed !
            self.initialized = True

    def addField(self, time, field):
        """
        Append one field solution at the end of the file with one given time,
        possibly using MPI.

        Parameters
        ----------
        time : float-like
            The associated time of the field solution.
        field : np.ndarray
            The (local) field values.

        Note
        ----
        If a MPI decomposition is used, field **must be** the local field values.
        """
        if not self.MPI_ON:
            return super().addField(time, field)

        assert self.initialized, "cannot add field to a non initialized FieldsIO"

        field = np.asarray(field)
        assert field.dtype == self.dtype, f"expected {self.dtype} dtype, got {field.dtype}"
        assert field.shape == (
            self.nVar,
            *self.nLoc,
        ), f"expected {(self.nVar, *self.nLoc)} shape, got {field.shape}"

        offset0 = self.fileSize
        self.MPI_FILE_OPEN(mode="a")
        nWrites = 0
        nCollectiveIO = self.nCollectiveIO

        if self.MPI_ROOT:
            self.MPI_WRITE(np.array(time, dtype=T_DTYPE))
        offset0 += self.tSize

        for (iVar, *iBeg) in itertools.product(range(self.nVar), *[range(n) for n in self.nLoc[:-1]]):
            offset = offset0 + self.iPos(iVar, iBeg) * self.itemSize
            self.MPI_WRITE_AT_ALL(offset, field[(iVar, *iBeg)])
            nWrites += 1

        for _ in range(nCollectiveIO - nWrites):
            # Additional collective write to catch up with other processes
            self.MPI_WRITE_AT_ALL(offset0, field[:0])

        self.MPI_FILE_CLOSE()

    def iPos(self, iVar, iX):
        iPos = iVar * self.nDoF
        for axis in range(self.dim - 1):
            iPos += (self.iLoc[axis] + iX[axis]) * np.prod(self.gridSizes[axis + 1 :])
        iPos += self.iLoc[-1]
        return iPos

    def readField(self, idx):
        """
        Read one field stored in the binary file, corresponding to the given
        time index, using MPI in the eventuality of space parallel decomposition.

        Parameters
        ----------
        idx : int
            Positional index of the field.

        Returns
        -------
        t : float
            Stored time for this field.
        field : np.ndarray
            Read (local) fields in a numpy array.

        Note
        ----
        If a MPI decomposition is used, it reads and returns the local fields values only.
        """
        if not self.MPI_ON:
            return super().readField(idx)

        idx = self.formatIndex(idx)
        offset0 = self.hSize + idx * (self.tSize + self.fSize)
        with open(self.fileName, "rb") as f:
            t = float(np.fromfile(f, dtype=T_DTYPE, count=1, offset=offset0)[0])
        offset0 += self.tSize

        field = np.empty((self.nVar, *self.nLoc), dtype=self.dtype)

        self.MPI_FILE_OPEN(mode="r")
        nReads = 0
        nCollectiveIO = self.nCollectiveIO

        for (iVar, *iBeg) in itertools.product(range(self.nVar), *[range(n) for n in self.nLoc[:-1]]):
            offset = offset0 + self.iPos(iVar, iBeg) * self.itemSize
            self.MPI_READ_AT_ALL(offset, field[(iVar, *iBeg)])
            nReads += 1

        for _ in range(nCollectiveIO - nReads):
            # Additional collective read to catch up with other processes
            self.MPI_READ_AT_ALL(offset0, field[:0])

        self.MPI_FILE_CLOSE()

        return t, field


# -----------------------------------------------------------------------------------------------
# Utility functions used for testing
# -----------------------------------------------------------------------------------------------
def initGrid(nVar, gridSizes):
    dim = len(gridSizes)
    coords = [np.linspace(0, 1, num=n, endpoint=False) for n in gridSizes]
    s = [None] * dim
    u0 = np.array(np.arange(nVar) + 1)[(slice(None), *s)]
    for x in np.meshgrid(*coords, indexing="ij"):
        u0 = u0 * x
    return coords, u0


def writeFields_MPI(fileName, dtypeIdx, algo, nSteps, nVar, gridSizes):
    coords, u0 = initGrid(nVar, gridSizes)

    from mpi4py import MPI
    from pySDC.helpers.blocks import BlockDecomposition
    from pySDC.helpers.fieldsIO import Rectilinear

    comm = MPI.COMM_WORLD
    MPI_SIZE = comm.Get_size()
    MPI_RANK = comm.Get_rank()

    blocks = BlockDecomposition(MPI_SIZE, gridSizes, algo, MPI_RANK)

    iLoc, nLoc = blocks.localBounds
    Rectilinear.setupMPI(comm, iLoc, nLoc)
    s = [slice(i, i + n) for i, n in zip(iLoc, nLoc)]
<<<<<<< HEAD
    u0 = u0[:, *s]
=======
    u0 = u0[(slice(None), *s)]
>>>>>>> 4116ae3e

    f1 = Rectilinear(DTYPES[dtypeIdx], fileName)
    f1.setHeader(nVar=nVar, coords=coords)

    u0 = np.asarray(u0, dtype=f1.dtype)
    f1.initialize()

    times = np.arange(nSteps) / nSteps
    for t in times:
        ut = (u0 * t).astype(f1.dtype)
        f1.addField(t, ut)

    return u0


def compareFields_MPI(fileName, u0, nSteps):
    from pySDC.helpers.fieldsIO import FieldsIO

    comm = MPI.COMM_WORLD
    MPI_RANK = comm.Get_rank()
    if MPI_RANK == 0:
        print("Comparing fields with MPI")

    f2 = FieldsIO.fromFile(fileName)

    times = np.arange(nSteps) / nSteps
    for idx, t in enumerate(times):
        u1 = u0 * t
        t2, u2 = f2.readField(idx)
        assert t2 == t, f"fields[{idx}] in {f2} has incorrect time ({t2} instead of {t})"
        assert u2.shape == u1.shape, f"{idx}'s fields in {f2} has incorrect shape"
        assert np.allclose(u2, u1), f"{idx}'s fields in {f2} has incorrect values"<|MERGE_RESOLUTION|>--- conflicted
+++ resolved
@@ -737,11 +737,7 @@
     iLoc, nLoc = blocks.localBounds
     Rectilinear.setupMPI(comm, iLoc, nLoc)
     s = [slice(i, i + n) for i, n in zip(iLoc, nLoc)]
-<<<<<<< HEAD
-    u0 = u0[:, *s]
-=======
     u0 = u0[(slice(None), *s)]
->>>>>>> 4116ae3e
 
     f1 = Rectilinear(DTYPES[dtypeIdx], fileName)
     f1.setHeader(nVar=nVar, coords=coords)
