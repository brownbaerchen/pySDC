name: CI pipeline for pySDC

on:
  push:
  pull_request:
  schedule:
    - cron: '1 5 * * 1'

jobs:

  # lint:
  #   runs-on: ubuntu-latest

  #   env:
  #     YML: 'etc/environment-lint.yml'

  #   defaults:
  #     run:
  #       shell: bash -l {0}

  #   steps:
  #     - name: Checkout
  #       uses: actions/checkout@v1

  #     - name: Install Conda environment with Micromamba
  #       uses: mamba-org/setup-micromamba@v1
  #       with:
  #         environment-file: ${{ env.YML }}
  #         create-args: >-
  #             python=3.10

  #     - name: Code reformatting with black
  #       run: |
  #         black pySDC  --check --diff --color

  #     - name: Linting with flakeheaven
  #       run: |
  #         flakeheaven lint --benchmark pySDC

  mirror_to_gitlab:
    runs-on: ubuntu-latest
    # needs:
    #   - lint
    steps:
      - name: Checkout
        uses: actions/checkout@v1
      # Another change to trigger CI
      - name: Mirror
        uses: jakob-fritz/github2lab_action@Iss35_mirror_pr
        env:
          MODE: 'mirror' # Either 'mirror', 'get_status', 'get_artifact', or 'all'
          GITLAB_TOKEN: ${{ secrets.GITLAB_SECRET_PROJECT }}
          FORCE_PUSH: "true"
          GITLAB_HOSTNAME: "gitlab.jsc.fz-juelich.de"
          GITLAB_PROJECT_ID: "6029"
          GITHUB_TOKEN: ${{ secrets.GITHUB_TOKEN }}

#   user_cpu_tests_linux:
#     runs-on: ubuntu-latest

#     strategy:
#       matrix:
#         python: ['3.7', '3.8', '3.9', '3.10']
#         env: ['base', 'fenics', 'mpi4py', 'petsc']

#     defaults:
#       run:
#         shell: bash -l {0}

#     steps:
#       - name: Checkout
#         uses: actions/checkout@v3

#       - name: Install Conda environment with Micromamba
#         uses: mamba-org/setup-micromamba@v1
#         with:
#           environment-file: "etc/environment-${{ matrix.env }}.yml"
#           create-args: >-
#               python=${{ matrix.python }}

#       - name: Run pytest for CPU stuff
#         run: |
#           echo "print('Loading sitecustomize.py...')
#           import coverage
#           coverage.process_startup() " > sitecustomize.py
#           coverage run -m pytest --continue-on-collection-errors -v --durations=0 pySDC/tests -m ${{ matrix.env }}

#       - name: Make coverage report
#         run: |
#           mv data data_${{ matrix.python }}
#           coverage combine
#           mv .coverage coverage_${{ matrix.env }}_${{ matrix.python }}.dat

#       - name: Uploading artifacts
#         uses: actions/upload-artifact@v3
#         if: matrix.python == '3.10'
#         with:
#           name: cpu-test-artifacts
#           path: |
#             data_3.10
#             coverage_${{ matrix.env }}_3.10.dat

#   user_libpressio_tests:
#     runs-on: ubuntu-latest

#     container:
#       image: brownbaerchen/libpressio:amd64_2
#       volumes:
#         - ${{ github.workspace }}:/pySDC

#     defaults:
#       run:
#         shell: bash -l {0}

#     steps:
           
#       - name: Checkout
#         uses: actions/checkout@v3
           
#       - name: Install pySDC and pytest
#         run: |
#           source /pySDC/pySDC/projects/compression/Docker/install_pySDC.sh

#       - name: Run pytest
#         run: |
#           source /opt/spack/share/spack/setup-env.sh
#           spack load libpressio
           
#           coverage run -m pytest --continue-on-collection-errors -v --durations=0 pySDC/tests -m libpressio

#       - name: Make coverage report
#         run: |
#           source /opt/spack/share/spack/setup-env.sh
#           spack load libpressio

#           mv data data_libpressio
#           coverage combine
#           mv .coverage coverage_libpressio_3.10.dat

#       - name: Upload artifacts
#         uses: actions/upload-artifact@v3
#         with:
#           name: cpu-test-artifacts
#           path: |
#             data_libpressio
#             coverage_libpressio_3.10.dat
           
<<<<<<< HEAD
#   user_cpu_tests_macos:
#     runs-on: macos-12
  
#     strategy:
#       matrix:
#         env: ['base', 'fenics', 'mpi4py', 'petsc']
  
#     defaults:
#       run:
#         shell: bash -l {0}
  
#     steps:
#       - name: Checkout
#         uses: actions/checkout@v3
  
#       - name: Install Conda environment with Micromamba
#         uses: mamba-org/setup-micromamba@v1
#         with:
#           environment-file: "etc/environment-${{ matrix.env }}.yml"
  
#       - name: Run pytest for CPU stuff
#         run: |
#           pytest --continue-on-collection-errors -v --durations=0 pySDC/tests -m ${{ matrix.env }}
=======
#  user_cpu_tests_macos:
#    runs-on: macos-12
#
#    strategy:
#      matrix:
#        env: ['base', 'fenics', 'mpi4py', 'petsc']
#
#    defaults:
#      run:
#        shell: bash -l {0}
#
#    steps:
#      - name: Checkout
#        uses: actions/checkout@v3
#
#      - name: Install Conda environment with Micromamba
#        uses: mamba-org/setup-micromamba@v1
#        with:
#          environment-file: "etc/environment-${{ matrix.env }}.yml"
#
#      - name: Run pytest for CPU stuff
#        run: |
#          pytest --continue-on-collection-errors -v --durations=0 pySDC/tests -m ${{ matrix.env }}
>>>>>>> 9bd2c2cf


#   wait_for_gitlab:
#     runs-on: ubuntu-latest
#     needs:
#       - mirror_to_gitlab
#     steps:
#       - name: Wait
#         uses: jakob-fritz/github2lab_action@main
#         env:
#           MODE: 'get_status' # Either 'mirror', 'get_status', 'get_artifact', or 'all'
#           GITLAB_TOKEN: ${{ secrets.GITLAB_SECRET_J }}
#           FORCE_PUSH: "true"
#           GITLAB_HOSTNAME: "gitlab.jsc.fz-juelich.de"
#           GITLAB_PROJECT_ID: "5992"
#           GITHUB_TOKEN: ${{ secrets.GITHUB_TOKEN }}
#       - name: Get artifacts
#         uses: jakob-fritz/github2lab_action@main
#         env:
#           MODE: 'get_artifact' # Either 'mirror', 'get_status', 'get_artifact', or 'all'
#           GITLAB_TOKEN: ${{ secrets.GITLAB_SECRET_J }}
#           FORCE_PUSH: "true"
#           GITLAB_HOSTNAME: "gitlab.jsc.fz-juelich.de"
#           GITLAB_PROJECT_ID: "5992"
#           GITHUB_TOKEN: ${{ secrets.GITHUB_TOKEN }}

# #      - name: Get and prepare artifacts
# #        run: |
# #          pipeline_id=$(curl --header "PRIVATE-TOKEN: ${{ secrets.GITLAB_SECRET_H }}" --silent "https://gitlab.hzdr.de/api/v4/projects/3525/repository/commits/${{ github.head_ref || github.ref_name }}" | jq '.last_pipeline.id')
# #          job_id=$(curl --header "PRIVATE-TOKEN: ${{ secrets.GITLAB_SECRET_H }}" --silent "https://gitlab.hzdr.de/api/v4/projects/3525/pipelines/$pipeline_id/jobs" |  jq '.[] | select( .name == "bundle" ) | select( .status == "success" ) | .id')
# #          curl --output artifacts.zip "https://gitlab.hzdr.de/api/v4/projects/3525/jobs/$job_id/artifacts"
# #          rm -rf data
# #          unzip artifacts.zip
# #          ls -ratl


#   post-processing:
#     runs-on: ubuntu-latest

#     if: ${{ github.repository_owner == 'Parallel-in-Time'}}

#     needs:
#       - lint
#       - user_cpu_tests_linux
#       - user_libpressio_tests
# #       - wait_for_gitlab

#     defaults:
#       run:
#         shell: bash -l {0}

#     steps:
#       - name: Checkout
#         uses: actions/checkout@v3

#       - name: Install Conda environment with Micromamba
#         uses: mamba-org/setup-micromamba@v1
#         with:
#           environment-file: "etc/environment-base.yml"

#       - name: Downloading artifacts
#         uses: actions/download-artifact@v3
#         with:
#           path: .

#       - name: Prepare artifacts
#         run: |
#           ls -artl cpu-test-artifacts
#           cp cpu-test-artifacts/data_3.10/* data/.
#           python -m coverage combine cpu-test-artifacts/coverage_*_3.10.dat
#           python -m coverage xml
#           python -m coverage html

#       - name: Generate Coverage badge
#         run: |
#           pip install genbadge[all]
#           genbadge coverage -i coverage.xml -o htmlcov/coverage-badge.svg
          
#       - name: Upload coverage reports to Codecov
#         uses: codecov/codecov-action@v3
        
# #      - name: Generate benchmark report
# #        uses: pancetta/github-action-benchmark@v1
# #        if: ${{ (!contains(github.event.head_commit.message, '[CI-no-benchmarks]')) && (github.event_name == 'push') }}
# #        with:
# #          name: pySDC Benchmark with pytest-benchmark
# #          tool: 'pytest'
# #          output-file-path: benchmarks/output.json
# #          auto-push: false
# #          skip-fetch-gh-pages: true
# #          benchmark-data-dir-path: bench/${{ github.head_ref || github.ref_name }}
# #          github-token: ${{ secrets.GITHUB_TOKEN }}
# #
# #      - name: Push benchmark data
# #        uses: dmnemec/copy_file_to_another_repo_action@main
# #        if: "!contains(github.event.head_commit.message, '[CI-no-benchmarks]')"
# #        env:
# #          API_TOKEN_GITHUB: ${{ secrets.BENCHMARK_BOT }}
# #        with:
# #          source_file: 'bench/${{ github.head_ref || github.ref_name }}'
# #          destination_repo: 'Parallel-in-Time/pySDC-benchmarks'
# #          user_email: 'sig.pancetta+github@email.com'
# #          user_name: 'pancetta'

#       - name: Build html I
#         run: |
#           chmod u+x ./docs/update_apidocs.sh
#           ./docs/update_apidocs.sh
#           sphinx-build -b html docs/source docs/build/html
#           mkdir -p docs/build/html/coverage
#           mv htmlcov/* docs/build/html/coverage/.

# #      - name: Build html II
# #        if: "!contains(github.event.head_commit.message, '[CI-no-benchmarks]')"
# #        run: |
# #          mkdir -p docs/build/html/benchmarks
# #          cp -r bench/${{ github.head_ref || github.ref_name }}/* docs/build/html/benchmarks/.

#       - name: Store docs
#         uses: actions/upload-artifact@v3
#         with:
#           name: docs
#           path: docs/build/html

#       - name: Deploy 🚀
#         uses: JamesIves/github-pages-deploy-action@v4
#         if: ${{ github.event_name == 'push' && github.repository_owner == 'Parallel-in-Time' && github.ref == 'refs/heads/master' }}
#         with:
#           branch: gh-pages # The branch the action should deploy to.
#           folder: docs/build/html # The folder the action should deploy.

#  spawn_gitlab_and_postprocess:
#    runs-on: ubuntu-latest
#
##    needs:
##      - lint
#
#    defaults:
#      run:
#        shell: bash -l {0}
#
#    env:
#        GITHUB_TOKEN: ${{ secrets.GITHUB_TOKEN }}
#
#    steps:
#      - name: Checkout
#        uses: actions/checkout@v3
#        with:
#          fetch-depth: 0
#          ref: ${{ github.event.pull_request.head.sha }}
#
#      - name: Checkout benchmark repository
#        uses: actions/checkout@v3
#        if: ${{ github.event_name == 'push' }}
#        with:
#          repository: Parallel-in-Time/pySDC-benchmarks
#          token: ${{ secrets.BENCHMARK_BOT }}
#          path: bench
#          ref: main
#
#      - name: Install Conda environment with Micromamba
#        uses: mamba-org/provision-with-micromamba@main
#        with:
#          environment-file: etc/environment-base.yml
#
#      - name: Mirror + trigger CI
#        uses: SvanBoxel/gitlab-mirror-and-ci-action@master
#        with:
#          args: "https://gitlab.hzdr.de/r.speck/pysdc"
#        env:
#          FORCE_PUSH: "true"
#          GITLAB_HOSTNAME: "gitlab.hzdr.de"
#          GITLAB_USERNAME: ${{ secrets.GITLAB_SECRET_USER }}
#          GITLAB_PASSWORD: ${{ secrets.GITLAB_SECRET_PASS }}
#          GITLAB_PROJECT_ID: "3525"
#          GITHUB_TOKEN: ${{ secrets.GITHUB_TOKEN }}
#
#      - name: Get and prepare artifacts
#        run: |
#          pipeline_id=$(curl --header "PRIVATE-TOKEN: ${{ secrets.GITLAB_SECRET_H }}" --silent "https://gitlab.hzdr.de/api/v4/projects/3525/repository/commits/${{ github.head_ref || github.ref_name }}" | jq '.last_pipeline.id')
#          job_id=$(curl --header "PRIVATE-TOKEN: ${{ secrets.GITLAB_SECRET_H }}" --silent "https://gitlab.hzdr.de/api/v4/projects/3525/pipelines/$pipeline_id/jobs" |  jq '.[] | select( .name == "bundle" ) | select( .status == "success" ) | .id')
#          curl --output artifacts.zip "https://gitlab.hzdr.de/api/v4/projects/3525/jobs/$job_id/artifacts"
#          rm -rf data
#          unzip artifacts.zip
#
<|MERGE_RESOLUTION|>--- conflicted
+++ resolved
@@ -145,31 +145,6 @@
 #             data_libpressio
 #             coverage_libpressio_3.10.dat
            
-<<<<<<< HEAD
-#   user_cpu_tests_macos:
-#     runs-on: macos-12
-  
-#     strategy:
-#       matrix:
-#         env: ['base', 'fenics', 'mpi4py', 'petsc']
-  
-#     defaults:
-#       run:
-#         shell: bash -l {0}
-  
-#     steps:
-#       - name: Checkout
-#         uses: actions/checkout@v3
-  
-#       - name: Install Conda environment with Micromamba
-#         uses: mamba-org/setup-micromamba@v1
-#         with:
-#           environment-file: "etc/environment-${{ matrix.env }}.yml"
-  
-#       - name: Run pytest for CPU stuff
-#         run: |
-#           pytest --continue-on-collection-errors -v --durations=0 pySDC/tests -m ${{ matrix.env }}
-=======
 #  user_cpu_tests_macos:
 #    runs-on: macos-12
 #
@@ -193,8 +168,6 @@
 #      - name: Run pytest for CPU stuff
 #        run: |
 #          pytest --continue-on-collection-errors -v --durations=0 pySDC/tests -m ${{ matrix.env }}
->>>>>>> 9bd2c2cf
-
 
 #   wait_for_gitlab:
 #     runs-on: ubuntu-latest
